--- conflicted
+++ resolved
@@ -2753,7 +2753,6 @@
         }
     }
 
-<<<<<<< HEAD
     // MaterialInstanceCache
     // ---------------------
     // Each glTF material definition corresponds to a single MaterialInstance, which are temporarily
@@ -2779,54 +2778,6 @@
         cgltf_options options{};
 
         if constexpr (!GLTFIO_USE_FILESYSTEM) {
-=======
-        auto& em = utils::EntityManager::get();
-        backlog::post("Entity Manager is activated (# of entities : " + std::to_string(em.getEntityCount()) + ")", 
-            backlog::LogLevel::Default);
-
-        gEngineConfig.stereoscopicEyeCount = gConfig.stereoscopicEyeCount;
-        gEngineConfig.stereoscopicType = Engine::StereoscopicType::NONE;
-        // to do : gConfig and gEngineConfig
-        // using vzm::ParamMap<std::string>& argument
-        //gConfig.headless = true;
-
-        gConfig.title = "hellopbr";
-        //gConfig.iblDirectory = FilamentApp::getRootAssetsPath() + IBL_FOLDER;
-        auto api = arguments.GetParam("api", std::string("vulkan"));
-        if (api == "opengl")
-        {
-            gConfig.backend = filament::Engine::Backend::OPENGL;
-        }
-        else if (api == "vulkan")
-        {
-            gConfig.backend = filament::Engine::Backend::VULKAN;
-            gConfig.vulkanGPUHint = arguments.GetParam("vulkan-gpu-hint", std::string("0"));
-        }
-        else
-        {
-            backlog::post("Unrecognized backend. Must be 'opengl'|'vulkan'.", backlog::LogLevel::Error);
-            return VZ_FAIL;
-        }
-
-        if (gConfig.backend == filament::Engine::Backend::VULKAN)
-        {
-            gVulkanPlatform = new FilamentAppVulkanPlatform(gConfig.vulkanGPUHint.c_str());
-            gEngine = Engine::Builder()
-                .backend(gConfig.backend)
-                .platform(gVulkanPlatform)
-                .featureLevel(filament::backend::FeatureLevel::FEATURE_LEVEL_3)
-                .config(&gEngineConfig)
-                .build();
-        }
-        else
-        {
-            gEngine = Engine::Builder()
-                .backend(gConfig.backend)
-                .featureLevel(filament::backend::FeatureLevel::FEATURE_LEVEL_3)
-                .config(&gEngineConfig)
-                .build();
-        }
->>>>>>> 929e451d
 
             // Provide a custom free callback for each buffer that was loaded from a "file", as opposed
             // to a data:// URL.
@@ -4278,30 +4229,48 @@
         backlog::post("Entity Manager is activated (# of entities : " + std::to_string(em.getEntityCount()) + ")", 
             backlog::LogLevel::Default);
 
-        std::string vulkanGPUHint = "0";
-
         gEngineConfig.stereoscopicEyeCount = gConfig.stereoscopicEyeCount;
         gEngineConfig.stereoscopicType = Engine::StereoscopicType::NONE;
         // to do : gConfig and gEngineConfig
         // using vzm::ParamMap<std::string>& argument
-        //gConfig.backend = filament::Engine::Backend::VULKAN;
-        gConfig.vulkanGPUHint = "0";
-        gConfig.backend = filament::Engine::Backend::OPENGL;
         //gConfig.headless = true;
 
         gConfig.title = "hellopbr";
         //gConfig.iblDirectory = FilamentApp::getRootAssetsPath() + IBL_FOLDER;
-        gConfig.vulkanGPUHint = "0";
-        gConfig.backend = filament::Engine::Backend::OPENGL;
-
-                
-        gVulkanPlatform = new FilamentAppVulkanPlatform(gConfig.vulkanGPUHint.c_str());
-        gEngine = Engine::Builder()
-            .backend(gConfig.backend)
-            //.platform(gVulkanPlatform)
-            .featureLevel(filament::backend::FeatureLevel::FEATURE_LEVEL_3)
-            .config(&gEngineConfig)
-            .build();
+        auto api = arguments.GetParam("api", std::string("vulkan"));
+        if (api == "opengl")
+        {
+            gConfig.backend = filament::Engine::Backend::OPENGL;
+        }
+        else if (api == "vulkan")
+        {
+            gConfig.backend = filament::Engine::Backend::VULKAN;
+            gConfig.vulkanGPUHint = arguments.GetParam("vulkan-gpu-hint", std::string("0"));
+        }
+        else
+        {
+            backlog::post("Unrecognized backend. Must be 'opengl'|'vulkan'.", backlog::LogLevel::Error);
+            return VZ_FAIL;
+        }
+
+        if (gConfig.backend == filament::Engine::Backend::VULKAN)
+        {
+            gVulkanPlatform = new FilamentAppVulkanPlatform(gConfig.vulkanGPUHint.c_str());
+            gEngine = Engine::Builder()
+                .backend(gConfig.backend)
+                .platform(gVulkanPlatform)
+                .featureLevel(filament::backend::FeatureLevel::FEATURE_LEVEL_3)
+                .config(&gEngineConfig)
+                .build();
+        }
+        else
+        {
+            gEngine = Engine::Builder()
+                .backend(gConfig.backend)
+                .featureLevel(filament::backend::FeatureLevel::FEATURE_LEVEL_3)
+                .config(&gEngineConfig)
+                .build();
+        }
 
         gEngine->enableAccurateTranslations();
 
