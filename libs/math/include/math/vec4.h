/*
 * Copyright 2013 The Android Open Source Project
 *
 * Licensed under the Apache License, Version 2.0 (the "License");
 * you may not use this file except in compliance with the License.
 * You may obtain a copy of the License at
 *
 *      http://www.apache.org/licenses/LICENSE-2.0
 *
 * Unless required by applicable law or agreed to in writing, software
 * distributed under the License is distributed on an "AS IS" BASIS,
 * WITHOUT WARRANTIES OR CONDITIONS OF ANY KIND, either express or implied.
 * See the License for the specific language governing permissions and
 * limitations under the License.
 */

#ifndef MATH_VEC4_H_
#define MATH_VEC4_H_

#include <math/vec3.h>
#include <math/half.h>
#include <stdint.h>
#include <sys/types.h>


namespace filament {
namespace math {
// -------------------------------------------------------------------------------------

namespace details {

template<typename T>
class MATH_EMPTY_BASES TVec4 :
        public TVecProductOperators<TVec4, T>,
        public TVecAddOperators<TVec4, T>,
        public TVecUnaryOperators<TVec4, T>,
        public TVecComparisonOperators<TVec4, T>,
        public TVecFunctions<TVec4, T>,
        public TVecDebug<TVec4, T> {
public:
    typedef T value_type;
    typedef T& reference;
    typedef T const& const_reference;
    typedef size_t size_type;
    static constexpr size_t SIZE = 4;

    union {
        T v[SIZE];
        TVec2<T> xy, st, rg;
        TVec3<T> xyz, stp, rgb;
        struct {
            union { T x, s, r; };
            union {
                TVec2<T> yz, tp, gb;
                TVec3<T> yzw, tpq, gba;
                struct {
                    union { T y, t, g; };
                    union {
                        TVec2<T> zw, pq, ba;
                        struct { T z, w; };
                        struct { T p, q; };
                        struct { T b, a; };
                    };
                };
            };
        };
    };

    inline constexpr size_type size() const { return SIZE; }

    // array access
    inline constexpr T const& operator[](size_t i) const {
        // only possible in C++0x14 with constexpr
        assert(i < SIZE);
        return v[i];
    }

    inline constexpr T& operator[](size_t i) {
        assert(i < SIZE);
        return v[i];
    }

    // constructors

    // default constructor
    constexpr TVec4() = default;
#if 0
    constexpr TVec4(const TVec4&) = default;

    template <typename... A> 
    constexpr TVec4(A... as) : v{as...} {} 
#endif

    // handles implicit conversion to a tvec4. must not be explicit.
<<<<<<< HEAD
    template<typename A, typename = enable_if_arithmetic_t<A>>
    constexpr TVec4(A v) : v{ T(v), T(v), T(v), T(v) } {}
=======
    template<typename A>
    constexpr explicit TVec4(A v) : v{ T(v), T(v), T(v), T(v) } {}
>>>>>>> 8656012e

    template<typename A, typename B, typename C, typename D,
            typename = enable_if_arithmetic_t<A, B, C, D>>
    constexpr TVec4(A x, B y, C z, D w) : v{ T(x), T(y), T(z), T(w) } {}

    template<typename A, typename B, typename C,
            typename = enable_if_arithmetic_t<A, B, C>>
    constexpr TVec4(const TVec2<A>& v, B z, C w) : v{ T(v[0]), T(v[1]), T(z), T(w) } {}

    template<typename A, typename B, typename = enable_if_arithmetic_t<A, B>>
    constexpr TVec4(const TVec2<A>& v, const TVec2<B>& w) : v{
            T(v[0]), T(v[1]), T(w[0]), T(w[1]) } {}

    template<typename A, typename B, typename = enable_if_arithmetic_t<A, B>>
    constexpr TVec4(const TVec3<A>& v, B w) : v{ T(v[0]), T(v[1]), T(v[2]), T(w) } {}

    template<typename A, typename = enable_if_arithmetic_t<A>>
    constexpr TVec4(const TVec4<A>& v) : v{ T(v[0]), T(v[1]), T(v[2]), T(v[3]) } {}
};

}  // namespace details

// ----------------------------------------------------------------------------------------

template<typename T, typename = details::enable_if_arithmetic_t<T>>
using vec4 = details::TVec4<T>;

using double4 = vec4<double>;
using float4 = vec4<float>;
using half4 = vec4<half>;
using int4 = vec4<int32_t>;
using uint4 = vec4<uint32_t>;
using short4 = vec4<int16_t>;
using ushort4 = vec4<uint16_t>;
using byte4 = vec4<int8_t>;
using ubyte4 = vec4<uint8_t>;
using bool4 = vec4<bool>;


// ----------------------------------------------------------------------------------------
}  // namespace math
}  // namespace filament

#endif  // MATH_VEC4_H_<|MERGE_RESOLUTION|>--- conflicted
+++ resolved
@@ -92,13 +92,8 @@
 #endif
 
     // handles implicit conversion to a tvec4. must not be explicit.
-<<<<<<< HEAD
     template<typename A, typename = enable_if_arithmetic_t<A>>
-    constexpr TVec4(A v) : v{ T(v), T(v), T(v), T(v) } {}
-=======
-    template<typename A>
     constexpr explicit TVec4(A v) : v{ T(v), T(v), T(v), T(v) } {}
->>>>>>> 8656012e
 
     template<typename A, typename B, typename C, typename D,
             typename = enable_if_arithmetic_t<A, B, C, D>>
