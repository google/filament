--- conflicted
+++ resolved
@@ -261,65 +261,6 @@
     }
 }
 
-<<<<<<< HEAD
-template <typename T>
-std::unique_ptr<uint8_t[]> fromLinearTosRGB(const Image& image) {
-    size_t w = image.getWidth();
-    size_t h = image.getHeight();
-    size_t channels = image.getChannelsCount();
-    std::unique_ptr<uint8_t[]> dst(new uint8_t[w * h * 3 * sizeof(T)]);
-    T* d = reinterpret_cast<T*>(dst.get());
-    for (size_t y = 0; y < h; ++y) {
-        float3 const* p = static_cast<float3 const*>(image.getPixelRef(0, y));
-        for (size_t x = 0; x < w; ++x, ++p, d += channels) {
-            float3 l(linearTosRGB(saturate(*p)) * std::numeric_limits<T>::max());
-            for (size_t i = 0; i < 3; i++) {
-                d[i] = T(l[i]);
-            }
-        }
-    }
-    return dst;
-}
-
-template <typename T>
-std::unique_ptr<uint8_t[]> fromLinearToRGB(const Image& image) {
-    size_t w = image.getWidth();
-    size_t h = image.getHeight();
-    size_t channels = image.getChannelsCount();
-    std::unique_ptr<uint8_t[]> dst(new uint8_t[w * h * channels * sizeof(T)]);
-    T* d = reinterpret_cast<T*>(dst.get());
-    for (size_t y = 0; y < h; ++y) {
-        float3 const* p = static_cast<float3 const*>(image.getPixelRef(0, y));
-        for (size_t x = 0; x < w; ++x, ++p, d += channels) {
-            float3 l(saturate(*p) * std::numeric_limits<T>::max());
-            for (size_t i = 0; i < channels; i++) {
-                d[i] = T(l[i]);
-            }
-        }
-    }
-    return dst;
-}
-
-template <typename T>
-std::unique_ptr<uint8_t[]> fromLinearToRGBM(const Image& image) {
-    size_t w = image.getWidth();
-    size_t h = image.getHeight();
-    std::unique_ptr<uint8_t[]> dst(new uint8_t[w * h * 4 * sizeof(T)]);
-    T* d = reinterpret_cast<T*>(dst.get());
-    for (size_t y = 0; y < h; ++y) {
-        float3 const* p = static_cast<float3 const*>(image.getPixelRef(0, y));
-        for (size_t x = 0; x < w; ++x, ++p, d += 4) {
-            float4 l(linearToRGBM(*p) * float4(std::numeric_limits<T>::max()));
-            for (size_t i = 0; i < 4; i++) {
-                d[i] = T(l[i]);
-            }
-        }
-    }
-    return dst;
-}
-
-=======
->>>>>>> e5535c7a
 //-------------------------------------------------------------------------------------------------
 
 PNGEncoder* PNGEncoder::create(std::ostream& stream, PixelFormat format) {
