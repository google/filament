--- conflicted
+++ resolved
@@ -71,14 +71,9 @@
         mData.push_back();
     }
 
-    SingleInstanceComponentManager(SingleInstanceComponentManager&& rhs) noexcept = default;
-<<<<<<< HEAD
+    SingleInstanceComponentManager(SingleInstanceComponentManager&& rhs) noexcept {/* = default */}
     SingleInstanceComponentManager& operator=(SingleInstanceComponentManager&& rhs) noexcept {/* = default */}
-    ~SingleInstanceComponentManager() noexcept {/* = default */}
-=======
-    SingleInstanceComponentManager& operator=(SingleInstanceComponentManager&& rhs) noexcept = default;
     ~SingleInstanceComponentManager() noexcept = default;
->>>>>>> 933e7cf5
 
     // not copyable
     SingleInstanceComponentManager(SingleInstanceComponentManager const& rhs) = delete;
