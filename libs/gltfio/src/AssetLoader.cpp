--- conflicted
+++ resolved
@@ -621,7 +621,6 @@
     instance->mEntities.push_back(entity);
     instance->mNodeMap[node - srcAsset->nodes] = entity;
 
-<<<<<<< HEAD
     // Some GLTF models have nodes that do not have geometry but act as a parent for other nodes
     // Those child nodes do not have a name but inherit the parent's name. Since Entity do not store
     // reference to its parent, there is no way to get the name of the parent when one of those
@@ -630,11 +629,8 @@
     if (mNameManager->hasComponent(parent)) {
         parentName = mNameManager->getName(mNameManager->getInstance(parent));
     }
-    const char* name = getNodeName(node, parentName ? parentName : mDefaultNodeName);
-=======
-    auto nameStr = getNodeName(node, mDefaultNodeName);
+    auto nameStr = getNodeName(node, parentName ? parentName : mDefaultNodeName);
     const char* name = nameStr.c_str();
->>>>>>> 7441e878
 
     if (name) {
         fAsset->mNameToEntity[name].push_back(entity);
