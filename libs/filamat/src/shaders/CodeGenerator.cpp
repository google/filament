/*
 * Copyright (C) 2015 The Android Open Source Project
 *
 * Licensed under the Apache License, Version 2.0 (the "License");
 * you may not use this file except in compliance with the License.
 * You may obtain a copy of the License at
 *
 *      http://www.apache.org/licenses/LICENSE-2.0
 *
 * Unless required by applicable law or agreed to in writing, software
 * distributed under the License is distributed on an "AS IS" BASIS,
 * WITHOUT WARRANTIES OR CONDITIONS OF ANY KIND, either express or implied.
 * See the License for the specific language governing permissions and
 * limitations under the License.
 */

#include "CodeGenerator.h"

#include "MaterialInfo.h"
#include "../PushConstantDefinitions.h"

#include "generated/shaders.h"

#include <utils/sstream.h>

#include <cctype>
#include <iomanip>

#include <assert.h>

namespace filamat {

// From driverEnum namespace
using namespace filament;
using namespace backend;
using namespace utils;

io::sstream& CodeGenerator::generateSeparator(io::sstream& out) {
    out << '\n';
    return out;
}

utils::io::sstream& CodeGenerator::generateProlog(utils::io::sstream& out, ShaderStage stage,
        MaterialInfo const& material, filament::Variant v) const {
    switch (mShaderModel) {
        case ShaderModel::MOBILE:
            // Vulkan requires version 310 or higher
            if (mTargetLanguage == TargetLanguage::SPIRV ||
                mFeatureLevel >= FeatureLevel::FEATURE_LEVEL_2) {
                // Vulkan requires layout locations on ins and outs, which were not supported
                // in ESSL 300
                out << "#version 310 es\n\n";
            } else {
                if (mFeatureLevel >= FeatureLevel::FEATURE_LEVEL_1) {
                    out << "#version 300 es\n\n";
                } else {
                    out << "#version 100\n\n";
                }
            }
            if (material.hasExternalSamplers) {
                if (mFeatureLevel >= FeatureLevel::FEATURE_LEVEL_1) {
                    out << "#extension GL_OES_EGL_image_external_essl3 : require\n\n";
                } else {
                    out << "#extension GL_OES_EGL_image_external : require\n\n";
                }
            }
            if (v.hasStereo() && stage == ShaderStage::VERTEX) {
                switch (material.stereoscopicType) {
                case StereoscopicType::INSTANCED:
                    // If we're not processing the shader through glslang (in the case of unoptimized
                    // OpenGL shaders), then we need to add the #extension string ourselves.
                    // If we ARE running the shader through glslang, then we must not include it,
                    // otherwise glslang will complain.
                    out << "#ifndef FILAMENT_GLSLANG\n";
                    out << "#extension GL_EXT_clip_cull_distance : require\n";
                    out << "#endif\n\n";
                    break;
                case StereoscopicType::MULTIVIEW:
                    out << "#extension GL_OVR_multiview2 : require\n";
                    break;
                case StereoscopicType::NONE:
                    break;
                }
            }
            break;
        case ShaderModel::DESKTOP:
            if (mTargetLanguage == TargetLanguage::SPIRV ||
                mFeatureLevel >= FeatureLevel::FEATURE_LEVEL_2) {
                // Vulkan requires binding specifiers on uniforms and samplers, which were not
                // supported in the OpenGL 4.1 GLSL profile.
                out << "#version 450 core\n\n";
            } else {
                out << "#version 410 core\n\n";
                out << "#extension GL_ARB_shading_language_packing : enable\n\n";
            }
            if (v.hasStereo() && stage == ShaderStage::VERTEX) {
                switch (material.stereoscopicType) {
                case StereoscopicType::INSTANCED:
                    // Nothing to generate
                    break;
                case StereoscopicType::MULTIVIEW:
                    out << "#extension GL_OVR_multiview2 : require\n";
                    break;
                case StereoscopicType::NONE:
                    break;
                }
            }
            break;
    }

    if (mFeatureLevel == FeatureLevel::FEATURE_LEVEL_0) {
        out << "#extension GL_OES_standard_derivatives : require\n\n";
    }

    // This allows our includer system to use the #line directive to denote the source file for
    // #included code. This way, glslang reports errors more accurately.
    out << "#extension GL_GOOGLE_cpp_style_line_directive : enable\n\n";

    if (v.hasStereo() && stage == ShaderStage::VERTEX) {
        switch (material.stereoscopicType) {
        case StereoscopicType::INSTANCED:
            // Nothing to generate
            break;
        case StereoscopicType::MULTIVIEW:
            out << "layout(num_views = " << material.stereoscopicEyeCount << ") in;\n";
            break;
        case StereoscopicType::NONE:
            break;
        }
    }

    if (stage == ShaderStage::COMPUTE) {
        out << "layout(local_size_x = " << material.groupSize.x
            << ", local_size_y = " <<  material.groupSize.y
            << ", local_size_z = " <<  material.groupSize.z
            << ") in;\n\n";
    }

    switch (mShaderModel) {
        case ShaderModel::MOBILE:
            out << "#define TARGET_MOBILE\n";
            break;
        case ShaderModel::DESKTOP:
            break;
    }

    switch (mTargetApi) {
        case TargetApi::OPENGL:
            switch (mShaderModel) {
                case ShaderModel::MOBILE:
                    out << "#define TARGET_GLES_ENVIRONMENT\n";
                    break;
                case ShaderModel::DESKTOP:
                    out << "#define TARGET_GL_ENVIRONMENT\n";
                    break;
            }
            break;
        case TargetApi::VULKAN:
            out << "#define TARGET_VULKAN_ENVIRONMENT\n";
            break;
        case TargetApi::METAL:
            out << "#define TARGET_METAL_ENVIRONMENT\n";
            break;
        case TargetApi::ALL:
            // invalid should never happen
            break;
    }

    switch (mTargetLanguage) {
        case TargetLanguage::GLSL:
            out << "#define FILAMENT_OPENGL_SEMANTICS\n";
            break;
        case TargetLanguage::SPIRV:
            out << "#define FILAMENT_VULKAN_SEMANTICS\n";
            break;
    }

    if (mTargetApi == TargetApi::VULKAN ||
        mTargetApi == TargetApi::METAL ||
        (mTargetApi == TargetApi::OPENGL && mShaderModel == ShaderModel::DESKTOP) ||
        mFeatureLevel >= FeatureLevel::FEATURE_LEVEL_2) {
        out << "#define FILAMENT_HAS_FEATURE_TEXTURE_GATHER\n";
    }

    if (mFeatureLevel >= FeatureLevel::FEATURE_LEVEL_1) {
        out << "#define FILAMENT_HAS_FEATURE_INSTANCING\n";
    }

    // During compilation and optimization, __VERSION__ reflects the shader language version of the
    // intermediate code, not the version of the final code. spirv-cross automatically adapts
    // certain language features (e.g. fragment output) but leaves others untouched (e.g. sampler
    // functions, bit shift operations). Client code may have to make decisions based on this
    // information, so define a FILAMENT_EFFECTIVE_VERSION constant.
    const char *effective_version;
    if (mTargetLanguage == TargetLanguage::GLSL) {
        effective_version = "__VERSION__";
    } else {
        switch (mShaderModel) {
            case ShaderModel::MOBILE:
                if (mFeatureLevel >= FeatureLevel::FEATURE_LEVEL_1) {
                    effective_version = "300";
                } else {
                    effective_version = "100";
                }
                break;
            case ShaderModel::DESKTOP:
                if (mFeatureLevel >= FeatureLevel::FEATURE_LEVEL_2) {
                    effective_version = "450";
                } else {
                    effective_version = "410";
                }
                break;
            default:
                assert(false);
        }
    }
    generateDefine(out, "FILAMENT_EFFECTIVE_VERSION", effective_version);

    switch (material.stereoscopicType) {
    case StereoscopicType::INSTANCED:
        generateDefine(out, "FILAMENT_STEREO_INSTANCED", true);
        break;
    case StereoscopicType::MULTIVIEW:
        generateDefine(out, "FILAMENT_STEREO_MULTIVIEW", true);
        break;
    case StereoscopicType::NONE:
        break;
    }

    if (stage == ShaderStage::VERTEX) {
        CodeGenerator::generateDefine(out, "FLIP_UV_ATTRIBUTE", material.flipUV);
        CodeGenerator::generateDefine(out, "LEGACY_MORPHING", material.useLegacyMorphing);
    }
    if (stage == ShaderStage::FRAGMENT) {
        CodeGenerator::generateDefine(out, "MATERIAL_HAS_CUSTOM_DEPTH",
                material.userMaterialHasCustomDepth);
    }

    if (mTargetLanguage == TargetLanguage::SPIRV ||
        mFeatureLevel >= FeatureLevel::FEATURE_LEVEL_1) {
        if (stage == ShaderStage::VERTEX) {
            generateDefine(out, "VARYING", "out");
            generateDefine(out, "ATTRIBUTE", "in");
        } else if (stage == ShaderStage::FRAGMENT) {
            generateDefine(out, "VARYING", "in");
        }
    } else {
        generateDefine(out, "VARYING", "varying");
        generateDefine(out, "ATTRIBUTE", "attribute");
    }

    auto getShadingDefine = [](Shading shading) -> const char* {
        switch (shading) {
            case Shading::LIT:                 return "SHADING_MODEL_LIT";
            case Shading::UNLIT:               return "SHADING_MODEL_UNLIT";
            case Shading::SUBSURFACE:          return "SHADING_MODEL_SUBSURFACE";
            case Shading::CLOTH:               return "SHADING_MODEL_CLOTH";
            case Shading::SPECULAR_GLOSSINESS: return "SHADING_MODEL_SPECULAR_GLOSSINESS";
        }
    };

    CodeGenerator::generateDefine(out, getShadingDefine(material.shading), true);

    generateQualityDefine(out, material.quality);

    // precision qualifiers
    out << '\n';
    Precision const defaultPrecision = getDefaultPrecision(stage);
    const char* precision = getPrecisionQualifier(defaultPrecision);
    out << "precision " << precision << " float;\n";
    out << "precision " << precision << " int;\n";
    if (mShaderModel == ShaderModel::MOBILE) {
        if (mFeatureLevel >= FeatureLevel::FEATURE_LEVEL_1) {
            out << "precision lowp sampler2DArray;\n";
        }
        if (material.has3dSamplers) {
            out << "precision lowp sampler3D;\n";
        }
    }

    // Filament-reserved specification constants (limited by CONFIG_MAX_RESERVED_SPEC_CONSTANTS)
    out << '\n';
    generateSpecializationConstant(out, "BACKEND_FEATURE_LEVEL",
            +ReservedSpecializationConstants::BACKEND_FEATURE_LEVEL, 1);

    if (mTargetApi == TargetApi::VULKAN) {
        // Note: This is a hack for a hack.
        //
        // Vulkan doesn't support sizing arrays within a block with specialization constants,
        // as per this paragraph of the ARB_spir_v specification:
        //      https://www.khronos.org/registry/OpenGL/extensions/ARB/ARB_gl_spirv.txt
        //
        //      Arrays inside a block may be sized with a specialization constant,
        //      but the block will have a static layout. Changing the specialized size will
        //      not re-layout the block. In the absence of explicit offsets, the layout will be
        //      based on the default size of the array.
        //
        // CONFIG_MAX_INSTANCES is only needed for WebGL, so we can replace it with a constant.
        // CONFIG_FROXEL_BUFFER_HEIGHT can be hardcoded to 2048 because only 3% of Android devices
        //                             only support 16KiB buffer or less (1024 lines).
        //
        // We *could* leave these as a specialization constant, but this triggers a crashing bug with
        // some Adreno drivers on Android. see: https://github.com/google/filament/issues/6444
        //
        out << "const int CONFIG_MAX_INSTANCES = " << (int)CONFIG_MAX_INSTANCES << ";\n";
        out << "const int CONFIG_FROXEL_BUFFER_HEIGHT = 2048;\n";
    } else {
        generateSpecializationConstant(out, "CONFIG_MAX_INSTANCES",
                +ReservedSpecializationConstants::CONFIG_MAX_INSTANCES, (int)CONFIG_MAX_INSTANCES);

        // the default of 1024 (16KiB) is needed for 32% of Android devices
        generateSpecializationConstant(out, "CONFIG_FROXEL_BUFFER_HEIGHT",
                +ReservedSpecializationConstants::CONFIG_FROXEL_BUFFER_HEIGHT, 1024);
    }

    // directional shadowmap visualization
    generateSpecializationConstant(out, "CONFIG_DEBUG_DIRECTIONAL_SHADOWMAP",
            +ReservedSpecializationConstants::CONFIG_DEBUG_DIRECTIONAL_SHADOWMAP, false);

    // froxel visualization
    generateSpecializationConstant(out, "CONFIG_DEBUG_FROXEL_VISUALIZATION",
            +ReservedSpecializationConstants::CONFIG_DEBUG_FROXEL_VISUALIZATION, false);

    // Workaround a Metal pipeline compilation error with the message:
    // "Could not statically determine the target of a texture". See light_indirect.fs
    generateSpecializationConstant(out, "CONFIG_STATIC_TEXTURE_TARGET_WORKAROUND",
            +ReservedSpecializationConstants::CONFIG_STATIC_TEXTURE_TARGET_WORKAROUND, false);

    generateSpecializationConstant(out, "CONFIG_POWER_VR_SHADER_WORKAROUNDS",
            +ReservedSpecializationConstants::CONFIG_POWER_VR_SHADER_WORKAROUNDS, false);

    generateSpecializationConstant(out, "CONFIG_STEREO_EYE_COUNT",
            +ReservedSpecializationConstants::CONFIG_STEREO_EYE_COUNT, material.stereoscopicEyeCount);

    // CONFIG_MAX_STEREOSCOPIC_EYES is used to size arrays and on Adreno GPUs + vulkan, this has to
    // be explicitly, statically defined (as in #define). Otherwise (using const int for
    // example), we'd run into a GPU crash.
    out << "#define CONFIG_MAX_STEREOSCOPIC_EYES " << (int) CONFIG_MAX_STEREOSCOPIC_EYES << "\n";

    if (mFeatureLevel == FeatureLevel::FEATURE_LEVEL_0) {
        // On ES2 since we don't have post-processing, we need to emulate EGL_GL_COLORSPACE_KHR,
        // when it's not supported.
        generateSpecializationConstant(out, "CONFIG_SRGB_SWAPCHAIN_EMULATION",
                +ReservedSpecializationConstants::CONFIG_SRGB_SWAPCHAIN_EMULATION, false);
    }

    out << '\n';
    out << SHADERS_COMMON_DEFINES_GLSL_DATA;

    if (material.featureLevel == FeatureLevel::FEATURE_LEVEL_0 &&
            (mFeatureLevel > FeatureLevel::FEATURE_LEVEL_0
                    || mTargetLanguage == TargetLanguage::SPIRV)) {
        // Insert compatibility definitions for ESSL 1.0 functions which were removed in ESSL 3.0.

        // This is the minimum required value according to the OpenGL ES Shading Language Version
        // 1.00 document. glslang forbids defining symbols beginning with gl_ as const, hence the
        // #define.
        CodeGenerator::generateDefine(out, "gl_MaxVaryingVectors", "8");

        CodeGenerator::generateDefine(out, "texture2D", "texture");
        CodeGenerator::generateDefine(out, "texture2DProj", "textureProj");
        CodeGenerator::generateDefine(out, "texture3D", "texture");
        CodeGenerator::generateDefine(out, "texture3DProj", "textureProj");
        CodeGenerator::generateDefine(out, "textureCube", "texture");

        if (stage == ShaderStage::VERTEX) {
            CodeGenerator::generateDefine(out, "texture2DLod", "textureLod");
            CodeGenerator::generateDefine(out, "texture2DProjLod", "textureProjLod");
            CodeGenerator::generateDefine(out, "texture3DLod", "textureLod");
            CodeGenerator::generateDefine(out, "texture3DProjLod", "textureProjLod");
            CodeGenerator::generateDefine(out, "textureCubeLod", "textureLod");
        }
    }

    out << "\n";
    return out;
}

Precision CodeGenerator::getDefaultPrecision(ShaderStage stage) const {
    switch (stage) {
        case ShaderStage::VERTEX:
            return Precision::HIGH;
        case ShaderStage::FRAGMENT:
            switch (mShaderModel) {
                case ShaderModel::MOBILE:
                    return Precision::MEDIUM;
                case ShaderModel::DESKTOP:
                    return Precision::HIGH;
            }
        case ShaderStage::COMPUTE:
            return Precision::HIGH;
    }
}

Precision CodeGenerator::getDefaultUniformPrecision() const {
    switch (mShaderModel) {
        case ShaderModel::MOBILE:
            return Precision::MEDIUM;
        case ShaderModel::DESKTOP:
            return Precision::HIGH;
    }
}

io::sstream& CodeGenerator::generateEpilog(io::sstream& out) {
    out << "\n"; // For line compression all shaders finish with a newline character.
    return out;
}

io::sstream& CodeGenerator::generateCommonTypes(io::sstream& out, ShaderStage stage) {
    out << '\n';
    switch (stage) {
        case ShaderStage::VERTEX:
            out << '\n';
            out << SHADERS_COMMON_TYPES_GLSL_DATA;
            break;
        case ShaderStage::FRAGMENT:
            out << '\n';
            out << SHADERS_COMMON_TYPES_GLSL_DATA;
            break;
        case ShaderStage::COMPUTE:
            break;
    }
    return out;
}

io::sstream& CodeGenerator::generateShaderMain(io::sstream& out, ShaderStage stage) {
    switch (stage) {
        case ShaderStage::VERTEX:
            out << SHADERS_MAIN_VS_DATA;
            break;
        case ShaderStage::FRAGMENT:
            out << SHADERS_MAIN_FS_DATA;
            break;
        case ShaderStage::COMPUTE:
            out << SHADERS_MAIN_CS_DATA;
            break;
    }
    return out;
}

io::sstream& CodeGenerator::generatePostProcessMain(io::sstream& out, ShaderStage type) {
    if (type == ShaderStage::VERTEX) {
        out << SHADERS_POST_PROCESS_VS_DATA;
    } else if (type == ShaderStage::FRAGMENT) {
        out << SHADERS_POST_PROCESS_FS_DATA;
    }
    return out;
}

io::sstream& CodeGenerator::generateVariable(io::sstream& out, ShaderStage stage,
        const CString& name, size_t index) {

    if (!name.empty()) {
        if (stage == ShaderStage::VERTEX) {
            out << "\n#define VARIABLE_CUSTOM" << index << " " << name.c_str() << "\n";
            out << "\n#define VARIABLE_CUSTOM_AT" << index << " variable_" << name.c_str() << "\n";
            out << "LAYOUT_LOCATION(" << index << ") VARYING vec4 variable_" << name.c_str() << ";\n";
        } else if (stage == ShaderStage::FRAGMENT) {
            out << "\nLAYOUT_LOCATION(" << index << ") VARYING highp vec4 variable_" << name.c_str() << ";\n";
        }
    }
    return out;
}

io::sstream& CodeGenerator::generateShaderInputs(io::sstream& out, ShaderStage type,
        const AttributeBitset& attributes, Interpolation interpolation,
        MaterialBuilder::PushConstantList const& pushConstants) const {
    auto const& attributeDatabase = MaterialBuilder::getAttributeDatabase();

    const char* shading = getInterpolationQualifier(interpolation);
    out << "#define SHADING_INTERPOLATION " << shading << "\n";

    out << "\n";
    attributes.forEachSetBit([&out, &attributeDatabase](size_t i) {
        generateDefine(out, attributeDatabase[i].getDefineName().c_str(), true);
    });

    if (type == ShaderStage::VERTEX) {
        out << "\n";
        attributes.forEachSetBit([&out, &attributeDatabase, this](size_t i) {
            auto const& attribute = attributeDatabase[i];
            assert_invariant( i == attribute.location );
            if (mTargetLanguage == TargetLanguage::SPIRV ||
                    mFeatureLevel >= FeatureLevel::FEATURE_LEVEL_1) {
                out << "layout(location = " << size_t(attribute.location) << ") in ";
            } else {
                out << "attribute ";
            }
            out << getTypeName(attribute.type) << " " << attribute.getAttributeName() << ";\n";
        });

        out << "\n";
        generatePushConstants(out, pushConstants, attributes.size());
    }

    out << "\n";
    out << SHADERS_VARYINGS_GLSL_DATA;
    return out;
}

io::sstream& CodeGenerator::generateOutput(io::sstream& out, ShaderStage type,
        const CString& name, size_t index,
        MaterialBuilder::VariableQualifier qualifier,
        MaterialBuilder::Precision precision,
        MaterialBuilder::OutputType outputType) const {
    if (name.empty() || type == ShaderStage::VERTEX) {
        return out;
    }

    // Feature level 0 only supports one output.
    if (index > 0 && mFeatureLevel == FeatureLevel::FEATURE_LEVEL_0) {
        slog.w << "Discarding an output in the generated ESSL 1.0 shader: index = " << index
               << ", name = " << name.c_str() << io::endl;
        return out;
    }

    // TODO: add and support additional variable qualifiers
    (void) qualifier;
    assert(qualifier == MaterialBuilder::VariableQualifier::OUT);

    // The material output type is the type the shader writes to from the material.
    const MaterialBuilder::OutputType materialOutputType = outputType;

    const char* swizzleString = "";

    // Metal doesn't support some 3-component texture formats, so the backend uses 4-component
    // formats behind the scenes. It's an error to output fewer components than the attachment
    // needs, so we always output a float4 instead of a float3. It's never an error to output extra
    // components.
    //
    // Meanwhile, ESSL 1.0 must always write to gl_FragColor, a vec4.
    if (mTargetApi == TargetApi::METAL || mFeatureLevel == FeatureLevel::FEATURE_LEVEL_0) {
        if (outputType == MaterialBuilder::OutputType::FLOAT3) {
            outputType = MaterialBuilder::OutputType::FLOAT4;
            swizzleString = ".rgb";
        }
    }

    const char* precisionString = getPrecisionQualifier(precision);
    const char* materialTypeString = getOutputTypeName(materialOutputType);
    const char* typeString = getOutputTypeName(outputType);

    bool generate_essl3_code = mTargetLanguage == TargetLanguage::SPIRV
            || mFeatureLevel >= FeatureLevel::FEATURE_LEVEL_1;

    out << "\n#define FRAG_OUTPUT"               << index << " " << name.c_str();
    if (generate_essl3_code) {
        out << "\n#define FRAG_OUTPUT_AT"        << index << " output_" << name.c_str();
    } else {
        out << "\n#define FRAG_OUTPUT_AT"        << index << " gl_FragColor";
    }
    out << "\n#define FRAG_OUTPUT_MATERIAL_TYPE" << index << " " << materialTypeString;
    out << "\n#define FRAG_OUTPUT_PRECISION"     << index << " " << precisionString;
    out << "\n#define FRAG_OUTPUT_TYPE"          << index << " " << typeString;
    out << "\n#define FRAG_OUTPUT_SWIZZLE"       << index << " " << swizzleString;
    out << "\n";

    if (generate_essl3_code) {
        out << "\nlayout(location=" << index << ") out " << precisionString << " "
            << typeString << " output_" << name.c_str() << ";\n";
    }

    return out;
}


io::sstream& CodeGenerator::generateDepthShaderMain(io::sstream& out, ShaderStage type) {
    assert(type != ShaderStage::VERTEX);
    if (type == ShaderStage::FRAGMENT) {
        out << SHADERS_DEPTH_MAIN_FS_DATA;
    }
    return out;
}

const char* CodeGenerator::getUniformPrecisionQualifier(UniformType type, Precision precision,
        Precision uniformPrecision, Precision defaultPrecision) noexcept {
    if (!hasPrecision(type)) {
        // some types like bool can't have a precision qualifier
        return "";
    }
    if (precision == Precision::DEFAULT) {
        // if precision field is specified as default, turn it into the default precision for
        // uniforms (which might be different on desktop vs mobile)
        precision = uniformPrecision;
    }
    if (precision == defaultPrecision) {
        // finally if the precision match the default precision of this stage, don't omit
        // the precision qualifier -- which mean the effective precision might be different
        // in different stages.
        return "";
    }
    return getPrecisionQualifier(precision);
}

utils::io::sstream& CodeGenerator::generateBuffers(utils::io::sstream& out,
        MaterialInfo::BufferContainer const& buffers) const {
    uint32_t binding = 0;
    for (auto const* buffer : buffers) {
        generateBufferInterfaceBlock(out, ShaderStage::COMPUTE, binding, *buffer);
        binding++;
    }
    return out;
}

io::sstream& CodeGenerator::generateUniforms(io::sstream& out, ShaderStage stage,
        UniformBindingPoints binding, const BufferInterfaceBlock& uib) const {
    return generateBufferInterfaceBlock(out, stage, +binding, uib);
}

io::sstream& CodeGenerator::generateInterfaceFields(io::sstream& out,
        FixedCapacityVector<BufferInterfaceBlock::FieldInfo> const& infos,
        Precision defaultPrecision) const {
    Precision const uniformPrecision = getDefaultUniformPrecision();

    for (auto const& info : infos) {
        if (mFeatureLevel < info.minFeatureLevel) {
            continue;
        }
        char const* const type = getUniformTypeName(info);
        char const* const precision = getUniformPrecisionQualifier(info.type, info.precision,
                uniformPrecision, defaultPrecision);
        out << "    " << precision;
        if (precision[0] != '\0') out << " ";
        out << type << " " << info.name.c_str();
        if (info.isArray) {
            if (info.sizeName.empty()) {
                if (info.size) {
                    out << "[" << info.size << "]";
                } else {
                    out << "[]";
                }
            } else {
                out << "[" << info.sizeName.c_str() << "]";
            }
        }
        out << ";\n";
    }
    return out;
}

io::sstream& CodeGenerator::generateUboAsPlainUniforms(io::sstream& out, ShaderStage stage,
        const BufferInterfaceBlock& uib) const {

    auto const& infos = uib.getFieldInfoList();

    std::string blockName{ uib.getName() };
    std::string instanceName{ uib.getName() };
    blockName.front() = char(std::toupper((unsigned char)blockName.front()));
    instanceName.front() = char(std::tolower((unsigned char)instanceName.front()));

    out << "\nstruct " << blockName << " {\n";

    generateInterfaceFields(out, infos, Precision::DEFAULT);

    out << "};\n";
    out << "uniform " << blockName << " " << instanceName << ";\n";

    return out;
}

io::sstream& CodeGenerator::generateBufferInterfaceBlock(io::sstream& out, ShaderStage stage,
        uint32_t binding, const BufferInterfaceBlock& uib) const {
    if (uib.isEmptyForFeatureLevel(mFeatureLevel)) {
        return out;
    }

    auto const& infos = uib.getFieldInfoList();

    if (mTargetLanguage == TargetLanguage::GLSL &&
            mFeatureLevel == FeatureLevel::FEATURE_LEVEL_0) {
        // we need to generate a structure instead
        assert_invariant(mTargetApi == TargetApi::OPENGL);
        assert_invariant(uib.getTarget() == BufferInterfaceBlock::Target::UNIFORM);
        return generateUboAsPlainUniforms(out, stage, uib);
    }

    std::string blockName{ uib.getName() };
    std::string instanceName{ uib.getName() };
    blockName.front() = char(std::toupper((unsigned char)blockName.front()));
    instanceName.front() = char(std::tolower((unsigned char)instanceName.front()));

    auto metalBufferBindingOffset = 0;
    switch (uib.getTarget()) {
        case BufferInterfaceBlock::Target::UNIFORM:
            metalBufferBindingOffset = METAL_UNIFORM_BUFFER_BINDING_START;
            break;
        case BufferInterfaceBlock::Target::SSBO:
            metalBufferBindingOffset = METAL_SSBO_BINDING_START;
            break;
    }

    out << "\nlayout(";
    if (mTargetLanguage == TargetLanguage::SPIRV ||
        mFeatureLevel >= FeatureLevel::FEATURE_LEVEL_2) {
        switch (mTargetApi) {
            case TargetApi::METAL:
                out << "binding = " << metalBufferBindingOffset + binding << ", ";
                break;

            case TargetApi::OPENGL:
                // GLSL 4.5 / ESSL 3.1 require the 'binding' layout qualifier
            case TargetApi::VULKAN:
                out << "binding = " << binding << ", ";
                break;

            case TargetApi::ALL:
                // nonsensical, shouldn't happen.
                break;
        }
    }
    switch (uib.getAlignment()) {
        case BufferInterfaceBlock::Alignment::std140:
            out << "std140";
            break;
        case BufferInterfaceBlock::Alignment::std430:
            out << "std430";
            break;
    }

    out << ") ";

    switch (uib.getTarget()) {
        case BufferInterfaceBlock::Target::UNIFORM:
            out << "uniform ";
            break;
        case BufferInterfaceBlock::Target::SSBO:
            out << "buffer ";
            break;
    }

    out << blockName << " ";

    if (uib.getTarget() == BufferInterfaceBlock::Target::SSBO) {
        uint8_t qualifiers = uib.getQualifier();
        while (qualifiers) {
            uint8_t const mask = 1u << utils::ctz(unsigned(qualifiers));
            switch (BufferInterfaceBlock::Qualifier(qualifiers & mask)) {
                case BufferInterfaceBlock::Qualifier::COHERENT:  out << "coherent "; break;
                case BufferInterfaceBlock::Qualifier::WRITEONLY: out << "writeonly "; break;
                case BufferInterfaceBlock::Qualifier::READONLY:  out << "readonly "; break;
                case BufferInterfaceBlock::Qualifier::VOLATILE:  out << "volatile "; break;
                case BufferInterfaceBlock::Qualifier::RESTRICT:  out << "restrict "; break;
            }
            qualifiers &= ~mask;
        }
    }

    out << "{\n";

    generateInterfaceFields(out, infos, getDefaultPrecision(stage));

    out << "} " << instanceName << ";\n";

    return out;
}

io::sstream& CodeGenerator::generateSamplers(
        io::sstream& out, SamplerBindingPoints bindingPoint, uint8_t firstBinding,
        const SamplerInterfaceBlock& sib) const {
    auto const& infos = sib.getSamplerInfoList();
    if (infos.empty()) {
        return out;
    }

    for (auto const& info : infos) {
        auto type = info.type;
        if (type == SamplerType::SAMPLER_EXTERNAL && mShaderModel != ShaderModel::MOBILE) {
            // we're generating the shader for the desktop, where we assume external textures
            // are not supported, in which case we revert to texture2d
            type = SamplerType::SAMPLER_2D;
        }
        char const* const typeName = getSamplerTypeName(type, info.format, info.multisample);
        char const* const precision = getPrecisionQualifier(info.precision);
        if (mTargetLanguage == TargetLanguage::SPIRV) {
            const uint32_t bindingIndex = (uint32_t) firstBinding + info.offset;
            switch (mTargetApi) {
                // For Vulkan, we place uniforms in set 0 (the default set) and samplers in set 1. This
                // allows the sampler bindings to live in a separate "namespace" that starts at zero.
                // Note that the set specifier is not covered by the desktop GLSL spec, including
                // recent versions. It is only documented in the GL_KHR_vulkan_glsl extension.
                case TargetApi::VULKAN:
                    out << "layout(binding = " << bindingIndex << ", set = 1) ";
                    break;

                // For Metal, each sampler group gets its own descriptor set, each of which will
                // become an argument buffer. The first descriptor set is reserved for uniforms,
                // hence the +1 here.
                case TargetApi::METAL:
                    out << "layout(binding = " << (uint32_t) info.offset
                        << ", set = " << (uint32_t) bindingPoint + 1 << ") ";
                    break;

                default:
                case TargetApi::OPENGL:
                    out << "layout(binding = " << bindingIndex << ") ";
                    break;
            }
        }
        out << "uniform " << precision << " " << typeName << " " << info.uniformName.c_str();
        out << ";\n";
    }
    out << "\n";

    return out;
}

io::sstream& CodeGenerator::generateSubpass(io::sstream& out, SubpassInfo subpass) {
    if (!subpass.isValid) {
        return out;
    }

    CString subpassName =
            SamplerInterfaceBlock::generateUniformName(subpass.block.c_str(), subpass.name.c_str());

    char const* const typeName = "subpassInput";
    // In our Vulkan backend, subpass inputs always live in descriptor set 2. (ignored for GLES)
    char const* const precision = getPrecisionQualifier(subpass.precision);
    out << "layout(input_attachment_index = " << (int) subpass.attachmentIndex
        << ", set = 2, binding = " << (int) subpass.binding
        << ") ";
    out << "uniform " << precision << " " << typeName << " " << subpassName.c_str();
    out << ";\n";

    out << "\n";

    return out;
}

void CodeGenerator::fixupExternalSamplers(
        std::string& shader, SamplerInterfaceBlock const& sib, FeatureLevel featureLevel) noexcept {
    auto const& infos = sib.getSamplerInfoList();
    if (infos.empty()) {
        return;
    }

    bool hasExternalSampler = false;

    // Replace sampler2D declarations by samplerExternal declarations as they may have
    // been swapped during a previous optimization step
    for (auto const& info : infos) {
        if (info.type == SamplerType::SAMPLER_EXTERNAL) {
            auto name = std::string("sampler2D ") + info.uniformName.c_str();
            size_t const index = shader.find(name);

            if (index != std::string::npos) {
                hasExternalSampler = true;
                auto newName =
                        std::string("samplerExternalOES ") + info.uniformName.c_str();
                shader.replace(index, name.size(), newName);
            }
        }
    }

    // This method should only be called on shaders that have external samplers but since
    // they may have been removed by previous optimization steps, we check again here
    if (hasExternalSampler) {
        // Find the #version line, so we can insert the #extension directive
        size_t index = shader.find("#version");
        index += 8;

        // Find the end of the line and skip the line return
        while (shader[index] != '\n') index++;
        index++;

        const char *extensionLine = (featureLevel >= FeatureLevel::FEATURE_LEVEL_1)
                ? "#extension GL_OES_EGL_image_external_essl3 : require\n\n"
                : "#extension GL_OES_EGL_image_external : require\n\n";
        shader.insert(index, extensionLine);
    }
}


io::sstream& CodeGenerator::generateDefine(io::sstream& out, const char* name, bool value) {
    if (value) {
        out << "#define " << name << "\n";
    }
    return out;
}

io::sstream& CodeGenerator::generateDefine(io::sstream& out, const char* name, uint32_t value) {
    out << "#define " << name << " " << value << "\n";
    return out;
}

io::sstream& CodeGenerator::generateDefine(io::sstream& out, const char* name, const char* string) {
    out << "#define " << name << " " << string << "\n";
    return out;
}

io::sstream& CodeGenerator::generateIndexedDefine(io::sstream& out, const char* name,
        uint32_t index, uint32_t value) {
    out << "#define " << name << index << " " << value << "\n";
    return out;
}

struct SpecializationConstantFormatter {
    std::string operator()(int value) noexcept { return std::to_string(value); }
    std::string operator()(float value) noexcept { return std::to_string(value); }
    std::string operator()(bool value) noexcept { return value ? "true" : "false"; }
};

utils::io::sstream& CodeGenerator::generateSpecializationConstant(utils::io::sstream& out,
        const char* name, uint32_t id, std::variant<int, float, bool> value) const {

    std::string const constantString = std::visit(SpecializationConstantFormatter(), value);

    static const char* types[] = { "int", "float", "bool" };
    if (mTargetLanguage == MaterialBuilderBase::TargetLanguage::SPIRV) {
        out << "layout (constant_id = " << id << ") const "
            << types[value.index()] << " " << name << " = " << constantString << ";\n";
    } else {
        out << "#ifndef SPIRV_CROSS_CONSTANT_ID_" << id << '\n'
            << "#define SPIRV_CROSS_CONSTANT_ID_" << id << " " << constantString << '\n'
            << "#endif" << '\n'
            << "const " << types[value.index()] << " " << name << " = SPIRV_CROSS_CONSTANT_ID_" << id
            << ";\n\n";
    }
    return out;
}

utils::io::sstream& CodeGenerator::generatePushConstants(utils::io::sstream& out,
        MaterialBuilder::PushConstantList const& pushConstants, size_t const layoutLocation) const {
    static constexpr char const* STRUCT_NAME = "Constants";

    bool const outputSpirv =
            mTargetLanguage == TargetLanguage::SPIRV && mTargetApi != TargetApi::OPENGL;
    auto const getType = [](ConstantType const& type) {
        switch (type) {
            case ConstantType::BOOL:
                return "bool";
            case ConstantType::INT:
                return "int";
            case ConstantType::FLOAT:
                return "float";
        }
    };
    if (outputSpirv) {
        out << "layout(push_constant) uniform " << STRUCT_NAME << " {\n ";
    } else {
        out << "struct " << STRUCT_NAME << " {\n";
    }

    for (auto const& constant: pushConstants) {
        out << getType(constant.type) << " " << constant.name.c_str() << ";\n";
    }

    if (outputSpirv) {
        out << "} " << PUSH_CONSTANT_STRUCT_VAR_NAME << ";\n";
    } else {
        out << "};\n";
        out << "LAYOUT_LOCATION(" << static_cast<int>(layoutLocation) << ") uniform " << STRUCT_NAME
            << " " << PUSH_CONSTANT_STRUCT_VAR_NAME << ";\n";
    }
    return out;
}

io::sstream& CodeGenerator::generateMaterialProperty(io::sstream& out,
        MaterialBuilder::Property property, bool isSet) {
    if (isSet) {
        out << "#define " << "MATERIAL_HAS_" << getConstantName(property) << "\n";
    }
    return out;
}

io::sstream& CodeGenerator::generateQualityDefine(io::sstream& out, ShaderQuality quality) const {
    out << "#define FILAMENT_QUALITY_LOW    0\n";
    out << "#define FILAMENT_QUALITY_NORMAL 1\n";
    out << "#define FILAMENT_QUALITY_HIGH   2\n";

    switch (quality) {
        case ShaderQuality::DEFAULT:
            switch (mShaderModel) {
                default:                   goto quality_normal;
                case ShaderModel::DESKTOP: goto quality_high;
                case ShaderModel::MOBILE:  goto quality_low;
            }
        case ShaderQuality::LOW:
        quality_low:
            out << "#define FILAMENT_QUALITY FILAMENT_QUALITY_LOW\n";
            break;
        case ShaderQuality::NORMAL:
        default:
        quality_normal:
            out << "#define FILAMENT_QUALITY FILAMENT_QUALITY_NORMAL\n";
            break;
        case ShaderQuality::HIGH:
        quality_high:
            out << "#define FILAMENT_QUALITY FILAMENT_QUALITY_HIGH\n";
            break;
    }

    return out;
}

io::sstream& CodeGenerator::generateCommon(io::sstream& out, ShaderStage stage) {

    out << SHADERS_COMMON_MATH_GLSL_DATA;

    switch (stage) {
        case ShaderStage::VERTEX:
            out << SHADERS_COMMON_INSTANCING_GLSL_DATA;
            out << SHADERS_COMMON_SHADOWING_GLSL_DATA;
            break;
        case ShaderStage::FRAGMENT:
            out << SHADERS_COMMON_INSTANCING_GLSL_DATA;
            out << SHADERS_COMMON_SHADOWING_GLSL_DATA;
            out << SHADERS_COMMON_SHADING_FS_DATA;
            out << SHADERS_COMMON_GRAPHICS_FS_DATA;
            out << SHADERS_COMMON_MATERIAL_FS_DATA;
            break;
        case ShaderStage::COMPUTE:
            out << '\n';
            // TODO: figure out if we need some common files here
            break;
    }
    return out;
}

io::sstream& CodeGenerator::generatePostProcessCommon(io::sstream& out, ShaderStage type) {
    out << SHADERS_COMMON_MATH_GLSL_DATA;
    if (type == ShaderStage::VERTEX) {
    } else if (type == ShaderStage::FRAGMENT) {
        out << SHADERS_COMMON_SHADING_FS_DATA;
        out << SHADERS_COMMON_GRAPHICS_FS_DATA;
    }
    return out;
}

io::sstream& CodeGenerator::generateFog(io::sstream& out, ShaderStage type) {
    if (type == ShaderStage::VERTEX) {
    } else if (type == ShaderStage::FRAGMENT) {
        out << SHADERS_FOG_FS_DATA;
    }
    return out;
}

io::sstream& CodeGenerator::generateCommonMaterial(io::sstream& out, ShaderStage type) {
    if (type == ShaderStage::VERTEX) {
        out << SHADERS_MATERIAL_INPUTS_VS_DATA;
    } else if (type == ShaderStage::FRAGMENT) {
        out << SHADERS_MATERIAL_INPUTS_FS_DATA;
    }
    return out;
}

io::sstream& CodeGenerator::generatePostProcessInputs(io::sstream& out, ShaderStage type) {
    if (type == ShaderStage::VERTEX) {
        out << SHADERS_POST_PROCESS_INPUTS_VS_DATA;
    } else if (type == ShaderStage::FRAGMENT) {
        out << SHADERS_POST_PROCESS_INPUTS_FS_DATA;
    }
    return out;
}

io::sstream& CodeGenerator::generatePostProcessGetters(io::sstream& out, ShaderStage type) {
    out << SHADERS_COMMON_GETTERS_GLSL_DATA;
    if (type == ShaderStage::VERTEX) {
        out << SHADERS_POST_PROCESS_GETTERS_VS_DATA;
    } else if (type == ShaderStage::FRAGMENT) {
    }
    return out;
}

io::sstream& CodeGenerator::generateGetters(io::sstream& out, ShaderStage stage) {
    out << SHADERS_COMMON_GETTERS_GLSL_DATA;
    switch (stage) {
        case ShaderStage::VERTEX:
            out << SHADERS_GETTERS_VS_DATA;
            break;
        case ShaderStage::FRAGMENT:
            out << SHADERS_GETTERS_FS_DATA;
            break;
        case ShaderStage::COMPUTE:
            out << SHADERS_GETTERS_CS_DATA;
            break;
    }
    return out;
}

io::sstream& CodeGenerator::generateParameters(io::sstream& out, ShaderStage type) {
    if (type == ShaderStage::VERTEX) {
    } else if (type == ShaderStage::FRAGMENT) {
        out << SHADERS_SHADING_PARAMETERS_FS_DATA;
    }
    return out;
}

io::sstream& CodeGenerator::generateShaderLit(io::sstream& out, ShaderStage type,
        filament::Variant variant, Shading shading, bool customSurfaceShading) {
    if (type == ShaderStage::VERTEX) {
    } else if (type == ShaderStage::FRAGMENT) {
        out << SHADERS_COMMON_LIGHTING_FS_DATA;
        if (filament::Variant::isShadowReceiverVariant(variant)) {
            out << SHADERS_SHADOWING_FS_DATA;
        }

        // the only reason we have this assert here is that we used to have a check,
        // which seemed unnecessary.
        assert_invariant(shading != Shading::UNLIT);

        out << SHADERS_BRDF_FS_DATA;
        switch (shading) {
            case Shading::UNLIT:
                // can't happen
                break;
            case Shading::SPECULAR_GLOSSINESS:
            case Shading::LIT:
                if (customSurfaceShading) {
                    out << SHADERS_SHADING_LIT_CUSTOM_FS_DATA;
                } else {
                    out << SHADERS_SHADING_MODEL_STANDARD_FS_DATA;
                }
                break;
            case Shading::SUBSURFACE:
                out << SHADERS_SHADING_MODEL_SUBSURFACE_FS_DATA;
                break;
            case Shading::CLOTH:
                out << SHADERS_SHADING_MODEL_CLOTH_FS_DATA;
                break;
        }

        out << SHADERS_AMBIENT_OCCLUSION_FS_DATA;
        out << SHADERS_LIGHT_INDIRECT_FS_DATA;

        if (variant.hasDirectionalLighting()) {
            out << SHADERS_LIGHT_DIRECTIONAL_FS_DATA;
        }
        if (variant.hasDynamicLighting()) {
            out << SHADERS_LIGHT_PUNCTUAL_FS_DATA;
        }

        out << SHADERS_SHADING_LIT_FS_DATA;
    }
    return out;
}

io::sstream& CodeGenerator::generateShaderUnlit(io::sstream& out, ShaderStage type,
        filament::Variant variant, bool hasShadowMultiplier) {
    if (type == ShaderStage::VERTEX) {
    } else if (type == ShaderStage::FRAGMENT) {
        if (hasShadowMultiplier) {
            if (filament::Variant::isShadowReceiverVariant(variant)) {
                out << SHADERS_SHADOWING_FS_DATA;
            }
        }
        out << SHADERS_SHADING_UNLIT_FS_DATA;
    }
    return out;
}

io::sstream& CodeGenerator::generateShaderReflections(utils::io::sstream& out, ShaderStage type) {
    if (type == ShaderStage::VERTEX) {
    } else if (type == ShaderStage::FRAGMENT) {
        out << SHADERS_COMMON_LIGHTING_FS_DATA;
        out << SHADERS_LIGHT_REFLECTIONS_FS_DATA;
        out << SHADERS_SHADING_REFLECTIONS_FS_DATA;
    }
    return out;
}

/* static */
char const* CodeGenerator::getConstantName(MaterialBuilder::Property property) noexcept {
    using Property = MaterialBuilder::Property;
    switch (property) {
<<<<<<< HEAD
        case Property::BASE_COLOR:            return "BASE_COLOR";
        case Property::ROUGHNESS:             return "ROUGHNESS";
        case Property::METALLIC:              return "METALLIC";
        case Property::REFLECTANCE:           return "REFLECTANCE";
        case Property::AMBIENT_OCCLUSION:     return "AMBIENT_OCCLUSION";
        case Property::CLEAR_COAT:            return "CLEAR_COAT";
        case Property::CLEAR_COAT_ROUGHNESS:  return "CLEAR_COAT_ROUGHNESS";
        case Property::CLEAR_COAT_NORMAL:     return "CLEAR_COAT_NORMAL";
        case Property::ANISOTROPY:            return "ANISOTROPY";
        case Property::ANISOTROPY_DIRECTION:  return "ANISOTROPY_DIRECTION";
        case Property::THICKNESS:             return "THICKNESS";
        case Property::SUBSURFACE_POWER:      return "SUBSURFACE_POWER";
        case Property::SUBSURFACE_COLOR:      return "SUBSURFACE_COLOR";
        case Property::SHEEN_COLOR:           return "SHEEN_COLOR";
        case Property::SHEEN_ROUGHNESS:       return "SHEEN_ROUGHNESS";
        case Property::GLOSSINESS:            return "GLOSSINESS";
        case Property::SPECULAR_COLOR:        return "SPECULAR_COLOR";
        case Property::EMISSIVE:              return "EMISSIVE";
        case Property::NORMAL:                return "NORMAL";
        case Property::POST_LIGHTING_COLOR:   return "POST_LIGHTING_COLOR";
        case Property::CLIP_SPACE_TRANSFORM:  return "CLIP_SPACE_TRANSFORM";
        case Property::ABSORPTION:            return "ABSORPTION";
        case Property::TRANSMISSION:          return "TRANSMISSION";
        case Property::IOR:                   return "IOR";
        case Property::MICRO_THICKNESS:       return "MICRO_THICKNESS";
        case Property::BENT_NORMAL:           return "BENT_NORMAL";
        case Property::SPECULAR_FACTOR:       return "SPECULAR_FACTOR";
        case Property::SPECULAR_COLOR_FACTOR: return "SPECULAR_COLOR_FACTOR";
=======
        case Property::BASE_COLOR:                  return "BASE_COLOR";
        case Property::ROUGHNESS:                   return "ROUGHNESS";
        case Property::METALLIC:                    return "METALLIC";
        case Property::REFLECTANCE:                 return "REFLECTANCE";
        case Property::AMBIENT_OCCLUSION:           return "AMBIENT_OCCLUSION";
        case Property::CLEAR_COAT:                  return "CLEAR_COAT";
        case Property::CLEAR_COAT_ROUGHNESS:        return "CLEAR_COAT_ROUGHNESS";
        case Property::CLEAR_COAT_NORMAL:           return "CLEAR_COAT_NORMAL";
        case Property::ANISOTROPY:                  return "ANISOTROPY";
        case Property::ANISOTROPY_DIRECTION:        return "ANISOTROPY_DIRECTION";
        case Property::THICKNESS:                   return "THICKNESS";
        case Property::SUBSURFACE_POWER:            return "SUBSURFACE_POWER";
        case Property::SUBSURFACE_COLOR:            return "SUBSURFACE_COLOR";
        case Property::SHEEN_COLOR:                 return "SHEEN_COLOR";
        case Property::SHEEN_ROUGHNESS:             return "SHEEN_ROUGHNESS";
        case Property::GLOSSINESS:                  return "GLOSSINESS";
        case Property::SPECULAR_COLOR:              return "SPECULAR_COLOR";
        case Property::EMISSIVE:                    return "EMISSIVE";
        case Property::NORMAL:                      return "NORMAL";
        case Property::POST_LIGHTING_COLOR:         return "POST_LIGHTING_COLOR";
        case Property::POST_LIGHTING_MIX_FACTOR:    return "POST_LIGHTING_MIX_FACTOR";
        case Property::CLIP_SPACE_TRANSFORM:        return "CLIP_SPACE_TRANSFORM";
        case Property::ABSORPTION:                  return "ABSORPTION";
        case Property::TRANSMISSION:                return "TRANSMISSION";
        case Property::IOR:                         return "IOR";
        case Property::MICRO_THICKNESS:             return "MICRO_THICKNESS";
        case Property::BENT_NORMAL:                 return "BENT_NORMAL";
>>>>>>> af2ecf20
    }
}

char const* CodeGenerator::getTypeName(UniformType type) noexcept {
    switch (type) {
        case UniformType::BOOL:   return "bool";
        case UniformType::BOOL2:  return "bvec2";
        case UniformType::BOOL3:  return "bvec3";
        case UniformType::BOOL4:  return "bvec4";
        case UniformType::FLOAT:  return "float";
        case UniformType::FLOAT2: return "vec2";
        case UniformType::FLOAT3: return "vec3";
        case UniformType::FLOAT4: return "vec4";
        case UniformType::INT:    return "int";
        case UniformType::INT2:   return "ivec2";
        case UniformType::INT3:   return "ivec3";
        case UniformType::INT4:   return "ivec4";
        case UniformType::UINT:   return "uint";
        case UniformType::UINT2:  return "uvec2";
        case UniformType::UINT3:  return "uvec3";
        case UniformType::UINT4:  return "uvec4";
        case UniformType::MAT3:   return "mat3";
        case UniformType::MAT4:   return "mat4";
        case UniformType::STRUCT: return "";
    }
}

char const* CodeGenerator::getUniformTypeName(BufferInterfaceBlock::FieldInfo const& info) noexcept {
    using Type = BufferInterfaceBlock::Type;
    switch (info.type) {
        case Type::STRUCT: return info.structName.c_str();
        default:            return getTypeName(info.type);
    }
}

char const* CodeGenerator::getOutputTypeName(MaterialBuilder::OutputType type) noexcept {
    switch (type) {
        case MaterialBuilder::OutputType::FLOAT:  return "float";
        case MaterialBuilder::OutputType::FLOAT2: return "vec2";
        case MaterialBuilder::OutputType::FLOAT3: return "vec3";
        case MaterialBuilder::OutputType::FLOAT4: return "vec4";
    }
}

char const* CodeGenerator::getSamplerTypeName(SamplerType type, SamplerFormat format,
        bool multisample) const noexcept {
    switch (type) {
        case SamplerType::SAMPLER_2D:
            switch (format) {
                case SamplerFormat::INT:    return multisample ? "isampler2DMS" : "isampler2D";
                case SamplerFormat::UINT:   return multisample ? "usampler2DMS" : "usampler2D";
                case SamplerFormat::FLOAT:  return multisample ? "sampler2DMS" : "sampler2D";
                case SamplerFormat::SHADOW: return "sampler2DShadow";
            }
        case SamplerType::SAMPLER_3D:
            assert(format != SamplerFormat::SHADOW);
            switch (format) {
                case SamplerFormat::INT:    return "isampler3D";
                case SamplerFormat::UINT:   return "usampler3D";
                case SamplerFormat::FLOAT:  return "sampler3D";
                case SamplerFormat::SHADOW: return nullptr;
            }
        case SamplerType::SAMPLER_2D_ARRAY:
            switch (format) {
                case SamplerFormat::INT:    return multisample ? "isampler2DMSArray": "isampler2DArray";
                case SamplerFormat::UINT:   return multisample ? "usampler2DMSArray": "usampler2DArray";
                case SamplerFormat::FLOAT:  return multisample ? "sampler2DMSArray": "sampler2DArray";
                case SamplerFormat::SHADOW: return "sampler2DArrayShadow";
            }
        case SamplerType::SAMPLER_CUBEMAP:
            switch (format) {
                case SamplerFormat::INT:    return "isamplerCube";
                case SamplerFormat::UINT:   return "usamplerCube";
                case SamplerFormat::FLOAT:  return "samplerCube";
                case SamplerFormat::SHADOW: return "samplerCubeShadow";
            }
        case SamplerType::SAMPLER_EXTERNAL:
            assert(format != SamplerFormat::SHADOW);
            // Vulkan doesn't have external textures in the sense as GL. Vulkan external textures
            // are created via VK_ANDROID_external_memory_android_hardware_buffer, but they are
            // backed by VkImage just like a normal texture, and sampled from normally.
            return (mTargetLanguage == TargetLanguage::SPIRV) ? "sampler2D" : "samplerExternalOES";
        case SamplerType::SAMPLER_CUBEMAP_ARRAY:
            switch (format) {
                case SamplerFormat::INT:    return "isamplerCubeArray";
                case SamplerFormat::UINT:   return "usamplerCubeArray";
                case SamplerFormat::FLOAT:  return "samplerCubeArray";
                case SamplerFormat::SHADOW: return "samplerCubeArrayShadow";
            }
    }
}

char const* CodeGenerator::getInterpolationQualifier(Interpolation interpolation) noexcept {
    switch (interpolation) {
        case Interpolation::SMOOTH: return "";
        case Interpolation::FLAT:   return "flat ";
    }
}

/* static */
char const* CodeGenerator::getPrecisionQualifier(Precision precision) noexcept {
    switch (precision) {
        case Precision::LOW:     return "lowp";
        case Precision::MEDIUM:  return "mediump";
        case Precision::HIGH:    return "highp";
        case Precision::DEFAULT: return "";
    }
}

/* static */
bool CodeGenerator::hasPrecision(BufferInterfaceBlock::Type type) noexcept {
    switch (type) {
        case UniformType::BOOL:
        case UniformType::BOOL2:
        case UniformType::BOOL3:
        case UniformType::BOOL4:
        case UniformType::STRUCT:
            return false;
        default:
            return true;
    }
}

} // namespace filamat<|MERGE_RESOLUTION|>--- conflicted
+++ resolved
@@ -1162,36 +1162,6 @@
 char const* CodeGenerator::getConstantName(MaterialBuilder::Property property) noexcept {
     using Property = MaterialBuilder::Property;
     switch (property) {
-<<<<<<< HEAD
-        case Property::BASE_COLOR:            return "BASE_COLOR";
-        case Property::ROUGHNESS:             return "ROUGHNESS";
-        case Property::METALLIC:              return "METALLIC";
-        case Property::REFLECTANCE:           return "REFLECTANCE";
-        case Property::AMBIENT_OCCLUSION:     return "AMBIENT_OCCLUSION";
-        case Property::CLEAR_COAT:            return "CLEAR_COAT";
-        case Property::CLEAR_COAT_ROUGHNESS:  return "CLEAR_COAT_ROUGHNESS";
-        case Property::CLEAR_COAT_NORMAL:     return "CLEAR_COAT_NORMAL";
-        case Property::ANISOTROPY:            return "ANISOTROPY";
-        case Property::ANISOTROPY_DIRECTION:  return "ANISOTROPY_DIRECTION";
-        case Property::THICKNESS:             return "THICKNESS";
-        case Property::SUBSURFACE_POWER:      return "SUBSURFACE_POWER";
-        case Property::SUBSURFACE_COLOR:      return "SUBSURFACE_COLOR";
-        case Property::SHEEN_COLOR:           return "SHEEN_COLOR";
-        case Property::SHEEN_ROUGHNESS:       return "SHEEN_ROUGHNESS";
-        case Property::GLOSSINESS:            return "GLOSSINESS";
-        case Property::SPECULAR_COLOR:        return "SPECULAR_COLOR";
-        case Property::EMISSIVE:              return "EMISSIVE";
-        case Property::NORMAL:                return "NORMAL";
-        case Property::POST_LIGHTING_COLOR:   return "POST_LIGHTING_COLOR";
-        case Property::CLIP_SPACE_TRANSFORM:  return "CLIP_SPACE_TRANSFORM";
-        case Property::ABSORPTION:            return "ABSORPTION";
-        case Property::TRANSMISSION:          return "TRANSMISSION";
-        case Property::IOR:                   return "IOR";
-        case Property::MICRO_THICKNESS:       return "MICRO_THICKNESS";
-        case Property::BENT_NORMAL:           return "BENT_NORMAL";
-        case Property::SPECULAR_FACTOR:       return "SPECULAR_FACTOR";
-        case Property::SPECULAR_COLOR_FACTOR: return "SPECULAR_COLOR_FACTOR";
-=======
         case Property::BASE_COLOR:                  return "BASE_COLOR";
         case Property::ROUGHNESS:                   return "ROUGHNESS";
         case Property::METALLIC:                    return "METALLIC";
@@ -1219,7 +1189,8 @@
         case Property::IOR:                         return "IOR";
         case Property::MICRO_THICKNESS:             return "MICRO_THICKNESS";
         case Property::BENT_NORMAL:                 return "BENT_NORMAL";
->>>>>>> af2ecf20
+        case Property::SPECULAR_FACTOR:             return "SPECULAR_FACTOR";
+        case Property::SPECULAR_COLOR_FACTOR:       return "SPECULAR_COLOR_FACTOR";
     }
 }
 
