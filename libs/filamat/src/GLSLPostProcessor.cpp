/*
 * Copyright (C) 2017 The Android Open Source Project
 *
 * Licensed under the Apache License, Version 2.0 (the "License");
 * you may not use this file except in compliance with the License.
 * You may obtain a copy of the License at
 *
 *      http://www.apache.org/licenses/LICENSE-2.0
 *
 * Unless required by applicable law or agreed to in writing, software
 * distributed under the License is distributed on an "AS IS" BASIS,
 * WITHOUT WARRANTIES OR CONDITIONS OF ANY KIND, either express or implied.
 * See the License for the specific language governing permissions and
 * limitations under the License.
 */

#include "GLSLPostProcessor.h"

#include <GlslangToSpv.h>
#include <SPVRemapper.h>
#include <spirv-tools/libspirv.hpp>

#include <spirv_glsl.hpp>
#include <spirv_msl.hpp>

#include "sca/builtinResource.h"
#include "sca/GLSLTools.h"

#include "shaders/CodeGenerator.h"
#include "shaders/MaterialInfo.h"
#include "shaders/SibGenerator.h"

#include "MetalArgumentBuffer.h"
#include "SpirvFixup.h"

#include <filament/MaterialEnums.h>

#include <utils/Log.h>

#include <sstream>
#include <unordered_map>
#include <vector>

using namespace glslang;
using namespace spirv_cross;
using namespace spvtools;
using namespace filament;
using namespace filament::backend;

namespace filamat {

using namespace utils;

namespace msl {  // this is only used for MSL

using BindingIndexMap = std::unordered_map<std::string, uint16_t>;

static void collectSibs(const GLSLPostProcessor::Config& config, SibVector& sibs) {
    switch (config.domain) {
        case MaterialDomain::SURFACE:
            UTILS_NOUNROLL
            for (uint8_t blockIndex = 0; blockIndex < CONFIG_SAMPLER_BINDING_COUNT; blockIndex++) {
                if (blockIndex == SamplerBindingPoints::PER_MATERIAL_INSTANCE) {
                    continue;
                }
                auto const* sib =
                        SibGenerator::getSib((SamplerBindingPoints)blockIndex, config.variant);
                if (sib && hasShaderType(sib->getStageFlags(), config.shaderType)) {
                    sibs.emplace_back(blockIndex, sib);
                }
            }
        case MaterialDomain::POST_PROCESS:
        case MaterialDomain::COMPUTE:
            break;
    }
    sibs.emplace_back((uint8_t) SamplerBindingPoints::PER_MATERIAL_INSTANCE,
            &config.materialInfo->sib);
}

} // namespace msl

GLSLPostProcessor::GLSLPostProcessor(MaterialBuilder::Optimization optimization, uint32_t flags)
        : mOptimization(optimization),
          mPrintShaders(flags & PRINT_SHADERS),
          mGenerateDebugInfo(flags & GENERATE_DEBUG_INFO) {
    // SPIRV error handler registration needs to occur only once. To avoid a race we do it up here
    // in the constructor, which gets invoked before MaterialBuilder kicks off jobs.
    spv::spirvbin_t::registerErrorHandler([](const std::string& str) {
        slog.e << str << io::endl;
    });
}

GLSLPostProcessor::~GLSLPostProcessor() = default;

static bool filterSpvOptimizerMessage(spv_message_level_t level) {
#ifdef NDEBUG
    // In release builds, only log errors.
    if (level == SPV_MSG_WARNING ||
        level == SPV_MSG_INFO ||
        level == SPV_MSG_DEBUG) {
        return false;
    }
#endif
    return true;
}

static std::string stringifySpvOptimizerMessage(spv_message_level_t level, const char* source,
        const spv_position_t& position, const char* message) {
    const char* levelString = nullptr;
    switch (level) {
        case SPV_MSG_FATAL:
            levelString = "FATAL";
            break;
        case SPV_MSG_INTERNAL_ERROR:
            levelString = "INTERNAL ERROR";
            break;
        case SPV_MSG_ERROR:
            levelString = "ERROR";
            break;
        case SPV_MSG_WARNING:
            levelString = "WARNING";
            break;
        case SPV_MSG_INFO:
            levelString = "INFO";
            break;
        case SPV_MSG_DEBUG:
            levelString = "DEBUG";
            break;
    }

    std::ostringstream oss;
    oss << levelString << ": ";
    if (source) oss << source << ":";
    oss << position.line << ":" << position.column << ":";
    oss << position.index << ": ";
    if (message) oss << message;

    return oss.str();
}

void GLSLPostProcessor::spirvToMsl(const SpirvBlob *spirv, std::string *outMsl,
        filament::backend::ShaderModel shaderModel, bool useFramebufferFetch, const SibVector& sibs,
        const ShaderMinifier* minifier) {

    using namespace msl;

    CompilerMSL mslCompiler(*spirv);
    CompilerGLSL::Options options;
    mslCompiler.set_common_options(options);

    const CompilerMSL::Options::Platform platform =
        shaderModel == ShaderModel::MOBILE ?
            CompilerMSL::Options::Platform::iOS : CompilerMSL::Options::Platform::macOS;

    CompilerMSL::Options mslOptions = {};
    mslOptions.platform = platform,
    mslOptions.msl_version = shaderModel == ShaderModel::MOBILE ?
        CompilerMSL::Options::make_msl_version(2, 0) : CompilerMSL::Options::make_msl_version(2, 2);

    if (useFramebufferFetch) {
        mslOptions.use_framebuffer_fetch_subpasses = true;
        // On macOS, framebuffer fetch is only available starting with MSL 2.3. Filament will only
        // use framebuffer fetch materials on devices that support it.
        if (shaderModel == ShaderModel::DESKTOP) {
            mslOptions.msl_version = CompilerMSL::Options::make_msl_version(2, 3);
        }
    }

    mslOptions.argument_buffers = true;

    // We're using argument buffers for texture resources, however, we cannot rely on spirv-cross to
    // generate the argument buffer definitions.
    //
    // Consider a shader with 3 textures:
    // layout (set = 0, binding = 0) uniform sampler2D texture1;
    // layout (set = 0, binding = 1) uniform sampler2D texture2;
    // layout (set = 0, binding = 2) uniform sampler2D texture3;
    //
    // If only texture1 and texture2 are used in the material, then texture3 will be optimized away.
    // This results in an argument buffer like the following:
    // struct spvDescriptorSetBuffer0 {
    //     texture2d<float> texture1 [[id(0)]];
    //     sampler texture1Smplr [[id(1)]];
    //     texture2d<float> texture2 [[id(2)]];
    //     sampler texture2Smplr [[id(3)]];
    // };
    // Note that this happens even if "pad_argument_buffer_resources" and
    // "force_active_argument_buffer_resources" are true.
    //
    // This would be fine, except older Apple devices don't like it when the argument buffer in the
    // shader doesn't precisely match the one generated at runtime.
    //
    // So, we use the MetalArgumentBuffer class to replace spirv-cross' argument buffer definitions
    // with our own that contain all the textures/samples, even those optimized away.
    std::vector<MetalArgumentBuffer*> argumentBuffers;

    mslCompiler.set_msl_options(mslOptions);

    auto executionModel = mslCompiler.get_execution_model();

    // Metal Descriptor Sets
    // Descriptor set       Name                    Binding
    // ----------------------------------------------------------------------
    // 0                    Uniforms                Individual bindings
    // 1-4                  Sampler groups          [[buffer(27-30)]]
    // 5-7                  Unused
    //
    // Here we enumerate each sampler in each sampler group and map it to a Metal resource. Each
    // sampler group is its own descriptor set, and each descriptor set becomes an argument buffer.
    //
    // For example, in GLSL, we might have the following:
    // layout( set = 1, binding = 0 ) uniform sampler2D textureA;
    // layout( set = 1, binding = 1 ) uniform sampler2D textureB;
    //
    // This becomes the following MSL argument buffer:
    // struct spvDescriptorSetBuffer1 {
    //     texture2d<float> textureA [[id(0)]];
    //     sampler textureASmplr [[id(1)]];
    //     texture2d<float> textureB [[id(2)]];
    //     sampler textureBSmplr [[id(3)]];
    // };
    //
    // Which is then bound to the vertex/fragment functions:
    // constant spvDescriptorSetBuffer1& spvDescriptorSet1 [[buffer(27)]]
    for (auto [bindingPoint, sib] : sibs) {
        const auto& infoList = sib->getSamplerInfoList();

        // bindingPoint + 1, because the first descriptor set is for uniforms
        auto argBufferBuilder = MetalArgumentBuffer::Builder()
                .name("spvDescriptorSetBuffer" + std::to_string(int(bindingPoint + 1)));

        for (const auto& info: infoList) {
            const std::string name = info.uniformName.c_str();
            argBufferBuilder
                    .texture(info.offset * 2, name, info.type, info.format)
                    .sampler(info.offset * 2 + 1, name + "Smplr");
        }

        argumentBuffers.push_back(argBufferBuilder.build());

        // This MSLResourceBinding is how we control the [[buffer(n)]] binding of the argument
        // buffer itself;
        MSLResourceBinding argBufferBinding;
        // the baseType doesn't matter, but can't be UNKNOWN
        argBufferBinding.basetype = SPIRType::BaseType::Float;
        argBufferBinding.stage = executionModel;
        argBufferBinding.desc_set = bindingPoint + 1;
        argBufferBinding.binding = kArgumentBufferBinding;
        argBufferBinding.count = 1;
        argBufferBinding.msl_buffer =
                CodeGenerator::METAL_SAMPLER_GROUP_BINDING_START + bindingPoint;
        mslCompiler.add_msl_resource_binding(argBufferBinding);
    }

    auto updateResourceBindingDefault = [executionModel, &mslCompiler]
            (const auto& resource, const BindingIndexMap* map = nullptr) {
        auto set = mslCompiler.get_decoration(resource.id, spv::DecorationDescriptorSet);
        auto binding = mslCompiler.get_decoration(resource.id, spv::DecorationBinding);
        MSLResourceBinding newBinding;
        newBinding.basetype = SPIRType::BaseType::Void;
        newBinding.stage = executionModel;
        newBinding.desc_set = set;
        newBinding.binding = binding;
        newBinding.count = 1;
        newBinding.msl_texture =
        newBinding.msl_sampler =
        newBinding.msl_buffer = binding;
        mslCompiler.add_msl_resource_binding(newBinding);
    };

    auto uniformResources = mslCompiler.get_shader_resources();
    for (const auto& resource : uniformResources.uniform_buffers) {
        updateResourceBindingDefault(resource);
    }
    auto ssboResources = mslCompiler.get_shader_resources();
    for (const auto& resource : ssboResources.storage_buffers) {
        updateResourceBindingDefault(resource);
    }

    // Descriptor set 0 is uniforms. The add_discrete_descriptor_set call here prevents the uniforms
    // from becoming argument buffers.
    mslCompiler.add_discrete_descriptor_set(0);

    *outMsl = mslCompiler.compile();
    if (minifier) {
        *outMsl = minifier->removeWhitespace(*outMsl);
    }

    // Replace spirv-cross' generated argument buffers with our own.
    for (auto* argBuffer : argumentBuffers) {
        auto argBufferMsl = argBuffer->getMsl();
        MetalArgumentBuffer::replaceInShader(*outMsl, argBuffer->getName(), argBufferMsl);
        MetalArgumentBuffer::destroy(&argBuffer);
    }
}

bool GLSLPostProcessor::process(const std::string& inputShader, Config const& config,
        std::string* outputGlsl, SpirvBlob* outputSpirv, std::string* outputMsl) {
    using TargetLanguage = MaterialBuilder::TargetLanguage;

    if (config.targetLanguage == TargetLanguage::GLSL) {
        *outputGlsl = inputShader;
        if (mPrintShaders) {
            slog.i << *outputGlsl << io::endl;
        }
        return true;
    }

    InternalConfig internalConfig{
            .glslOutput = outputGlsl,
            .spirvOutput = outputSpirv,
            .mslOutput = outputMsl,
    };

    switch (config.shaderType) {
        case ShaderStage::VERTEX:
            internalConfig.shLang = EShLangVertex;
            break;
        case ShaderStage::FRAGMENT:
            internalConfig.shLang = EShLangFragment;
            break;
        case ShaderStage::COMPUTE:
            internalConfig.shLang = EShLangCompute;
            break;
    }

    TProgram program;
    TShader tShader(internalConfig.shLang);

    // The cleaner must be declared after the TShader to prevent ASAN failures.
    GLSLangCleaner cleaner;

    const char* shaderCString = inputShader.c_str();
    tShader.setStrings(&shaderCString, 1);

    // This allows shaders to query if they will be run through glslang.
    // OpenGL shaders without optimization, for example, won't have this define.
<<<<<<< HEAD
    tShader.setPreamble("#define FILAMENT_GLSLANG 1\n");
=======
    tShader.setPreamble("#define FILAMENT_GLSLANG\n");
>>>>>>> 95c7e4d0

    internalConfig.langVersion = GLSLTools::getGlslDefaultVersion(config.shaderModel);
    GLSLTools::prepareShaderParser(config.targetApi, config.targetLanguage, tShader,
            internalConfig.shLang, internalConfig.langVersion);

    EShMessages msg = GLSLTools::glslangFlagsFromTargetApi(config.targetApi, config.targetLanguage);
    if (config.hasFramebufferFetch) {
        // FIXME: subpasses require EShMsgVulkanRules, which I think is a mistake.
        //        SpvRules should be enough.
        //        I think this could cause the compilation to fail on gl_VertexID.
        using Type = std::underlying_type_t<EShMessages>;
        msg = EShMessages(Type(msg) | Type(EShMessages::EShMsgVulkanRules));
    }

    bool ok = tShader.parse(&DefaultTBuiltInResource, internalConfig.langVersion, false, msg);
    if (!ok) {
        slog.e << tShader.getInfoLog() << io::endl;
        return false;
    }

    // add texture lod bias
    if (config.shaderType == backend::ShaderStage::FRAGMENT &&
        config.domain == MaterialDomain::SURFACE) {
        GLSLTools::textureLodBias(tShader);
    }

    program.addShader(&tShader);
    // Even though we only have a single shader stage, linking is still necessary to finalize
    // SPIR-V types
    bool linkOk = program.link(msg);
    if (!linkOk) {
        slog.e << tShader.getInfoLog() << io::endl;
        return false;
    }

    switch (mOptimization) {
        case MaterialBuilder::Optimization::NONE:
            if (internalConfig.spirvOutput) {
                SpvOptions options;
                options.generateDebugInfo = mGenerateDebugInfo;
                GlslangToSpv(*program.getIntermediate(internalConfig.shLang),
                        *internalConfig.spirvOutput, &options);
                fixupClipDistance(*internalConfig.spirvOutput, config);
                if (internalConfig.mslOutput) {
                    auto sibs = SibVector::with_capacity(CONFIG_SAMPLER_BINDING_COUNT);
                    msl::collectSibs(config, sibs);
                    spirvToMsl(internalConfig.spirvOutput, internalConfig.mslOutput,
                            config.shaderModel, config.hasFramebufferFetch, sibs,
                            mGenerateDebugInfo ? &internalConfig.minifier : nullptr);
                }
            } else {
                slog.e << "GLSL post-processor invoked with optimization level NONE"
                        << io::endl;
            }
            break;
        case MaterialBuilder::Optimization::PREPROCESSOR:
            preprocessOptimization(tShader, config, internalConfig);
            break;
        case MaterialBuilder::Optimization::SIZE:
        case MaterialBuilder::Optimization::PERFORMANCE:
            fullOptimization(tShader, config, internalConfig);
            break;
    }

    if (internalConfig.glslOutput) {
        if (!mGenerateDebugInfo) {
            *internalConfig.glslOutput =
                    internalConfig.minifier.removeWhitespace(
                            *internalConfig.glslOutput,
                            mOptimization == MaterialBuilder::Optimization::SIZE);

            // In theory this should only be enabled for SIZE, but in practice we often use PERFORMANCE.
            if (mOptimization != MaterialBuilder::Optimization::NONE) {
                *internalConfig.glslOutput =
                        internalConfig.minifier.renameStructFields(*internalConfig.glslOutput);
            }
        }
        if (mPrintShaders) {
            slog.i << *internalConfig.glslOutput << io::endl;
        }
    }
    return true;
}

void GLSLPostProcessor::preprocessOptimization(glslang::TShader& tShader,
        GLSLPostProcessor::Config const& config, InternalConfig& internalConfig) const {
    using TargetApi = MaterialBuilder::TargetApi;
    assert_invariant(bool(internalConfig.spirvOutput) == (config.targetApi != TargetApi::OPENGL));

    std::string glsl;
    TShader::ForbidIncluder forbidIncluder;

    const int version = GLSLTools::getGlslDefaultVersion(config.shaderModel);
    EShMessages msg = GLSLTools::glslangFlagsFromTargetApi(config.targetApi, config.targetLanguage);
    bool ok = tShader.preprocess(&DefaultTBuiltInResource, version, ENoProfile, false, false,
            msg, &glsl, forbidIncluder);

    if (!ok) {
        slog.e << tShader.getInfoLog() << io::endl;
    }

    if (internalConfig.spirvOutput) {
        TProgram program;
        TShader spirvShader(internalConfig.shLang);

        // The cleaner must be declared after the TShader/TProgram which are setting the current
        // pool in the tls
        GLSLangCleaner cleaner;

        const char* shaderCString = glsl.c_str();
        spirvShader.setStrings(&shaderCString, 1);
        GLSLTools::prepareShaderParser(config.targetApi, config.targetLanguage, spirvShader,
                internalConfig.shLang, internalConfig.langVersion);
        ok = spirvShader.parse(&DefaultTBuiltInResource, internalConfig.langVersion, false, msg);
        program.addShader(&spirvShader);
        // Even though we only have a single shader stage, linking is still necessary to finalize
        // SPIR-V types
        bool linkOk = program.link(msg);
        if (!ok || !linkOk) {
            slog.e << spirvShader.getInfoLog() << io::endl;
        } else {
            SpvOptions options;
            options.generateDebugInfo = mGenerateDebugInfo;
            GlslangToSpv(*program.getIntermediate(internalConfig.shLang),
                    *internalConfig.spirvOutput, &options);
            fixupClipDistance(*internalConfig.spirvOutput, config);
        }
    }

    if (internalConfig.mslOutput) {
        auto sibs = SibVector::with_capacity(CONFIG_SAMPLER_BINDING_COUNT);
        msl::collectSibs(config, sibs);
        spirvToMsl(internalConfig.spirvOutput, internalConfig.mslOutput, config.shaderModel,
                config.hasFramebufferFetch, sibs,
                mGenerateDebugInfo ? &internalConfig.minifier : nullptr);
    }

    if (internalConfig.glslOutput) {
        *internalConfig.glslOutput = glsl;
    }
}

void GLSLPostProcessor::fullOptimization(const TShader& tShader,
        GLSLPostProcessor::Config const& config, InternalConfig& internalConfig) const {
    SpirvBlob spirv;

    bool optimizeForSize = mOptimization == MaterialBuilderBase::Optimization::SIZE;

    // Compile GLSL to to SPIR-V
    SpvOptions options;
    options.generateDebugInfo = mGenerateDebugInfo;
    // This step is required for what we attempt later using spirvbin_t::remap()
    if (!internalConfig.spirvOutput && optimizeForSize) {
        options.emitNonSemanticShaderDebugInfo = true;
    }
    GlslangToSpv(*tShader.getIntermediate(), spirv, &options);

    if (internalConfig.spirvOutput) {
        // Run the SPIR-V optimizer
        OptimizerPtr optimizer = createOptimizer(mOptimization, config);
        optimizeSpirv(optimizer, spirv);
    } else {
        // When we optimize for size, and we generate text-based shaders, we save much more
        // by preserving variable names and running a simple DCE pass instead of using spirv-opt
        if (optimizeForSize) {
            std::vector<std::string> whiteListStrings;
            spv::spirvbin_t(0).remap(
                    spirv, whiteListStrings, spv::spirvbin_t::DCE_ALL | spv::spirvbin_t::OPT_ALL);
        } else {
            OptimizerPtr optimizer = createOptimizer(mOptimization, config);
            optimizeSpirv(optimizer, spirv);
        }
    }

    fixupClipDistance(spirv, config);

    if (internalConfig.spirvOutput) {
        *internalConfig.spirvOutput = spirv;
    }

    if (internalConfig.mslOutput) {
        auto sibs = SibVector::with_capacity(CONFIG_SAMPLER_BINDING_COUNT);
        msl::collectSibs(config, sibs);
        spirvToMsl(&spirv, internalConfig.mslOutput, config.shaderModel, config.hasFramebufferFetch,
                sibs, mGenerateDebugInfo ? &internalConfig.minifier : nullptr);
    }

    // Transpile back to GLSL
    if (internalConfig.glslOutput) {
        CompilerGLSL::Options glslOptions;
        auto version = GLSLTools::getShadingLanguageVersion(
                config.shaderModel, config.featureLevel);
        glslOptions.es = version.second;
        glslOptions.version = version.first;
        glslOptions.enable_420pack_extension = glslOptions.version >= 420;
        glslOptions.fragment.default_float_precision = glslOptions.es ?
                CompilerGLSL::Options::Precision::Mediump : CompilerGLSL::Options::Precision::Highp;
        glslOptions.fragment.default_int_precision = glslOptions.es ?
                CompilerGLSL::Options::Precision::Mediump : CompilerGLSL::Options::Precision::Highp;

        // TODO: this should be done only on the "feature level 0" variant
        if (config.featureLevel == 0) {
            // convert UBOs to plain uniforms if we're at feature level 0
            glslOptions.emit_uniform_buffer_as_plain_uniforms = true;
        }

        CompilerGLSL glslCompiler(std::move(spirv));
        glslCompiler.set_common_options(glslOptions);

        if (!glslOptions.es) {
            // enable GL_ARB_shading_language_packing if available
            glslCompiler.add_header_line("#extension GL_ARB_shading_language_packing : enable");
        }

        if (tShader.getStage() == EShLangFragment && glslOptions.es) {
            for (auto i : config.glsl.subpassInputToColorLocation) {
                glslCompiler.remap_ext_framebuffer_fetch(i.first, i.second, true);
            }
        }

        *internalConfig.glslOutput = glslCompiler.compile();

        // spirv-cross automatically redeclares gl_ClipDistance if it's used. Some drivers don't
        // like this, so we simply remove it.
        // According to EXT_clip_cull_distance, gl_ClipDistance can be
        // "implicitly sized by indexing it only with integral constant expressions".
        std::string& str = *internalConfig.glslOutput;
        const std::string clipDistanceDefinition = "out float gl_ClipDistance[1];";
        size_t found = str.find(clipDistanceDefinition);
        if (found != std::string::npos) {
            str.replace(found, clipDistanceDefinition.length(), "");
        }
    }
}

std::shared_ptr<spvtools::Optimizer> GLSLPostProcessor::createOptimizer(
        MaterialBuilder::Optimization optimization, Config const& config) {
    auto optimizer = std::make_shared<spvtools::Optimizer>(SPV_ENV_UNIVERSAL_1_3);

    optimizer->SetMessageConsumer([](spv_message_level_t level,
            const char* source, const spv_position_t& position, const char* message) {
        if (!filterSpvOptimizerMessage(level)) {
            return;
        }
        slog.e << stringifySpvOptimizerMessage(level, source, position, message)
                << io::endl;
    });

    if (optimization == MaterialBuilder::Optimization::SIZE) {
        registerSizePasses(*optimizer, config);
    } else if (optimization == MaterialBuilder::Optimization::PERFORMANCE) {
        registerPerformancePasses(*optimizer, config);
        // Metal doesn't support relaxed precision, but does have support for float16 math operations.
        if (config.targetApi == MaterialBuilder::TargetApi::METAL) {
           optimizer->RegisterPass(CreateConvertRelaxedToHalfPass());
           optimizer->RegisterPass(CreateSimplificationPass());
           optimizer->RegisterPass(CreateRedundancyEliminationPass());
           optimizer->RegisterPass(CreateAggressiveDCEPass());
        }
    }

    return optimizer;
}

void GLSLPostProcessor::optimizeSpirv(OptimizerPtr optimizer, SpirvBlob& spirv) const {
    if (!optimizer->Run(spirv.data(), spirv.size(), &spirv)) {
        slog.e << "SPIR-V optimizer pass failed" << io::endl;
        return;
    }

    // Remove dead module-level objects: functions, types, vars
    spv::spirvbin_t remapper(0);
    remapper.remap(spirv, spv::spirvbin_base_t::DCE_ALL);
}

void GLSLPostProcessor::fixupClipDistance(
        SpirvBlob& spirv, GLSLPostProcessor::Config const& config) const {
    if (!config.usesClipDistance) {
        return;
    }
<<<<<<< HEAD
    SpirvTools tools(SPV_ENV_UNIVERSAL_1_3);
    std::string disassembly;
    tools.Disassemble(spirv, &disassembly);
=======
    // This should match the version of SPIR-V used in GLSLTools::prepareShaderParser.
    SpirvTools tools(SPV_ENV_UNIVERSAL_1_3);
    std::string disassembly;
    const bool result = tools.Disassemble(spirv, &disassembly);
    assert_invariant(result);
>>>>>>> 95c7e4d0
    if (filamat::fixupClipDistance(disassembly)) {
        spirv.clear();
        tools.Assemble(disassembly, &spirv);
        assert_invariant(tools.Validate(spirv));
    }
}

void GLSLPostProcessor::registerPerformancePasses(Optimizer& optimizer, Config const& config) {
    optimizer
            .RegisterPass(CreateWrapOpKillPass())
            .RegisterPass(CreateDeadBranchElimPass());

    if (config.shaderModel != ShaderModel::DESKTOP ||
            config.targetApi != MaterialBuilder::TargetApi::OPENGL) {
        // this triggers a segfault with AMD OpenGL drivers on MacOS
        // note that Metal also requires this pass in order to correctly generate half-precision MSL
        optimizer.RegisterPass(CreateMergeReturnPass());
    }

    // CreateSimplificationPass() creates a lot of problems:
    // - Adreno GPU show artifacts after running simplication passes (Vulkan)
    // - spirv-cross fails generating working glsl
    //      (https://github.com/KhronosGroup/SPIRV-Cross/issues/2162)
    // - generally it makes the code more complicated, e.g.: replacing for loops with
    //   while-if-break, unclear if it helps for anything.
    // However, the simplification passes below are necessary when targeting Metal, otherwise the
    // result is mismatched half / float assignments in MSL.

    auto RegisterPass = [&](spvtools::Optimizer::PassToken&& pass,
                                MaterialBuilder::TargetApi apiFilter =
                                        MaterialBuilder::TargetApi::ALL) {
        if (!(config.targetApi & apiFilter)) {
            return;
        }
        optimizer.RegisterPass(std::move(pass));
    };

    RegisterPass(CreateInlineExhaustivePass());
    RegisterPass(CreateAggressiveDCEPass());
    RegisterPass(CreatePrivateToLocalPass());
    RegisterPass(CreateLocalSingleBlockLoadStoreElimPass());
    RegisterPass(CreateLocalSingleStoreElimPass());
    RegisterPass(CreateAggressiveDCEPass());
    RegisterPass(CreateScalarReplacementPass());
    RegisterPass(CreateLocalAccessChainConvertPass());
    RegisterPass(CreateLocalSingleBlockLoadStoreElimPass());
    RegisterPass(CreateLocalSingleStoreElimPass());
    RegisterPass(CreateAggressiveDCEPass());
    RegisterPass(CreateLocalMultiStoreElimPass());
    RegisterPass(CreateAggressiveDCEPass());
    RegisterPass(CreateCCPPass());
    RegisterPass(CreateAggressiveDCEPass());
    RegisterPass(CreateRedundancyEliminationPass());
    RegisterPass(CreateCombineAccessChainsPass());
    RegisterPass(CreateSimplificationPass(), MaterialBuilder::TargetApi::METAL);
    RegisterPass(CreateVectorDCEPass());
    RegisterPass(CreateDeadInsertElimPass());
    RegisterPass(CreateDeadBranchElimPass());
    RegisterPass(CreateSimplificationPass(), MaterialBuilder::TargetApi::METAL);
    RegisterPass(CreateIfConversionPass());
    RegisterPass(CreateCopyPropagateArraysPass());
    RegisterPass(CreateReduceLoadSizePass());
    RegisterPass(CreateAggressiveDCEPass());
    RegisterPass(CreateBlockMergePass());
    RegisterPass(CreateRedundancyEliminationPass());
    RegisterPass(CreateDeadBranchElimPass());
    RegisterPass(CreateBlockMergePass());
    RegisterPass(CreateSimplificationPass(), MaterialBuilder::TargetApi::METAL);
}

void GLSLPostProcessor::registerSizePasses(Optimizer& optimizer, Config const& config) {
    optimizer
            .RegisterPass(CreateWrapOpKillPass())
            .RegisterPass(CreateDeadBranchElimPass());

    if (config.shaderModel != ShaderModel::DESKTOP) {
        // this triggers a segfault with AMD drivers on MacOS
        optimizer.RegisterPass(CreateMergeReturnPass());
    }

    optimizer
            .RegisterPass(CreateInlineExhaustivePass())
            .RegisterPass(CreateEliminateDeadFunctionsPass())
            .RegisterPass(CreatePrivateToLocalPass())
            .RegisterPass(CreateScalarReplacementPass(0))
            .RegisterPass(CreateLocalMultiStoreElimPass())
            .RegisterPass(CreateCCPPass())
            .RegisterPass(CreateLoopUnrollPass(true))
            .RegisterPass(CreateDeadBranchElimPass())
            .RegisterPass(CreateSimplificationPass())
            .RegisterPass(CreateScalarReplacementPass(0))
            .RegisterPass(CreateLocalSingleStoreElimPass())
            .RegisterPass(CreateIfConversionPass())
            .RegisterPass(CreateSimplificationPass())
            .RegisterPass(CreateAggressiveDCEPass())
            .RegisterPass(CreateDeadBranchElimPass())
            .RegisterPass(CreateBlockMergePass())
            .RegisterPass(CreateLocalAccessChainConvertPass())
            .RegisterPass(CreateLocalSingleBlockLoadStoreElimPass())
            .RegisterPass(CreateAggressiveDCEPass())
            .RegisterPass(CreateCopyPropagateArraysPass())
            .RegisterPass(CreateVectorDCEPass())
            .RegisterPass(CreateDeadInsertElimPass())
            // this breaks UBO layout
            //.RegisterPass(CreateEliminateDeadMembersPass())
            .RegisterPass(CreateLocalSingleStoreElimPass())
            .RegisterPass(CreateBlockMergePass())
            .RegisterPass(CreateLocalMultiStoreElimPass())
            .RegisterPass(CreateRedundancyEliminationPass())
            .RegisterPass(CreateSimplificationPass())
            .RegisterPass(CreateAggressiveDCEPass())
            .RegisterPass(CreateCFGCleanupPass());
}

} // namespace filamat<|MERGE_RESOLUTION|>--- conflicted
+++ resolved
@@ -335,11 +335,7 @@
 
     // This allows shaders to query if they will be run through glslang.
     // OpenGL shaders without optimization, for example, won't have this define.
-<<<<<<< HEAD
-    tShader.setPreamble("#define FILAMENT_GLSLANG 1\n");
-=======
     tShader.setPreamble("#define FILAMENT_GLSLANG\n");
->>>>>>> 95c7e4d0
 
     internalConfig.langVersion = GLSLTools::getGlslDefaultVersion(config.shaderModel);
     GLSLTools::prepareShaderParser(config.targetApi, config.targetLanguage, tShader,
@@ -620,17 +616,11 @@
     if (!config.usesClipDistance) {
         return;
     }
-<<<<<<< HEAD
-    SpirvTools tools(SPV_ENV_UNIVERSAL_1_3);
-    std::string disassembly;
-    tools.Disassemble(spirv, &disassembly);
-=======
     // This should match the version of SPIR-V used in GLSLTools::prepareShaderParser.
     SpirvTools tools(SPV_ENV_UNIVERSAL_1_3);
     std::string disassembly;
     const bool result = tools.Disassemble(spirv, &disassembly);
     assert_invariant(result);
->>>>>>> 95c7e4d0
     if (filamat::fixupClipDistance(disassembly)) {
         spirv.clear();
         tools.Assemble(disassembly, &spirv);
