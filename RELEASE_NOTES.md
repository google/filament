# Filament Release Notes log

This file contains one line summaries of commits that are worthy of mentioning in release notes.
A new header is inserted each time a *tag* is created.

## Next release

<<<<<<< HEAD
- Added ETC2 and BC compressed texture support to Metal backend.
=======
- Add Java / Kotlin bindings for gltfio::Animator.
>>>>>>> 3db03552

## v1.4.1

- Added missing API documentation.
- Fixed crash for sandboxed macOS apps using Filament.
- Fixed an issue that limited the camera near plane to ~1mm.
- Added Android sample for Camera Stream.
- Fixed an Xcode assertion when rendering skinned meshes using the Metal backend.
- Added support for Core Animation / Metal frame synchronization with Metal backend.
- Fixed an issue with culling in `MaterialInstance`.
- Fix additional compatibility issues with MSVC, including the Vulkan backend.
- matdbg: fixed missing symbol issue when linking against debug builds.
- filamat: fixed crash when using the "lite" version of the library.
- matinfo: Fix a crash with on Windows.
- gltfio: fixed an animation loop bug.
- gltfio: added support for sparse accessors.
- Add JS binding to unary `Camera::setExposure`.

## v1.4.0

- API Breakage: Simplified public-facing Fence API.
- Minimum API level on Android is now API 19 instead of API 21.
- Filament can now be built with msvc 2019.
- Added the ability to modify clip space coordinates in the vertex shader.
- Added missing API documentation.
- Improved existing API documentation.
- Added `Camera::setExposure(float)` to directly control the camera's exposure.
- Backface culling can now be toggled on material instances.
- Face direction is now reversed when transforms have negative scale.
- Dielectrics now behave properly under a white furnace (energy preserving and conserving).
- Clear coat roughness now remains in the 0..1 (previously remapped to the 0..0.6 range).
- gltfio: Fixed several limitations with ubershader mode.
- gltfio: Fixed a transforms issue with non-uniform scale.
- webgl: Fixed an issue with JPEG textures.
- Windows: Fix link error in debug builds.
- matdbg: Web server must now be enabled with an environment variable.
- matdbg: Added support for editing GLSL and MSL code.

## v1.3.2

- Added optional web server for real-time inspection of shader code.
- Added basic #include support in material files.
- Fixed potential Metal memory leak.
- Fixed intermittent memory overflow in wasm builds.
- Fix bad normal mapping with skinning.
- Java clients can now call getNativeObject().

## v1.3.1

- Unified Filament Sceneform and npm releases.
- Improved cmgen SH with HDR images.
- IndirectLight can now be queried for dominant direction and color.
- Added support for vertex morphing.
- Introduced custom attributes, accessible from the vertex shader.
- Added Java / Kotlin bindings for KtxLoader.
- Added JavaScript / Typescript bindings for the new `RenderTarget` class.
- Added base path to glTF loadResources method for JavaScript.
- Added support for iOS `CVPixelBuffer` external images with the OpenGL backend.

## sceneform-1.9pr4

- Added `gltf_bloom` Android sample to show gltfio and the `RenderTarget` API.
- Added `getMaterialInstanceAt` to the Java version of RenderableManager.
- Fix JNI bindings for setting values in parameter arrays.
- Added JNI bindings for the gltfio library.
- Fix support for parameter arrays in `.mat` files.
- Added support for `RGB_11_11_10`
- Removed support for `RGBM` (**warning:** source compatibility breakage)
- IBL cubemap can now be of any size
- `Texture::generatePrefilterMipmap` can be used for runtime generation of a reflection cubemap

## sceneform-1.9pr3

- Added `Scene.addEntities()` to the Java / Kotlin bindings.
- Improved robustness in the tangents utility for meshes that have tangents *and* normals.
- Introduced `RenderTarget` API that allows View to reference an offscreen render target.
- Added `lucy_bloom` sample to demonstrate the new `RenderTarget` API.
- Added Screen Space Ambient Occlusion support (SAO)
- New blending modes: `multiply` and `screen`
- Fixed an issue when sorting blended objects with different blending modes
- The material property `curvatureToRoughness` has been replaced with `specularAntiAliasing`.
  This new specular anti-aliasing solution offers more control via two new properties:
  `specularAntiAliasingVariance` and `specularAntiAliasingThreshold`. They can also be set on
  material instances if needed
- Added specular ambient occlusion to compute a new AO term applied to specular reflections
  (see `specularAmbientOcclusion` property in materials)
- Added multi-bounce ambient occlusion to brighten AO and preserve local color
  (see `multiBounceAmbientOcclusion` property in materials)
- Micro-shadowing is now applied to material ambient occlusion
- Use a smaller 64x64 DFG LUT on mobile to reduce binary size
- Added a distance field generator to libimage.
- JavaScript MaterialInstance now supports vec4 colors.
- Further reduced `filamat` binary size by removing reliance on stdlib.
- Added a new, smaller, version of the `filamat` library, `filamat_lite`. Material optimization and
  compiling for non-OpenGL backends have been removed in favor of a smaller binary size.
- Implemented hard fences for the Metal backend, enablying dynamic resolution support.
- Improved `SurfaceOrientation` robustness when using UVs to generate tangents.
- Created a `RELEASE_NOTES.md` file, to be updated with significant PRs.

## sceneform-1.9pr2<|MERGE_RESOLUTION|>--- conflicted
+++ resolved
@@ -5,11 +5,8 @@
 
 ## Next release
 
-<<<<<<< HEAD
 - Added ETC2 and BC compressed texture support to Metal backend.
-=======
 - Add Java / Kotlin bindings for gltfio::Animator.
->>>>>>> 3db03552
 
 ## v1.4.1
 
