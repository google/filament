--- conflicted
+++ resolved
@@ -4,19 +4,14 @@
 A new header is inserted each time a *tag* is created.
 
 ## main branch
-<<<<<<< HEAD
  
-- engine: `Camera::getNear()` and `Camera::getCullingFar()` now return `doubles`
-- Metal: implement scissor support.
 - engine: Add optional memory configuration parameters to Engine initialization
-=======
 
 ## v1.25.2
 
 - engine: `Camera::getNear()` and `Camera::getCullingFar()` now return `doubles`
 - Metal: implement scissor support.
 - engine: `Renderer::getUserTime()` now returns seconds as documented (#5722) [⚠️ **API Fix**]
->>>>>>> ce33fda6
 
 ## v1.25.1
 
