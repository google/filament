--- conflicted
+++ resolved
@@ -6,12 +6,9 @@
 ## main branch
 
 - Java: Fix confusing typo in Camera documentation
-<<<<<<< HEAD
-- Support for RGTC and BPTC texture compression
-=======
 - engine: the output color space can be set on `ColorGrading`. This API currently has limitations,
   please refer to the documentation for more details.
->>>>>>> 78554d23
+- Support for RGTC and BPTC texture compression
 
 ## v1.30.0
 
