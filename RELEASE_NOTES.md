# Filament Release Notes log

This file contains one line summaries of commits that are worthy of mentioning in release notes.
A new header is inserted each time a *tag* is created.

## main branch

- engine: new feature level APIs, see `Engine::getSupportedFeatureLevel()`
<<<<<<< HEAD
- engine: add new stencil API to `View` and stencil state APIs to `MaterialInstance` [**NEW API**].
=======
- gltfio: add unified `AssetLoader::createAsset()` method [⚠️ **API Change**]
- gltfio: all assets are now "instanced" [⚠️ **API Change**]
>>>>>>> 8dc6fde5

## v1.25.6

- Add CONFIG_MINSPEC_UBO_SIZE as a nicer way to allow exceeding the ES3.0 minspec.
- gltfio: minor efficiency improvement for Android and WebGL builds.
- gltfio: add support for concurrent texture downloading and decoding.
- engine: Fix guard bands and TAA with `vertexDomain:Device` [⚠️ **Recompile Materials**]
- engine: `clipSpaceTransform` is now only available with `vertexDomain:Device` [⚠️ **API Change**]

## v1.25.5

- WebGL: upgraded the JS bindings to work with emsdk 3.1.15
- WebGL: added missing IBL builder to TypeScript annotations
- engine: Fix incorrect precision restoration when computing accurate world translations
- engine: make `MaterialInstance` public API friendly to `std::string_view` parameters
- gltfio: add 'detach' methods to allow ownership transfer of entities and components

## v1.25.4

- backend: streamline texture upload APIs [⚠️ **API Change**]

## v1.25.3

- engine: Fix Adreno gpu crash introduced by gpu morph target change
- engine: Add optional memory configuration parameters to Engine initialization

## v1.25.2

- engine: `Camera::getNear()` and `Camera::getCullingFar()` now return `doubles`
- Metal: implement scissor support.
- engine: `Renderer::getUserTime()` now returns seconds as documented (#5722) [⚠️ **API Fix**]

## v1.25.1

- engine: add support for automatic instancing. Must be enabled with `Engine::setAutomaticInstancingEnabled(bool)`

## v1.25.0

- Vulkan: smol-v blobs are now 8-byte aligned within the filamat archive. [⚠️ **Recompile Materials**]
- backend: added support for EGL on linux (headless)
- uberz tool: add --append and --template arguments.
- matc tool: add --template argument.

## v1.24.0

- ImGuiHelper: add support for Y flip.
- Metal: ignore `MTLTexture` formatting when importing external textures.
- materials: add a new `instanced` material parameter that is now mandatory in order to call `getInstanceIndex()`
- gltfio: UbershaderProvider now takes the ubershader archive in its constructor [⚠️ **API Change**]
- gltfio: Fix morphing with sparse accessors.
- gltfio: Fix models that use signed integers for morphing.
- engine: Documentation improvements regarding SkinningBuffer and fix an off-by-one assert when setting a SkinningBuffer.
- picking is now exposed to JavaScript
- gltf_viewer: Exercise picking functionality.
- OpenGL: add WebGL support for ReadPixels
- Vulkan: add assert and error message for OOM (debug builds)
- Vulkan: fix crash with picking and 2-component ReadPixels.
- backend: workaround broken GLES timer query on some Mali-Gxx old drivers
- backend: revert c049a1 & reenable b2cdf9 ("don't issue a flush systematically after framegraph's execute")
- gltfio: namespace now lives under Filament [⚠️ **API Change**]
- gltfio: UbershaderLoader renamed to UbershaderProvider [⚠️ **API Change**]
- gltfio: MaterialGenerator renamed to JitShaderProvider [⚠️ **API Change**]

## v1.23.2

- gltfio: Fix morphing for un-packed accessors.
- gltfio: Ubershaders are now packaged into flexible archives.
- gltfio: Remove poorly maintained lite flavor.
- engine: Disable user scissor while rendering the Shadow Maps.
- engine: Merge identical backend `RenderPrimitives` together.
- engine: Improve `ResourceAllocator` performance a bit by reserving 128 cache entries.
- utils: Remove `std::hash<T>` definitions for `libutils` types. Use `T::Hasher` explicitly instead. [⚠️ **API Change**]
- backend: Fix WGL context attributes.
- Metal: Fix potential invalid shaders when using gltfio in Ubershader mode. [⚠️ **Recompile Materials to get the fix**]

## v1.23.1

- gltfio: support skinning with bones that do not belong to any scene.
- gltfio: add `attachSkin` / `detachSkin` method to FilamentAsset.
- gltfio: ubershader mode: set sheen to `OPAQUE`.
- Metal: fix issues seen with dynamic resolution on M1 Macs.
- engine: add a "global" mode for render primitive's `blendOrder`.
- engine: remove `RenderManager::setGeometryAt(index, count)`. [⚠️ **API Change**]
- engine: fix overallocation by about 17MB.
- WebGL: Add JS bindings for Texture class methods.

## v1.23.0

- engine: Changed UBOs layout [⚠️ **Material breakage**].
- engine: Normals on morphed models have been fixed (core Filament change).
- Java: View has several minor changes due to generated code, such as field ordering.
- gltfio: Fix crash when reloading glTF assets.
- gltfio: introduce cross-fade animation API [**NEW API**].

## v1.22.2

- Java: Minor API change: rename `ssctStartTraceDistance` to `ssctShadowDistance`. [⚠️ **API Change**]
- Java: Minor API change: rename `blendingMode` to `blendMode`. [⚠️ **API Change**]
- engine: Fix some memory leaks.

## v1.22.1

- Metal: Shaders now use `half` floating-point arithmetic when possible for improved performance. [⚠️ **Recompile Materials**]
- engine: add support for presentation time in `Renderer`
- engine: added guard bands support for screen-space effects
- gltfio: Add multi-scene support.
- gltfio: Various glTF-related cleanup and enhancements.
- gltfio: Add support for KHR_texture_basisu.

## v1.22.0

- engine: Changed UBOs layout [⚠️ **Material breakage**].
- engine: Improve effects relying on mipmapping
- engine: Fix assert seen with VSM shadows.
- WebGL: Fix `isTextureFormatSupported` for ETC2 formats.

## v1.21.3

- Java: Renamed the `KTXLoader` Kotlin class to `KTX1Loader`.  [⚠️ **API Change**].
- libs: Added `Ktx2Reader` and `BasisEncoder` to support Basis-encoded KTX2 files.
- engine: Remove deprecated `Stream` APIs, see `Texture::import()` for an alternative [⚠️ **API Change**].
- tools: Removed KTX1 compression support from mipgen.  [⚠️ **API Change**].
- tools: Added support for KTX2 to mipgen.
- gltfio: Added `resetBoneMatrices()` method.
- gltfio: Introduced `TextureProvider` interface.  [⚠️ **API Change**].
- gltfio: Fix progress indicator when error occurs.
- samples: Desktop and Web Suzanne samples now use KTX2 instead of KTX1.
- samples: Fix regression with sample-gltf-viewer and zip files.

## v1.21.2

- Java: Add Java binding to get skins in `FilamentAsset`.
- libs: Add libs/ktxreader [⚠️ **API Change**].
- mipgen: fixups / clarification regarding sRGB.
- WebGL: fix intermittent 'detached ArrayBuffer' errors.

## v1.21.1

- engine: Allow both screen-space refraction and screen-space reflections on the same object [⚠️ **Material breakage**].
- engine: Optimizations for screen-space reflections.
- engine: Remove `Viewport::scale()` [⚠️ **API Change**].
- engine: Fix 12x overallocation of memory in `MorphTargetBuffer`.
- Metal: Fix validation error when reading from default `SwapChain`.

## v1.21.0

- engine: OpenGL performance improvements with some drivers.
- engine: Fix incorrect shadows with some custom projection matrices.
- engine: Fix low frame rates seen with a lot of morph targets.
- gltfio: Add support for KHR_materials_variants.
- gltfio: Add support for KHR_materials_emissive_strength.
- gltfio: Java now exposes morph target names as an array for consistency [⚠️ **API Change**].

## v1.20.5

- engine: New behavior for MASKED to work with translucent views. [⚠️ **Recompile Materials** to get the fix]
- engine: Fix screen-space reflections when post-processing and MSAA are off.
- engine: Update MAX_MORPH_TARGETS constant to 256.
- engine: Fix point light lighting with ortho projection.
- libs: BlueGL symbols are now prefixed with `bluegl` on all platforms.
- gltfio: Add skinning getters to `FilamentAsset`.

## v1.20.4

- gltfio: Java clients must now destroy the MaterialProvider [⚠️ **API Change**].
- gltfio: Fix, bone pose not applied if glTF model doesn't have animations.
- libs: Added `math::quat::fromDirectedRotation` [**NEW API**].
- WebGL: Restore GL state when frame ends.

## v1.20.3

- Java: Fix URI bug in Android Viewer sample when dropping some zips.
- Vulkan: Fix "uninitialized texture" warnings from the Vulkan backend.

## v1.20.2

- engine: Binary size optimizations.
- engine: Fix, Mat4 from Quaternion was transposed.
- Vulkan: Internal bug fixes and robustness improvements.
- Vulkan: Reduced log spam.

## v1.20.1

- engine: Binary size improvements.
- engine: Add basic support for instanced renderables [**NEW API**].
- engine: Fix, first imaged passsed to `Stream::SetAcquiredImage` is ignored and leaked.
- Vulkan: Robustness improvements.
- Java: Fix, lookAt z axis negated.
- gltfio: Be graceful when model has > 4 weights per vert.

## v1.20.0

- engine: Support rough screen-space reflections [⚠️ **Material breakage**].
- engine: Added `Scene::forEach` API to iterate through a scene's entities.
- engine: Fix incorrect normals with skinned models.
- Vulkan: Fix segfault during shutdown.
- WebGL: Support web apps that have multiple `FilamentViewer`s.
- gltfio: Performance enhancements when loading models.

## v1.19.0

- engine: Support 256 morph targets.
- engine: Screen-space reflection improvements.
- engine: Morphing improvements and bug fixes.
- gltfio: Generate morphing normals when they are missing.
- gltfio: Support material extras.
- Java: Add bindings for new morphing API.
- Vulkan: Fix segfault on macOS.

## v1.18.0

- engine: Add support separate samplers in fragment and vertex shaders [⚠️ **Material breakage**].
- engine: Support legacy morphing mode with vertex attributes.
- engine: Allow more flexible quality settings for the ColorGrading LUT.
- engine: Improve screen-space reflections quality and allow reflections and refractions together.
- Vulkan: Bug fixes and improvements.

## v1.17.0

- engine: Add experimental glossy screen-space reflections.
- engine: Add support for GPU morphing and 128 morph targets.
- engine: Fix crash with non-shadow receiving renderables and VSM.
- engine: Bring back the 3x3 filter for PCF shadows.
- engine: Correct AABB calculation for skinned glTF models.

## v1.16.1

- engine: Added line/triangle strip support.

## v1.16.0

- engine: Fixes skinning calculations (#4887) [⚠️ **Material breakage**].
- engine: Add support for the glTF extension KHR_materials_emissive_strength.
- engine: Improvements and fixes to skinning calculations.
- engine: Fix debug checks for compressed textures.
- Metal: Fix `readPixels` when dimensions are greater than the render target's.

## v1.15.2

- engine: Add support for PCSS (Percentage Closer Soft Shadows).
- engine: Fix spotlight shadow bias.
- samples: Avoid leaking IBLs in Android sample-gltf-viewer.
- libs: Fix `libibl` on mobile.

## v1.15.1

- engine: add support for DPCF (PCF shadows with contact hardening).
- engine: add support for Wayland and Vulkan.
- engine: Fade lights out when close to light far plane.
- Java: Add missing `Engine#destroySkinningBuffer` method.

## v1.15.0

- engine: Fix spotlights normal bias calculation [⚠️ **Material breakage**].
- libimage: Fix loading spherical harmonics on certain locals.

## v1.14.2

- Metal: Fix validation error when rendering to `RenderTarget` without depth attachment.
- engine: Fix rendering glitch with zero-scale bone transforms.

## v1.14.1

- engine: Improvements to shadowing.

## v1.14.0

- engine: Internal materials can use structures as parameters [⚠️ **Material breakage**].
- engine: `readPixels` on a `SwapChain` must be called within `beginFrame` / `endFrame` [⚠️ **API
  Change**].
- engine: Fix normal bias and improve spotlight quality.
- Java: Fix shadow biases.

## v1.13.0

- Android: Gradle configuration caching is now enabled.
- Android: Filament's Gradle properties have all been renamed to `com.google.android.filament.xxx`
  where `xxx` is the property name. See `android/build.gradle` for a complete list [⚠️]
- Android: The Gradle property `filament_tools_dir` (now called
  `com.google.android.filament.tools-dir`) does not have a default value anymore. Please specify one
  in your `gradle.properties` if you reuse the Gradle plugin in your projects [⚠️]
- engine: Fix spotlights direction and falloff [⚠️ **Material breakage**].
- engine: Improvements to VSM and spotlight shadows.

## v1.12.11

- Metal: Color grading performance improvement on M1 devices.
- samples: Fix glitchy animation seen in gltf-viewer iOS sample.

## v1.12.10

- engine: rewrite dynamic resolution scaling controller for better accuracy and less jittering.
- Java: fix missing ASTC texture enum.
- tools: Fix normal map issues in mipgen.
- WebGL: expose some `SurfaceOrientation` functions.

## v1.12.9

- engine: New API: `MultiSampleAntiAliasingOptions` and HDR-aware MSAA resolve. When `customResolve`
  is enabled, improves anti-aliasing quality [**NEW API**].
- engine: Fixes and improvements for FSR.
- engine: All APIs that take a callback as argument now also take a `CallbackHandler*`, a new
  interface that provides more flexibility around callback dispatch [**NEW API**].
- Android: Fix JNI bindings for `DepthOfFieldOptions`.
- Android: workarounds for Adreno-specific fraembuffer issue.
- JavaScript: updates to JS bindings.

## v1.12.8

- engine: Added picking API to `View`  [⚠️ **Materials need to be rebuilt to access this new feature**].
- engine: A new `Engine::pumpMessageQueues()` method can be used to trigger all pending user
  callbacks right away [**NEW API**].
- engine: new inline helpers to more easily use lambdas, functors and method callbacks with
  `{Pixel}BufferDescriptor`.
- Vulkan: fix vertical offset for `readPixels`.
- Vulkan: various internal improvements.
- Metal: support integer formats with `readPixels`.

## v1.12.7

- engine: Fix, apply emissive after shadowing.

## v1.12.6

- engine: Added concept of lod bias to materials.
  [⚠️ **Materials need to be rebuilt to access this new feature**].
- engine: Fix, BGRA ordering respected for external images with OpenGL on iOS.
- engine: Use more sensible defaults for spot light inner outer cone angles.
- engine: Fix potential race condition that caused stalls in `endFrame`.
- gltfio: Improved handling of transparent materials.
- Metal: Fix potential crash on earlier versions of iOS (<= 13.0).
- Android: Fix `filament-utils-android` 'lite' flavor.
- Java: Fix potential crash with `IBLPrefilter`.

## v1.12.5

- engine: work around a job scheduling issue in `endFrame` that caused stuttering on some Android
devices.

## v1.12.4

- engine: New night adaptation API on `ColorGrading`. This API can be used to create an effect that
  that simulates color and brightness shifts in human vision in low-light conditions.
- engine: improved performance of AMD FidelityFX FSR1 by 4.6x, it now runs in about 2ms in 4K.
- engine: Dynamic resolution quality `MEDIUM`, `HIGH` and `ULTRA` now all use AMD FidelityFX FSR1.
- engine: Fix crash when duplicating material instances.
- gltfio: generate tangents if requested by the material.

## v1.12.3

- engine: Support AMD FidelityFX Super Resolution for dynamic resolution scaling

## v1.12.2

- engine: New API on `ColorGrading` to enable or disable gamut mapping at will [**New API**].
- engine: Fix typo causing ShadowOptions::shadowFar to not work properly.
- engine: Fix, CSM glitch when using shadowMultiplier materials.
- engine: Improve precision when computing camera projection.
- engine: Increase the number of supported spot shadows to 14 (from 6).
- Metal: Add texture swizzling support for external textures.

## v1.12.1

- engine: `double` precision translation support in TransformManager. Disabled by default.
  Augment model (and view) matrix on `Camera` to accept double precision matrices. When enabled,
  double precision translations allow filament to handle a very large world space [**New API**].
- engine: Fix, Views with custom render targets are now blendable.

## v1.12.0

- engine: Option to automatically compute bent normals from SSAO & apply to specular AO
  [⚠️ **Material breakage**].
- engine: New APIs: Light channels. Geometry and lights now have a channel associated to them, at
  least one channel must match for lighting to occur [⚠️ **Material breakage**].
- engine: Fix potential GPU crash with punctual lights near the far clipping plane.
- materials: The `inverseTonemap` API is now an exact inverse of the Filmic tonemapper.
- Metal: Better support for texture formats on M1 Macs.

## v1.11.2

- engine: New API: `ColorGrading::Builder::toneMapper(const ToneMapper*)`.
- engine: New tone mapper: `GenericToneMapper`, a configurable tone mapper.
- engine: `ColorGrading::Builder::toneMapping(ColorGrading::ToneMapping)` is now deprecated.
- engine: Removed `REINHARD` tonemap operator[⚠️ **API Change**].
- engine: Improve s3tc_srgb detection on desktop.
- engine: Add bilateral threshold in SSAO options.
- gltfio: Fix AssetLoader leak, remove unwanted destructor.
- Metal/Vulkan: Fix uploading texture data with padding or offset.
- Metal: fix GPU crash seen with large amounts of geometry.

## v1.11.1

- engine: Luminance scaling can now be used with any tone mapping operator. It was previously tied
  to the "EVILS" tone mapping operator.
- engine: Removed the "EVILS" tone mapping operator [⚠️ **API Change**].
- engine: Improvements to Skinning. A new `SkinningBuffer` API allows bone sharing between
  renderables.
- engine: Improvements to internal memory allocation for Metal and Vulkan backends.
- engine: Default to OpenGL backend when Windows does not support Vulkan.
- samples: Add new sample app: image_viewer.

## v1.11.0

- engine: Added support for transparent shadows. Add `transparentShadow : true` in the material file.
- engine: honor user-defined precision in material files for non-samplers, rename `SamplerPrecision`
  to `ParameterPrecicion`. [⚠️ **API Change**]
- engine: Work around Qualcomm issue with point lights.
- engine: Allow MSAA when post-processing is disabled.
- engine: enable up to 6 spot-light shadows.
- gltfio: Added support for `KHR_materials_volume`.
- gltfio: fix precision in KHR_texture_transform.
- java: Removed support for Java desktop targets (macOS, Linux, and Windows) [⚠️ **API Change**].

## v1.10.7

- engine: Spot-light position calculation moved to fragment shader.
- engine: Small shadow mapping fixes and improvements.
- gltfio: Add fast path for native material providers.
- gltfio: Allow Java / Kotlin clients to customize MaterialProvider.
- engine: Fix out of bounds access with `RenderTarget` java bindings.
- Metal: `TextureFormat::DEPTH24_STENCIL8` now maps to a 32 bit depth format on iOS.

## v1.10.6

- engine: Use exponential VSM and improve VSM user settings [⚠️ **Recompile Materials for VSM**].
- engine: Optional blurring of VSM shadowmaps.
- engine: Fix a crash when using lens flares.
- engine: Fix backend crashes when using an unsupported sample count.
- gltfio: Add new `getAsset`API to `FilamentInstance`.
- gltfio: Introduce support for extras strings.
- OpenGL: Increase OpenGL backend handle arena from 2 to 4 MiB.
- Vulkan: Fix Texture swizzle support.

## v1.10.5

- android: AAR libraries now properly include their ProGuard rules.
- engine: User materials can now provide custom lighting/surface shading, please consult
  the [materials documentation](https://google.github.io/filament/Materials.html) for details.
- engine: `Backend::DEFAULT` now selects the most appropriate backend for the platform, rather than
  always `OPENGL`. On Android the default is `OPENGL`, on Apple platforms the default is `METAL` and
  on all other platforms that default is `VULKAN`.
- engine: Fix a potential memory corruption when using more than 4 render targets.
- engine: Fix a possible crash when bloom is enabled.
- engine: Fix and refactor support for S3TC + SRGB with OpenGL.
- engine: Fix automatic clearing of rendertargets.
- engine: Fix imported render target discard and clear flags.
- engine: Fix opaque blit with imported render targets.

## v1.10.4

- engine: improvements to internal job system.
- Vulkan: performance improvements on Mali.
- gltfio: improvements to load time for large models.
- WebGL: remove bogus stride argument, fix `BindingType` TypeScript definition.

## v1.10.3

- android: use `debug.filament.backend` system property to select the desired backend.
- engine: fix `LightManager::getFalloff`.
- gltfio: fix crash with non-triangles.
- macOS: fix main thread checker warnings with OpenGL.
- vulkan: fix crash on Windows machines with NVIDIA GPUs.

## v1.10.2

- Vulkan: validation and diagnostic improvements
- engine: improvements for scenes with many renderables.
- gltfio: added support for `KHR_materials_ior`.
- java: Add bindings for `IBLPrefilterContext`.
- java: add `KTXLoader.getSphericalHarmonics` JNI binding
- libimage: fix, respect sRGB option for compressed formats.
- sample-gltf-viewer: fix lifetime cycle for RemoteServer.

## v1.10.1

- engine: Add `getPlatform` API to Engine.
- engine: Add a new cone angles API to `LightManager`.
- engine: Attachments of custom RendereTargets are not systematically discarded.
- engine: Fix a crash when using custom rendertargets.
- engine: New API to duplicate a `MaterialInstance`.
- filagui: fix support for custom images in ImGuiHelper.
- java: Add bindings for HDRLoader.

## v1.10.0

- engine: User materials can now use 9 samplers instead of 8 [⚠️ **Material breakage**].
- engine: Remove `populateTangentQuaternions`  [⚠️ **API change**].
- engine: Deprecate `Stream::Builder::stream(intptr_t)` [⚠️ **API Change**].
- engine: Remove deprecated APIs: `Camera::setScaling`, `Engine::destroy(Camera*)`,
  `Engine::createCamera`, `Renderer::beginFrame(SwapChain*, uint64_t,
  backend::FrameScheduledCallback, void*)`, and `View::setShadowsEnabled` [⚠️ **API Change**].
- engine: Remove `focusDistance` from `View::BloomOptions` [⚠️ **API Change**].
- engine: Add a `FILAMENT_SUPPORTS_OPENGL` CMake option to enable/disable OpenGL support.
- Vulkan: fixes and improvements for large scenes.
- gltfio: fix morphing bugs uncovered by MorphStressTest.
- Java: add API for `Texture::Builder::import()`.
- WebGL: Fix a potential INVALID_OPERATION.

## v1.9.25

- NEW API: Screen-space lens flare effect.
- engine: Fix several memory leaks in the GL backend.
- Vulkan: General bug fixes and improvements.
- Vulkan: Fix some problems seen on Mali devices.
- ios: Fix VSM shadows not working.
- webgl: Fix black screen seen with some samples.

## v1.9.24

- engine: Fix memory leaks in OpenGL driver.
- engine: new experimental tone mapper, `EVILS` (name will most likely change).
- engine: Improvements to Vulkan backend.
- engine: Fix incorrect units documented for `LightManager.getIntensity`.
- engine: fix high quality upsampling for SSAO.
- engine: implement accurate normal reconstruction for SSAO.
- engine: improve LOW and HIGH quality levels for SSAO.
- libs: improvements to `libiblprefilter`.
- materials: New `quality` property.
- samples: Add new gltf-viewer iOS sample.
- samples: clear the background in lightbulb sample.

## v1.9.23

- Vulkan: various fixes.
- android: fix crash seen using VSM with MSAA on Adreno devices.
- engine: Add `Engine::getEntityManager()`.
- engine: Fix desktop crash seen with some GPU drivers.
- engine: improve importance sampling.
- gltfio: robustness improvements for Draco meshes.
- libs: Add new Transcoder API for C++ clients (part of `libgeometry`).
- libs: New `iblprefilter` library to compute IBL pre-integration on the GPU using filament.
- materials: Fix documentation for `getNormalizedViewportCoord`.
- samples: fix rendertarget sample crash on launch.

## v1.9.22

- NEW API: `Renderer::renderStandaloneView()` is a new method that can be used outside of
  beginFrame/endFrame on Views that have a RenderTarget associated. This can be used as a
  pseudo-compute API.
- Vulkan: bug fixes and improvements.
- engine: RenderTarget API can now use MRT.
- sample-gltf-viewer: improvements for reading zip files.
- sample-gltf-viewer: enable contact-shadows functionality in mobile gltf-viewer.
- windows: fix build error in filament_framegraph_test.

## v1.9.21

- JavaScript: add missing TextureSampler bindings.
- Metal: Fix texture swizzling crash with older Nvidia GPUs.
- Vulkan: fix image layout validation error on Android.
- android: fix MSAA w/ multisampled_render_to_texture on Mali.
- engine: better anisotropic filtering with various drivers.
- gltfio: Use BufferObject API, simplify MorphHelper.
- gltfio: honor stride in normalizeSkinningWeights.
- samples: Add web component demo.

## v1.9.20

- Android: Fix VSM.
- engine: Introduce BufferObject API.
- engine: Add new isTextureSwizzleSupported API on Texture.
- engine: Add support to Metal and Vulkan backends for texture swizzling.
- engine: Add new DoF settings (native/half res, gather kernel ring counts, CoC radius clamp).
- engine: DoF quality and performance improvements.
- engine: Fix high-quality upsampling issue with SSAO.
- Java: Expose `TransformManager.getParent(int)`.
- samples: Add Metal and Vulkan backend support to Suzanne sample.
- WebGL: expose fitIntoUnitCube to JS.
- WebGL: support for multiple `<canvas>` elements.

## v1.9.19

- engine: Fix Metal bug when setGeometryAt is called multiple times.
- engine: Improvements to DoF.
- engine: Fix RenderTarget NPE when depth is not present.
- engine: Improvements to Camera APIs. Move focus distance from DofOptions to Camera.
- engine: VSM shadows now support `shadowMultiplier`.
- java: Expose several MaterialInstance APIs (setColorWrite, setDepthWrite, setDepthCulling) that
  should have been public.
- java: fix bug with Texture::setImage buffer size calculation.

## v1.9.18

- engine: Fix a DoF bug that caused black dots around the fast tiles.
- engine: Minor DoF optimizations.
- engine: Fix blanking windows not being drawn into on macOS.
- gltfio: Add support for data:// in image URI's.
- gltfio: Add internal MorphHelper, enable up to 255 targets.
- engine: Fix a hang in JobSystem.
- samples: Fix rendertarget sample app.

## v1.9.17

- engine: New shift parameter on `Camera` to translate the viewport and emulate a tilt/shift lens.
- engine: `Camera::setCustomProjection()` now allows to set a different projection for culling and rendering.
- engine: Fixed depth of field rendering with custom projection matrices.
- engine: Fix a rare indefinite hang.
- gltfio: `SimpleViewer` now exposes more rendering parameters, including `ColorGrading`.
- gltfio: Fix tangents when morphing is enabled.
- Metal/Vulkan: fix incorrect dominant light shadows rendering.
- Fixe some issues with imported rendertargets.

## v1.9.16

gltfio: Add ResourceLoader evict API.
gltfio: Fix ResourceLoader cache bug.
iOS: Disable exceptions to reduce binary size.

## v1.9.15

- filamat/matc: fix sporadic crash.

## v1.9.14

- Improve bloom/emissive with glTF files.
- Publicly expose Exposure API for gltfio.

## v1.9.13

- Android: fix "No implementation found" error.
- Android: fix compilation error in UbershaderLoader.
- engine: computeDataSize now returns correct value for USHORT_565.
- Vulkan: various internal improvements.

## v1.9.12

- engine: Fixed GL errors seen with MSAA on WebGL.
  Warning: this can affect multisampling behavior on devices that do not support OpenGL ES 3.1
- materials: Added new `getVertexIndex()` API for vertex shaders.
- samples: RenderTarget demo now disables post-processing in offscreen view and creates depth attachment.
- gltfio: Fix, animation jolt when time delta is very small.

## v1.9.11

- Added support for Apple silicon Macs. build.sh can now be used to build on either Apple silicon or
  Intel-based Macs. Pass the `-l` flag to build universal binaries.
- Added `sheenColor` and `sheenRoughness` properties to materials to create cloth/fabric.
- Materials generation using `libfilamat` is now multi-threaded.
- `MaterialBuilder::build()` now expects a reference to a `JobSystem` to multi-thread shaders
  generation. A `JobSystem` can be obtained with `Engine::getJobSystem()` when using Filament,
  or created directly otherwise. (⚠️ **API change**)
- Add planar reflection RenderTarget demo.
- Metal: honor inverseFrontFaces RasterState.
- Metal: Fix crash when switching between views with shadowing enabled.
- Metal: Fix crash when calling Texture::setImage() on SAMPLER_2D_ARRAY texture.
- gltfio: added support for `KHR_materials_sheen`.
- gltfio: shader optimizations are now disabled by default, unless opting in or using ubershaders.
- gltfio: Fix "_maskThreshold not found" error.
- gltfio on Java: fix potential memory leak in AssetLoader#destroy.
- gltfio: fix crash during async texture decode.
- gltfio: support animation in dynamically-added instances.
- gltfio: Improve robustness when decoding textures.
- gltfio: Fix animator crash for orphaned nodes.
- gltfio: fix tangents with morphing.
- gltf_viewer: fix very sporadic crash when exiting.
- gltf_viewer: fix crash when rapidly switching between glTF models.
- WebGL: Fix samples erroring on Windows with Chrome.
- WebGL: Support `highlight` for setBloomOptions in JavaScript.
- WebGL: Include TypeScript bindings in releases.
- engine: Fix, punctual lights get clipped at certain angles.
- engine: Fix memory leak when calling `View::setViewport` frequently.
- engine: Fix, materials not working on some Qualcomm devices.
- engine: Modulate emissive by alpha on blended objects.
- engine: Fix, RenderTarget cleared multiple times.
- Java: Fix JNI bindings for color grading.
- Android: reduced binary size.

## v1.9.10

- Introduce `libibl_lite` library.
- engine: Fix `EXC_BAD_INSTRUCTION` seen when using headless SwapChains on macOS with OpenGL.
- engine: Add new callback API to `SwapChain`.
- engine: Fix SwiftShader crash when using an IBL without a reflections texture.
- filamat: Shrink internal `Skybox` material size.
- filamat: improvements to generated material size.
- filamat: silence spirv-opt warnings in release builds.
- matc: Add fog variant filter.
- matc: Fix crash when building mobile materials.
- math: reduce template bloat for matrices.

## v1.9.9

- Vulkan: internal robustness improvements.
- Metal: Support CVPixelBuffer SwapChains.
- Metal: Support copyFrame.
- Fix clear behavior with RenderTarget API.
- Fix GetRefractionMode JNI binding.
- Additional fixes for Fence bug.

## v1.9.8

- Fix a few Fence-related bugs
- gltfio: add createInstance() to AssetLoader.
- gltfio: fix ASAN issue when consuming invalid animation.
- gltfio: do not segfault on invalid primitives.
- gltfio: add safety checks to getAnimator.
- gltfio: fix segfault when consuming invalid file.
- Vulkan: various internal refactoring and improvements
- mathio: add ostream operator for quaternions.
- Fix color grading not applied when dithering is off.

## v1.9.7

- Vulkan: improvements to the ReadPixels implementation.
- Vulkan: warn instead of panic for sampler overflow.
- Vulkan: fix leak with headless swap chain.
- PlatformVkLinux now supports all combos of XLIB and XCB.
- Fix TypeScript binding for TextureUsage.

## v1.9.6

- Added View::setVsmShadowOptions (experimental)
- Add anisotropic shadow map sampling with VSM (experimental)
- matc: fixed bug where some compilation failures still exited with code 0
- Vulkan + Android: fix build break
- Add optional XCB support to PlatformVkLinux
- Fix Vulkan black screen on Windows with NVIDIA hardware

## v1.9.5

- Added a new Live Wallpaper Android sample
- `UiHelper` now supports managing a `SurfaceHolder`
- Fix: an internal texture resource was never destroyed
- Fix: hang on 2-CPU machines
- Fix: Vulkan crash when using shadow cascades
- Linux fixes for headless SwiftShader
- Fix null pointer dereference in `FIndirectLight`
- Fix Windows build by avoiding nested initializers
- Vulkan: support readPixels and headless swap chains
- VSM improvements

## v1.9.4

- Add screen space cone tracing (SSCT)
- Improvements to VSM shadow quality
- New `ShadowOptions` control to render Variance Shadow Maps (VSM) with MSAA (experimental)
- Improvements and fixes to screen-space ambient occlusion
- gltf_viewer: add --headless option
- gltf_viewer: Add new automation UI and functionality

## v1.9.3

- engine: Added new APIs to enable/disable screen space refraction
- engine: Fix, flip the shading normal when det < 0.
- gltfio: Fix animation by clamping the per-channel interpolant.
- gltfio: add async cancellation API
- gltfio: Fix "uniform not found" errors.
- gltfio: Disable clear coat layer IOR change in glTF files (#3104)
- Vulkan: fix final image barrier used for swap chain.
- matdbg: Various improvements
- JavaScript bindings: fix TextureUsage bitmask.
- cmgen / mipgen: add opt-in for ASTC / ETC support.

## v1.9.2

- Fixes / improvements for contact shadows, fog, and DOF
- Reduce SSAO creases caused by geometry tessellation
- Fix compilation warnings and issue with Clang 12
- Fix JNI crashes
- Rename .blurScale to .cocScale in DOF options

## v1.9.1

- Improvements to SSAO quality
- Fix unoptimized shader crashes with certain OpenGL drivers
- Add float versions of math constants to libmath
- filament-utils: fix, `CoroutineScope` job should be canceled before destroy

## v1.9.0

- `MASKED` mode now leaves destination alpha intact (useful for transparent targets).
- `MASKED` mode now benefit from smoothing in `unlit` materials.
- Small performance improvement to FXAA.
- Fixed `KHR_materials_transmission` to use the `FADE` blending mode.
- Fixed frame graph crash when more than 32 stages were required.
- Fixed several memory leaks in gltfio and the JavaScript bindings.
- Fixed several platform-specific Vulkan bugs and crashes.
- Temporal Anti-Aliasing (TAA) is now available as a complement to MSAA and FXAA. It can be turned
  on and controlled using `View.setTemporalAntiAliasingOptions()`.
- Added texture getters to `Skybox` and `IndirectLight` (C++, Java, JavaScript).
- Added APIs to create 3D textures and 2D texture arrays.
- Internal buffers can now be sized at compile times for applications that render very large
  numbers of objects.
- `View.setAmbientOcclusion()` is deprecated in favor of `View.setAmbientOcclusionOptions`
   (⚠️ **API change**).
- Switched to C++17.
- Variance Shadow Mapping (VSM) is now available as an alternative to PCF shadows (experimental).
- Reduced compiled material sizes by removing unnecessary variants.
- Many improvement and fixes in the Vulkan backend.
- Many improvement and fixes in the Metal backend.
- Fixed translucent views with custom render targets.
- Improved MSAA implementation compatibility on Android devices.
- Use "reverse-z" for the depth buffer.
- Added a way to create an `Engine` asynchronously.
- Highlights are now more stable under depth of field.
- New option to compress highlights before bloom.
- Improvements and fixes to SSAO and DOF.

## v1.8.1

- New CocoaPods sample for iOS.
- Filament for iOS now supports iOS 11.
- Updated the Emscripten SDK to 1.39.19.
- Fixed skinning issue with Emscripten.
- JavaScript APIs for color grading and the vignette effect.
- Added various missing APIs to Java and JavaScript bindings.
- Fixed camera aspect ratio when loading a camera from a glTF file.
- gltfio now uses specular anti-aliasing by default.
- gltfio now supports the KHR_materials_transmission extension.
- Compiled materials do not perform unnecessary fp32 operations anymore.
- Improved quality and performance of the depth of field effect.
- Fixed transform hierarchy memory corruption when a node is set to be parentless.
- Fixed crashed in some browsers and on some mobile devices caused by
  Google-style line directives in shaders.
- Color grading now has a quality option which affects the size and bit depth of the 3D LUT.
- Fixed crash in the Metal backend when more than 16 samplers are bound.
- Added validation in `Texture::setImage()`.
- Fixed refraction/transmission roughness when specular anti-aliasing is enabled.

## v1.8.0

- Improved JavaScript API for SurfaceOrientation and Scene.
- Updated JavaScript API around Camera construction / destruction (⚠️ **API change**)
- Add missing JavaScript API for `View::setVisibleLayers()`.
- Fixed regression in JavaScript IcoSphere that caused tutorial to fail.
- gltf_viewer now supports viewing with glTF cameras.
- gltfio now uses high precision for texture coordinates.
- gltfio now supports importing glTF cameras.
- gltfio now supports simple instancing of entire assets.
- gltfio has improved performance and assumes assets are well-formed.
- gltfio now supports name and prefix lookup for entities.
- ModelViewer now allows resources to be fetched off the UI thread.
- Add support for DOF with Metal backend.
- New Depth-of-Field (Dof) algorithm, which is more plausible and about an order of magnitude faster
  (about 4ms on Pixel4).
- SSAO now has an optional high(er) quality upsampler.
- Tone mappping now uses the real ACES tone mapper, applied in the proper color space.
- Tone mapping is now applied via a LUT.
- `View::setToneMapping` is deprecated, use `View::setColorGrading` instead. (⚠️ **API change**)
- Color grading capabilities per View: white balance (temperature/tint), channel mixer,
  tonal ranges (shadows/mid-tones/highlights), ASC CDL (slope/offset/power), contrast, vibrance,
  saturation, and curves.
- New vignette effect.
- Improved MSAA performance on mobile.
- Improved performance of the post-process pass when bloom is disabled on mobile.
- Added support for 3D textures.
- Fixed private API access on some versions of Android.
- Many improvements and bug fixes in Metal and Vulkan backends.
- Fixed bug in the Metal backend when SSR and MSAA were turned on.
- Fixed Metal issue with `BufferDescriptor` and `PixelBufferDescriptor`s not being called on
  the application thread.

## v1.7.0

- MaterialInstances now have optional names.
- Improved Depth of Field effect: bokeh rotates with the aperture diameter, improved CoC calculation, feather blur radius.
- Introduced `getNormalizedViewportCoord` shader API.
- Added basic SwiftShader support.
- Fixed SwapChain resizing issues in Vulkan.
- Added debug option to track `Entities`.
- Fixed `Camera` entity leaks.
- Removed problematic `CreateEliminateDeadMembersPass`, which broke UBO layout.
- Added assert that the engine is not terminated in `flushAndWait()`.
- Added several fixes and improvements around objects lifetime management
- `gltfio`: AssetLoader now loads names for mesh-free nodes
- `gltfio`: Material names are now preserved in ubershader mode
- Fixed JNI objects allocation and memory corruption
- JNI constructors are now "package private" unless they take an Engine.

## v1.6.0

- gltfio: fixed incorrect cone angles with lights.
- Specular ambient occlusion now offers 3 modes: off, simple (default on desktop) and bent normals.
  The latter is more accurate but more expensive and requires a bent normal to be specified in the
  material. If selected and not bent normal is specified, Filament falls back to the simple mode.
- Specular ambient occlusion from bent normals now smoothly disappears as roughness goes from 0.3
  to 0.1. Specular ambient occlusion can completely remove specular light which looks bad on glossy
  metals. Use the simple specular occlusion mode for glossy metals instead.
- Refraction can now be set on `MaterialBuilder` from Java.
- Refraction mode and type can now be set by calling `MaterialBuilder::refractionMode()`.
  and `MaterialBuilder::refractionType()` instad of `materialRefraction()` and
  `materialRefractionType()` (️⚠️ **API change**).
- Fixed documentation confusion about focused spot vs spot lights.
- Fixed a race condition in the job system.
- Fixed support for 565 bitmaps on Android.
- Added support for timer queries in the Metal backend.
- Improved dynamic resolution implementation to be more accurate and target more platforms.
- `beginFrame()` now accepts a v-sync timestamp for accurate frame time measurement (used for
  frame skipping and dynamic resolution). You can pass `0` to get the old behavior (⚠️ **API change**).
- Fixed several issues related to multi-view support: removed
  `View::setClearColor()`, a similar functionality is now handled by `Renderer::setClearOptions()`
  and `Skybox`, the later now can be set to a constant color (⚠️ **API breakage**).
- Fixed spot/point lights rendering bug depending on Viewport position.
- Textures can now be swizzled.
- The emissive property of materials is now expressed in nits and the alpha channel contains the
  exposure weight (at 0.0 the exposure is not applied to the emissive component of a surface, at
  1.0 the exposure is applied just like with any regular light) (⚠️ **API breakage**).
- Added new `intensityCandela` and `setIntensityCandela` API to `LightManager` for setting a punctual
  light's intensity in candela.
- Fixed an issue where some `ShadowOptions` were not being respected when passed to
  `LightManager::Builder`.
- Added a Depth of Field post-processing effect

## v1.5.2

- gltfio: fixed null pointer exception seen with some Android clients.
- Engine now exposes its JobSystem to C++ clients.
- Expose setCulling() in public RenderableManager API.

## v1.5.1

- Fixed "no texture bound" warning in WebGL.
- Fixed a clearing bug with imported render targets.
- Fixed the creation potentially invalid entities during shadow map initialization.
- Fixed Maven dependencies for the `filament-utils` library.

## v1.5.0

⚠️ This release breaks compiled materials, use matc to recompile.

- The Android support libraries (gltfio and filament-utils) now use dynamic linking.
- Removed depth-prepass related APIs. (⚠ API Change)
- gltfio: add asynchronous API to ResourceLoader.
- gltfio: generate normals for flat-shaded models that do not have normals.
- Material instances now allow dynamic depth testing and other rasterization state.
- Unlit materials now apply emissive in the same way as lit materials.
- Screen-space refraction is now supported.
- Support for HDR Bloom as a post-process effect.
- Alpha masked objects are now part of the SSAO pass.
- Added Java bindings for geometry::SurfaceOrientation.
- Fixed bug rendering transparent objects with Metal backend.
- Fixed crash on macOS Catalina when rendering with Metal backend.
- Fixed bug in Camera::setLensProjection() and added the aspect ratio parameter. (⚠ API Change)
- WebGL: Improved TypeScript annotations.
- WebGL: Simplified callback API for glTF. (⚠ API Change)
- gltfio: Removed deprecated "Bindings" API. (⚠ API Change)
- gltfio: Added support for Draco.
- gltfio: Reduced the size of the library.
- Improved performance of SSAO.
- Added support for screen-space contact shadows.
- Added support for global fog.
- Added support for bent normal maps and specular occlusion from bent normal maps.
- Added support for shadow-casting spot lights.

## v1.4.5

- The depth prepass setting in View is now ignored and deprecated.
- Fixed a threading bug with the NOOP backend.
- Improved memory management for gltfio on Android.
- Introduced `filament-utils` library with `TextureLoader`, `ModelViewer`, and Java bindings for `camutils`.
- Fix out-of-bounds bug when glTF has many UV sets.
- Added new `setMediaOverlay` API to `UiHelper` for controlling surface ordering.
- Implemented sRGB support for DXT encoded textures.
- Fix bug with incorrect world transforms computed in `TransformManager`.
- gltfio: support external resources on Android.


## v1.4.4

- Added support for solid and thin layer cubemap and screen-space refraction.
- Improved high roughness material rendering by default when regenerating environments maps.
- Fix bad instruction exception with macOS Catalina.
- Fixed bad state after removing an IBL from the Scene.
- Fixed incorrect punctual light binning (affected Metal and Vulkan backends).
- Fixed crash when using a Metal headless SwapChain with an Intel integrated GPU.
- Added support for ASTC textures on iOS with Metal backend.
- Added new heightfield sample.
- Removed `<iostream>` from math headers.
- cmgen now places KTX files directly in the specified deployment folder.

## v1.4.3

- Fixed an assertion when a parameter array occurs last in a material definition.
- Fixed morph shapes not rendering in WebGL.
- Added support for the latest version of emscripten.
- gltfio: fixed blackness seen with default material.
- Added ETC2 and BC compressed texture support to Metal backend.
- Rendering a `SAMPLER_EXTERNAL` texture before setting an external image no longer results in GPU errors.
- Fixed a normals issue when skinning without a normal map or anisotropy.
- Fixed an issue where transparent views couldn't be used with post-processing.
- Always use higher quality 3-bands SH for indirect lighting, even on mobile.
- The Metal backend can now handle binding individual planes of YUV external images.
- Added support for depth buffer when post-processing is turned off
- Improved performance on GPUs that use tile-based rendering

## v1.4.2

- Cleaned up the validation strategy in Engine (checks for use-after-destroy etc).
- OpenGL: Fixed ES 3.0 support on iOS.
- OpenGL: Added support for KHR_debug in debug builds.
- gltfio: Added Java / Kotlin bindings for Animator.
- gltfio: Fixed panic with the Android gltf-bloom demo.
- gltfio: Java clients should no longer call Filament#init.
- Improved IBL diffuse by allowing to use the specular cubemap at `roughness` = 1 instead of Spherical Harmonics

## v1.4.1

- Added missing API documentation.
- Fixed crash for sandboxed macOS apps using Filament.
- Fixed an issue that limited the camera near plane to ~1mm.
- Added Android sample for Camera Stream.
- Fixed an Xcode assertion when rendering skinned meshes using the Metal backend.
- Added support for Core Animation / Metal frame synchronization with Metal backend.
- Fixed an issue with culling in `MaterialInstance`.
- Fix additional compatibility issues with MSVC, including the Vulkan backend.
- matdbg: fixed missing symbol issue when linking against debug builds.
- filamat: fixed crash when using the "lite" version of the library.
- matinfo: Fix a crash with on Windows.
- gltfio: fixed an animation loop bug.
- gltfio: added support for sparse accessors.
- Add JS binding to unary `Camera::setExposure`.

## v1.4.0

- API Breakage: Simplified public-facing Fence API.
- Minimum API level on Android is now API 19 instead of API 21.
- Filament can now be built with msvc 2019.
- Added the ability to modify clip space coordinates in the vertex shader.
- Added missing API documentation.
- Improved existing API documentation.
- Added `Camera::setExposure(float)` to directly control the camera's exposure.
- Backface culling can now be toggled on material instances.
- Face direction is now reversed when transforms have negative scale.
- Dielectrics now behave properly under a white furnace (energy preserving and conserving).
- Clear coat roughness now remains in the 0..1 (previously remapped to the 0..0.6 range).
- gltfio: Fixed several limitations with ubershader mode.
- gltfio: Fixed a transforms issue with non-uniform scale.
- webgl: Fixed an issue with JPEG textures.
- Windows: Fix link error in debug builds.
- matdbg: Web server must now be enabled with an environment variable.
- matdbg: Added support for editing GLSL and MSL code.

## v1.3.2

- Added optional web server for real-time inspection of shader code.
- Added basic #include support in material files.
- Fixed potential Metal memory leak.
- Fixed intermittent memory overflow in wasm builds.
- Fix bad normal mapping with skinning.
- Java clients can now call getNativeObject().

## v1.3.1

- Unified Filament Sceneform and npm releases.
- Improved cmgen SH with HDR images.
- IndirectLight can now be queried for dominant direction and color.
- Added support for vertex morphing.
- Introduced custom attributes, accessible from the vertex shader.
- Added Java / Kotlin bindings for KtxLoader.
- Added JavaScript / Typescript bindings for the new `RenderTarget` class.
- Added base path to glTF loadResources method for JavaScript.
- Added support for iOS `CVPixelBuffer` external images with the OpenGL backend.

## sceneform-1.9pr4

- Added `gltf_bloom` Android sample to show gltfio and the `RenderTarget` API.
- Added `getMaterialInstanceAt` to the Java version of RenderableManager.
- Fix JNI bindings for setting values in parameter arrays.
- Added JNI bindings for the gltfio library.
- Fix support for parameter arrays in `.mat` files.
- Added support for `RGB_11_11_10`
- Removed support for `RGBM` (**warning:** source compatibility breakage)
- IBL cubemap can now be of any size
- `Texture::generatePrefilterMipmap` can be used for runtime generation of a reflection cubemap

## sceneform-1.9pr3

- Added `Scene.addEntities()` to the Java / Kotlin bindings.
- Improved robustness in the tangents utility for meshes that have tangents *and* normals.
- Introduced `RenderTarget` API that allows View to reference an offscreen render target.
- Added `lucy_bloom` sample to demonstrate the new `RenderTarget` API.
- Added Screen Space Ambient Occlusion support (SAO)
- New blending modes: `multiply` and `screen`
- Fixed an issue when sorting blended objects with different blending modes
- The material property `curvatureToRoughness` has been replaced with `specularAntiAliasing`.
  This new specular anti-aliasing solution offers more control via two new properties:
  `specularAntiAliasingVariance` and `specularAntiAliasingThreshold`. They can also be set on
  material instances if needed
- Added specular ambient occlusion to compute a new AO term applied to specular reflections
  (see `specularAmbientOcclusion` property in materials)
- Added multi-bounce ambient occlusion to brighten AO and preserve local color
  (see `multiBounceAmbientOcclusion` property in materials)
- Micro-shadowing is now applied to material ambient occlusion
- Use a smaller 64x64 DFG LUT on mobile to reduce binary size
- Added a distance field generator to libimage.
- JavaScript MaterialInstance now supports vec4 colors.
- Further reduced `filamat` binary size by removing reliance on stdlib.
- Added a new, smaller, version of the `filamat` library, `filamat_lite`. Material optimization and
  compiling for non-OpenGL backends have been removed in favor of a smaller binary size.
- Implemented hard fences for the Metal backend, enablying dynamic resolution support.
- Improved `SurfaceOrientation` robustness when using UVs to generate tangents.
- Created a `RELEASE_NOTES.md` file, to be updated with significant PRs.

## sceneform-1.9pr2<|MERGE_RESOLUTION|>--- conflicted
+++ resolved
@@ -6,12 +6,9 @@
 ## main branch
 
 - engine: new feature level APIs, see `Engine::getSupportedFeatureLevel()`
-<<<<<<< HEAD
 - engine: add new stencil API to `View` and stencil state APIs to `MaterialInstance` [**NEW API**].
-=======
 - gltfio: add unified `AssetLoader::createAsset()` method [⚠️ **API Change**]
 - gltfio: all assets are now "instanced" [⚠️ **API Change**]
->>>>>>> 8dc6fde5
 
 ## v1.25.6
 
