--- conflicted
+++ resolved
@@ -9,11 +9,8 @@
 - engine: rework material/shader sampler binding code [⚠️ **Recompile Materials**]
 - gltfio: move the API for `recomputeBoundingBoxes` [⚠️ **API Change**]
 - engine: add support for specialization constants [⚠️ **Recompile Materials**]
-<<<<<<< HEAD
+- gltfio: fix spotlight regression
 - Java: add JNI for TransformManager.getChildCount(), TransformManager.getChildren() and Scene.hasEntity()
-=======
-- gltfio: fix spotlight regression
->>>>>>> b2957433
 
 ## v1.26.0
 
