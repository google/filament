--- conflicted
+++ resolved
@@ -5,12 +5,9 @@
 
 ## main branch
 
-<<<<<<< HEAD
 - gltfio: calculate primitive's AABB correctly. 
-=======
 - gltfio: fix glTF breaking issue
 - engine: primitives with `CullingMode::FRONT_AND_BACK` are now skipped.
->>>>>>> c5ebe1a8
 
 ## v1.28.2
 
