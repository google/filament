--- conflicted
+++ resolved
@@ -6,11 +6,8 @@
 ## Next release
 
 - Add missing JavaScript API for View::setVisibleLayers().
-<<<<<<< HEAD
 - Add support for DOF with Metal backend.
-=======
 - SSAO now has an optional high(er) quality upsampler.
->>>>>>> eb5eb6c8
 
 ## v1.7.0
 
