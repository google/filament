--- conflicted
+++ resolved
@@ -8,11 +8,8 @@
 - materials: add a new `instanced` material parameter that is now mandatory in order to call `getInstanceIndex()`
 - gltfio: UbershaderProvider now takes the ubershader archive in its constructor [⚠️ **API Change**]
 - gltfio: Fix morphing with sparse accessors.
-<<<<<<< HEAD
 - picking is now exposed to JavaScript
-=======
 - gltf_viewer: Exercise picking functionality.
->>>>>>> 68c6253b
 
 ## v1.23.2
 
