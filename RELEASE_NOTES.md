# Filament Release Notes log

This file contains one line summaries of commits that are worthy of mentioning in release notes.
A new header is inserted each time a *tag* is created.

## main branch

- materials: add a new `instanced` material parameter that is now mandatory in order to call `getInstanceIndex()`
- gltfio: UbershaderProvider now takes the ubershader archive in its constructor [⚠️ **API Change**]
- gltfio: Fix morphing with sparse accessors.
- gltfio: Fix models that use signed integers for morphing.
- engine: Documentation improvements regarding SkinningBuffer and fix an off-by-one assert when setting a SkinningBuffer.
- picking is now exposed to JavaScript
- gltf_viewer: Exercise picking functionality.
<<<<<<< HEAD
- engine: Add optional memory configuration parameters to Engine initialization
=======
- OpenGL: add WebGL support for ReadPixels
- Vulkan: add assert and error message for OOM (debug builds)
- Vulkan: fix crash with picking and 2-component ReadPixels.
>>>>>>> d4cc63f1

## v1.23.2

- gltfio: fix morphing for un-packed accessors
- gltfio: ubershaders are now packaged into flexible archives
- gltfio: namespace now lives under Filament [⚠️ **API Change**]
- gltfio: UbershaderLoader renamed to UbershaderProvider [⚠️ **API Change**]
- gltfio: MaterialGenerator renamed to JitShaderProvider [⚠️ **API Change**]
- gltfio: remove poorly maintained lite flavor
- engine: disable user scissor while rendering the Shadow Maps (#5607)
- engine: merge identical backend RenderPrimitives together
- engine: improve ResourceAllocator performance a bit by reserving 128 cache entries
- utils: remove `std::hash<T>` definitions for `libutils` types. Use `T::Hasher` explicitly instead. [⚠️ **API Change**]
- backend: fix WGL context attributes
- backend: workaround broken GLES timer query on some Mali-Gxx old drivers
- backend: revert c049a1 & reenable b2cdf9 ("don't issue a flush systematically after framegraph's execute")
- Metal: Fix potential invalid shaders when using gltfio in Ubershader mode. [⚠️ **Recompile Materials to get the fix**]

## v1.23.1

- gltfio: support skinning with bones that do not belong to any scene.
- gltfio: add `attachSkin` / `detachSkin` method to FilamentAsset.
- gltfio: ubershader mode: set sheen to `OPAQUE`.
- Metal: fix issues seen with dynamic resolution on M1 Macs.
- engine: add a "global" mode for render primitive's `blendOrder`.
- engine: remove `RenderManager::setGeometryAt(index, count)`. [⚠️ **API Change**]
- engine: fix overallocation by about 17MB.
- WebGL: Add JS bindings for Texture class methods.

## v1.23.0

- engine: Changed UBOs layout [⚠️ **Material breakage**].
- engine: Normals on morphed models have been fixed (core Filament change).
- Java: View has several minor changes due to generated code, such as field ordering.
- gltfio: Fix crash when reloading glTF assets.
- gltfio: introduce cross-fade animation API [**NEW API**].

## v1.22.2

- Java: Minor API change: rename `ssctStartTraceDistance` to `ssctShadowDistance`. [⚠️ **API Change**]
- Java: Minor API change: rename `blendingMode` to `blendMode`. [⚠️ **API Change**]
- engine: Fix some memory leaks.

## v1.22.1

- Metal: Shaders now use `half` floating-point arithmetic when possible for improved performance. [⚠️ **Recompile Materials**]
- engine: add support for presentation time in `Renderer`
- engine: added guard bands support for screen-space effects
- gltfio: Add multi-scene support.
- gltfio: Various glTF-related cleanup and enhancements.
- gltfio: Add support for KHR_texture_basisu.

## v1.22.0

- engine: Changed UBOs layout [⚠️ **Material breakage**].
- engine: Improve effects relying on mipmapping
- engine: Fix assert seen with VSM shadows.
- WebGL: Fix `isTextureFormatSupported` for ETC2 formats.

## v1.21.3

- Java: Renamed the `KTXLoader` Kotlin class to `KTX1Loader`.  [⚠️ **API Change**].
- libs: Added `Ktx2Reader` and `BasisEncoder` to support Basis-encoded KTX2 files.
- engine: Remove deprecated `Stream` APIs, see `Texture::import()` for an alternative [⚠️ **API Change**].
- tools: Removed KTX1 compression support from mipgen.  [⚠️ **API Change**].
- tools: Added support for KTX2 to mipgen.
- gltfio: Added `resetBoneMatrices()` method.
- gltfio: Introduced `TextureProvider` interface.  [⚠️ **API Change**].
- gltfio: Fix progress indicator when error occurs.
- samples: Desktop and Web Suzanne samples now use KTX2 instead of KTX1.
- samples: Fix regression with sample-gltf-viewer and zip files.

## v1.21.2

- Java: Add Java binding to get skins in `FilamentAsset`.
- libs: Add libs/ktxreader [⚠️ **API Change**].
- mipgen: fixups / clarification regarding sRGB.
- WebGL: fix intermittent 'detached ArrayBuffer' errors.

## v1.21.1

- engine: Allow both screen-space refraction and screen-space reflections on the same object [⚠️ **Material breakage**].
- engine: Optimizations for screen-space reflections.
- engine: Remove `Viewport::scale()` [⚠️ **API Change**].
- engine: Fix 12x overallocation of memory in `MorphTargetBuffer`.
- Metal: Fix validation error when reading from default `SwapChain`.

## v1.21.0

- engine: OpenGL performance improvements with some drivers.
- engine: Fix incorrect shadows with some custom projection matrices.
- engine: Fix low frame rates seen with a lot of morph targets.
- gltfio: Add support for KHR_materials_variants.
- gltfio: Add support for KHR_materials_emissive_strength.
- gltfio: Java now exposes morph target names as an array for consistency [⚠️ **API Change**].

## v1.20.5

- engine: New behavior for MASKED to work with translucent views. [⚠️ **Recompile Materials** to get the fix]
- engine: Fix screen-space reflections when post-processing and MSAA are off.
- engine: Update MAX_MORPH_TARGETS constant to 256.
- engine: Fix point light lighting with ortho projection.
- libs: BlueGL symbols are now prefixed with `bluegl` on all platforms.
- gltfio: Add skinning getters to `FilamentAsset`.

## v1.20.4

- gltfio: Java clients must now destroy the MaterialProvider [⚠️ **API Change**].
- gltfio: Fix, bone pose not applied if glTF model doesn't have animations.
- libs: Added `math::quat::fromDirectedRotation` [**NEW API**].
- WebGL: Restore GL state when frame ends.

## v1.20.3

- Java: Fix URI bug in Android Viewer sample when dropping some zips.
- Vulkan: Fix "uninitialized texture" warnings from the Vulkan backend.

## v1.20.2

- engine: Binary size optimizations.
- engine: Fix, Mat4 from Quaternion was transposed.
- Vulkan: Internal bug fixes and robustness improvements.
- Vulkan: Reduced log spam.

## v1.20.1

- engine: Binary size improvements.
- engine: Add basic support for instanced renderables [**NEW API**].
- engine: Fix, first imaged passsed to `Stream::SetAcquiredImage` is ignored and leaked.
- Vulkan: Robustness improvements.
- Java: Fix, lookAt z axis negated.
- gltfio: Be graceful when model has > 4 weights per vert.

## v1.20.0

- engine: Support rough screen-space reflections [⚠️ **Material breakage**].
- engine: Added `Scene::forEach` API to iterate through a scene's entities.
- engine: Fix incorrect normals with skinned models.
- Vulkan: Fix segfault during shutdown.
- WebGL: Support web apps that have multiple `FilamentViewer`s.
- gltfio: Performance enhancements when loading models.

## v1.19.0

- engine: Support 256 morph targets.
- engine: Screen-space reflection improvements.
- engine: Morphing improvements and bug fixes.
- gltfio: Generate morphing normals when they are missing.
- gltfio: Support material extras.
- Java: Add bindings for new morphing API.
- Vulkan: Fix segfault on macOS.

## v1.18.0

- engine: Add support separate samplers in fragment and vertex shaders [⚠️ **Material breakage**].
- engine: Support legacy morphing mode with vertex attributes.
- engine: Allow more flexible quality settings for the ColorGrading LUT.
- engine: Improve screen-space reflections quality and allow reflections and refractions together.
- Vulkan: Bug fixes and improvements.

## v1.17.0

- engine: Add experimental glossy screen-space reflections.
- engine: Add support for GPU morphing and 128 morph targets.
- engine: Fix crash with non-shadow receiving renderables and VSM.
- engine: Bring back the 3x3 filter for PCF shadows.
- engine: Correct AABB calculation for skinned glTF models.

## v1.16.1

- engine: Added line/triangle strip support.

## v1.16.0

- engine: Fixes skinning calculations (#4887) [⚠️ **Material breakage**].
- engine: Add support for the glTF extension KHR_materials_emissive_strength.
- engine: Improvements and fixes to skinning calculations.
- engine: Fix debug checks for compressed textures.
- Metal: Fix `readPixels` when dimensions are greater than the render target's.

## v1.15.2

- engine: Add support for PCSS (Percentage Closer Soft Shadows).
- engine: Fix spotlight shadow bias.
- samples: Avoid leaking IBLs in Android sample-gltf-viewer.
- libs: Fix `libibl` on mobile.

## v1.15.1

- engine: add support for DPCF (PCF shadows with contact hardening).
- engine: add support for Wayland and Vulkan.
- engine: Fade lights out when close to light far plane.
- Java: Add missing `Engine#destroySkinningBuffer` method.

## v1.15.0

- engine: Fix spotlights normal bias calculation [⚠️ **Material breakage**].
- libimage: Fix loading spherical harmonics on certain locals.

## v1.14.2

- Metal: Fix validation error when rendering to `RenderTarget` without depth attachment.
- engine: Fix rendering glitch with zero-scale bone transforms.

## v1.14.1

- engine: Improvements to shadowing.

## v1.14.0

- engine: Internal materials can use structures as parameters [⚠️ **Material breakage**].
- engine: `readPixels` on a `SwapChain` must be called within `beginFrame` / `endFrame` [⚠️ **API
  Change**].
- engine: Fix normal bias and improve spotlight quality.
- Java: Fix shadow biases.

## v1.13.0

- Android: Gradle configuration caching is now enabled.
- Android: Filament's Gradle properties have all been renamed to `com.google.android.filament.xxx`
  where `xxx` is the property name. See `android/build.gradle` for a complete list [⚠️]
- Android: The Gradle property `filament_tools_dir` (now called
  `com.google.android.filament.tools-dir`) does not have a default value anymore. Please specify one
  in your `gradle.properties` if you reuse the Gradle plugin in your projects [⚠️]
- engine: Fix spotlights direction and falloff [⚠️ **Material breakage**].
- engine: Improvements to VSM and spotlight shadows.

## v1.12.11

- Metal: Color grading performance improvement on M1 devices.
- samples: Fix glitchy animation seen in gltf-viewer iOS sample.

## v1.12.10

- engine: rewrite dynamic resolution scaling controller for better accuracy and less jittering.
- Java: fix missing ASTC texture enum.
- tools: Fix normal map issues in mipgen.
- WebGL: expose some `SurfaceOrientation` functions.

## v1.12.9

- engine: New API: `MultiSampleAntiAliasingOptions` and HDR-aware MSAA resolve. When `customResolve`
  is enabled, improves anti-aliasing quality [**NEW API**].
- engine: Fixes and improvements for FSR.
- engine: All APIs that take a callback as argument now also take a `CallbackHandler*`, a new
  interface that provides more flexibility around callback dispatch [**NEW API**].
- Android: Fix JNI bindings for `DepthOfFieldOptions`.
- Android: workarounds for Adreno-specific fraembuffer issue.
- JavaScript: updates to JS bindings.

## v1.12.8

- engine: Added picking API to `View`  [⚠️ **Materials need to be rebuilt to access this new feature**].
- engine: A new `Engine::pumpMessageQueues()` method can be used to trigger all pending user
  callbacks right away [**NEW API**].
- engine: new inline helpers to more easily use lambdas, functors and method callbacks with
  `{Pixel}BufferDescriptor`.
- Vulkan: fix vertical offset for `readPixels`.
- Vulkan: various internal improvements.
- Metal: support integer formats with `readPixels`.

## v1.12.7

- engine: Fix, apply emissive after shadowing.

## v1.12.6

- engine: Added concept of lod bias to materials.
  [⚠️ **Materials need to be rebuilt to access this new feature**].
- engine: Fix, BGRA ordering respected for external images with OpenGL on iOS.
- engine: Use more sensible defaults for spot light inner outer cone angles.
- engine: Fix potential race condition that caused stalls in `endFrame`.
- gltfio: Improved handling of transparent materials.
- Metal: Fix potential crash on earlier versions of iOS (<= 13.0).
- Android: Fix `filament-utils-android` 'lite' flavor.
- Java: Fix potential crash with `IBLPrefilter`.

## v1.12.5

- engine: work around a job scheduling issue in `endFrame` that caused stuttering on some Android
devices.

## v1.12.4

- engine: New night adaptation API on `ColorGrading`. This API can be used to create an effect that
  that simulates color and brightness shifts in human vision in low-light conditions.
- engine: improved performance of AMD FidelityFX FSR1 by 4.6x, it now runs in about 2ms in 4K.
- engine: Dynamic resolution quality `MEDIUM`, `HIGH` and `ULTRA` now all use AMD FidelityFX FSR1.
- engine: Fix crash when duplicating material instances.
- gltfio: generate tangents if requested by the material.

## v1.12.3

- engine: Support AMD FidelityFX Super Resolution for dynamic resolution scaling

## v1.12.2

- engine: New API on `ColorGrading` to enable or disable gamut mapping at will [**New API**].
- engine: Fix typo causing ShadowOptions::shadowFar to not work properly.
- engine: Fix, CSM glitch when using shadowMultiplier materials.
- engine: Improve precision when computing camera projection.
- engine: Increase the number of supported spot shadows to 14 (from 6).
- Metal: Add texture swizzling support for external textures.

## v1.12.1

- engine: `double` precision translation support in TransformManager. Disabled by default.
  Augment model (and view) matrix on `Camera` to accept double precision matrices. When enabled,
  double precision translations allow filament to handle a very large world space [**New API**].
- engine: Fix, Views with custom render targets are now blendable.

## v1.12.0

- engine: Option to automatically compute bent normals from SSAO & apply to specular AO
  [⚠️ **Material breakage**].
- engine: New APIs: Light channels. Geometry and lights now have a channel associated to them, at
  least one channel must match for lighting to occur [⚠️ **Material breakage**].
- engine: Fix potential GPU crash with punctual lights near the far clipping plane.
- materials: The `inverseTonemap` API is now an exact inverse of the Filmic tonemapper.
- Metal: Better support for texture formats on M1 Macs.

## v1.11.2

- engine: New API: `ColorGrading::Builder::toneMapper(const ToneMapper*)`.
- engine: New tone mapper: `GenericToneMapper`, a configurable tone mapper.
- engine: `ColorGrading::Builder::toneMapping(ColorGrading::ToneMapping)` is now deprecated.
- engine: Removed `REINHARD` tonemap operator[⚠️ **API Change**].
- engine: Improve s3tc_srgb detection on desktop.
- engine: Add bilateral threshold in SSAO options.
- gltfio: Fix AssetLoader leak, remove unwanted destructor.
- Metal/Vulkan: Fix uploading texture data with padding or offset.
- Metal: fix GPU crash seen with large amounts of geometry.

## v1.11.1

- engine: Luminance scaling can now be used with any tone mapping operator. It was previously tied
  to the "EVILS" tone mapping operator.
- engine: Removed the "EVILS" tone mapping operator [⚠️ **API Change**].
- engine: Improvements to Skinning. A new `SkinningBuffer` API allows bone sharing between
  renderables.
- engine: Improvements to internal memory allocation for Metal and Vulkan backends.
- engine: Default to OpenGL backend when Windows does not support Vulkan.
- samples: Add new sample app: image_viewer.

## v1.11.0

- engine: Added support for transparent shadows. Add `transparentShadow : true` in the material file.
- engine: honor user-defined precision in material files for non-samplers, rename `SamplerPrecision`
  to `ParameterPrecicion`. [⚠️ **API Change**]
- engine: Work around Qualcomm issue with point lights.
- engine: Allow MSAA when post-processing is disabled.
- engine: enable up to 6 spot-light shadows.
- gltfio: Added support for `KHR_materials_volume`.
- gltfio: fix precision in KHR_texture_transform.
- java: Removed support for Java desktop targets (macOS, Linux, and Windows) [⚠️ **API Change**].

## v1.10.7

- engine: Spot-light position calculation moved to fragment shader.
- engine: Small shadow mapping fixes and improvements.
- gltfio: Add fast path for native material providers.
- gltfio: Allow Java / Kotlin clients to customize MaterialProvider.
- engine: Fix out of bounds access with `RenderTarget` java bindings.
- Metal: `TextureFormat::DEPTH24_STENCIL8` now maps to a 32 bit depth format on iOS.

## v1.10.6

- engine: Use exponential VSM and improve VSM user settings [⚠️ **Recompile Materials for VSM**].
- engine: Optional blurring of VSM shadowmaps.
- engine: Fix a crash when using lens flares.
- engine: Fix backend crashes when using an unsupported sample count.
- gltfio: Add new `getAsset`API to `FilamentInstance`.
- gltfio: Introduce support for extras strings.
- OpenGL: Increase OpenGL backend handle arena from 2 to 4 MiB.
- Vulkan: Fix Texture swizzle support.

## v1.10.5

- android: AAR libraries now properly include their ProGuard rules.
- engine: User materials can now provide custom lighting/surface shading, please consult
  the [materials documentation](https://google.github.io/filament/Materials.html) for details.
- engine: `Backend::DEFAULT` now selects the most appropriate backend for the platform, rather than
  always `OPENGL`. On Android the default is `OPENGL`, on Apple platforms the default is `METAL` and
  on all other platforms that default is `VULKAN`.
- engine: Fix a potential memory corruption when using more than 4 render targets.
- engine: Fix a possible crash when bloom is enabled.
- engine: Fix and refactor support for S3TC + SRGB with OpenGL.
- engine: Fix automatic clearing of rendertargets.
- engine: Fix imported render target discard and clear flags.
- engine: Fix opaque blit with imported render targets.

## v1.10.4

- engine: improvements to internal job system.
- Vulkan: performance improvements on Mali.
- gltfio: improvements to load time for large models.
- WebGL: remove bogus stride argument, fix `BindingType` TypeScript definition.

## v1.10.3

- android: use `debug.filament.backend` system property to select the desired backend.
- engine: fix `LightManager::getFalloff`.
- gltfio: fix crash with non-triangles.
- macOS: fix main thread checker warnings with OpenGL.
- vulkan: fix crash on Windows machines with NVIDIA GPUs.

## v1.10.2

- Vulkan: validation and diagnostic improvements
- engine: improvements for scenes with many renderables.
- gltfio: added support for `KHR_materials_ior`.
- java: Add bindings for `IBLPrefilterContext`.
- java: add `KTXLoader.getSphericalHarmonics` JNI binding
- libimage: fix, respect sRGB option for compressed formats.
- sample-gltf-viewer: fix lifetime cycle for RemoteServer.

## v1.10.1

- engine: Add `getPlatform` API to Engine.
- engine: Add a new cone angles API to `LightManager`.
- engine: Attachments of custom RendereTargets are not systematically discarded.
- engine: Fix a crash when using custom rendertargets.
- engine: New API to duplicate a `MaterialInstance`.
- filagui: fix support for custom images in ImGuiHelper.
- java: Add bindings for HDRLoader.

## v1.10.0

- engine: User materials can now use 9 samplers instead of 8 [⚠️ **Material breakage**].
- engine: Remove `populateTangentQuaternions`  [⚠️ **API change**].
- engine: Deprecate `Stream::Builder::stream(intptr_t)` [⚠️ **API Change**].
- engine: Remove deprecated APIs: `Camera::setScaling`, `Engine::destroy(Camera*)`,
  `Engine::createCamera`, `Renderer::beginFrame(SwapChain*, uint64_t,
  backend::FrameScheduledCallback, void*)`, and `View::setShadowsEnabled` [⚠️ **API Change**].
- engine: Remove `focusDistance` from `View::BloomOptions` [⚠️ **API Change**].
- engine: Add a `FILAMENT_SUPPORTS_OPENGL` CMake option to enable/disable OpenGL support.
- Vulkan: fixes and improvements for large scenes.
- gltfio: fix morphing bugs uncovered by MorphStressTest.
- Java: add API for `Texture::Builder::import()`.
- WebGL: Fix a potential INVALID_OPERATION.

## v1.9.25

- NEW API: Screen-space lens flare effect.
- engine: Fix several memory leaks in the GL backend.
- Vulkan: General bug fixes and improvements.
- Vulkan: Fix some problems seen on Mali devices.
- ios: Fix VSM shadows not working.
- webgl: Fix black screen seen with some samples.

## v1.9.24

- engine: Fix memory leaks in OpenGL driver.
- engine: new experimental tone mapper, `EVILS` (name will most likely change).
- engine: Improvements to Vulkan backend.
- engine: Fix incorrect units documented for `LightManager.getIntensity`.
- engine: fix high quality upsampling for SSAO.
- engine: implement accurate normal reconstruction for SSAO.
- engine: improve LOW and HIGH quality levels for SSAO.
- libs: improvements to `libiblprefilter`.
- materials: New `quality` property.
- samples: Add new gltf-viewer iOS sample.
- samples: clear the background in lightbulb sample.

## v1.9.23

- Vulkan: various fixes.
- android: fix crash seen using VSM with MSAA on Adreno devices.
- engine: Add `Engine::getEntityManager()`.
- engine: Fix desktop crash seen with some GPU drivers.
- engine: improve importance sampling.
- gltfio: robustness improvements for Draco meshes.
- libs: Add new Transcoder API for C++ clients (part of `libgeometry`).
- libs: New `iblprefilter` library to compute IBL pre-integration on the GPU using filament.
- materials: Fix documentation for `getNormalizedViewportCoord`.
- samples: fix rendertarget sample crash on launch.

## v1.9.22

- NEW API: `Renderer::renderStandaloneView()` is a new method that can be used outside of
  beginFrame/endFrame on Views that have a RenderTarget associated. This can be used as a
  pseudo-compute API.
- Vulkan: bug fixes and improvements.
- engine: RenderTarget API can now use MRT.
- sample-gltf-viewer: improvements for reading zip files.
- sample-gltf-viewer: enable contact-shadows functionality in mobile gltf-viewer.
- windows: fix build error in filament_framegraph_test.

## v1.9.21

- JavaScript: add missing TextureSampler bindings.
- Metal: Fix texture swizzling crash with older Nvidia GPUs.
- Vulkan: fix image layout validation error on Android.
- android: fix MSAA w/ multisampled_render_to_texture on Mali.
- engine: better anisotropic filtering with various drivers.
- gltfio: Use BufferObject API, simplify MorphHelper.
- gltfio: honor stride in normalizeSkinningWeights.
- samples: Add web component demo.

## v1.9.20

- Android: Fix VSM.
- engine: Introduce BufferObject API.
- engine: Add new isTextureSwizzleSupported API on Texture.
- engine: Add support to Metal and Vulkan backends for texture swizzling.
- engine: Add new DoF settings (native/half res, gather kernel ring counts, CoC radius clamp).
- engine: DoF quality and performance improvements.
- engine: Fix high-quality upsampling issue with SSAO.
- Java: Expose `TransformManager.getParent(int)`.
- samples: Add Metal and Vulkan backend support to Suzanne sample.
- WebGL: expose fitIntoUnitCube to JS.
- WebGL: support for multiple `<canvas>` elements.

## v1.9.19

- engine: Fix Metal bug when setGeometryAt is called multiple times.
- engine: Improvements to DoF.
- engine: Fix RenderTarget NPE when depth is not present.
- engine: Improvements to Camera APIs. Move focus distance from DofOptions to Camera.
- engine: VSM shadows now support `shadowMultiplier`.
- java: Expose several MaterialInstance APIs (setColorWrite, setDepthWrite, setDepthCulling) that
  should have been public.
- java: fix bug with Texture::setImage buffer size calculation.

## v1.9.18

- engine: Fix a DoF bug that caused black dots around the fast tiles.
- engine: Minor DoF optimizations.
- engine: Fix blanking windows not being drawn into on macOS.
- gltfio: Add support for data:// in image URI's.
- gltfio: Add internal MorphHelper, enable up to 255 targets.
- engine: Fix a hang in JobSystem.
- samples: Fix rendertarget sample app.

## v1.9.17

- engine: New shift parameter on `Camera` to translate the viewport and emulate a tilt/shift lens.
- engine: `Camera::setCustomProjection()` now allows to set a different projection for culling and rendering.
- engine: Fixed depth of field rendering with custom projection matrices.
- engine: Fix a rare indefinite hang.
- gltfio: `SimpleViewer` now exposes more rendering parameters, including `ColorGrading`.
- gltfio: Fix tangents when morphing is enabled.
- Metal/Vulkan: fix incorrect dominant light shadows rendering.
- Fixe some issues with imported rendertargets.

## v1.9.16

gltfio: Add ResourceLoader evict API.
gltfio: Fix ResourceLoader cache bug.
iOS: Disable exceptions to reduce binary size.

## v1.9.15

- filamat/matc: fix sporadic crash.

## v1.9.14

- Improve bloom/emissive with glTF files.
- Publicly expose Exposure API for gltfio.

## v1.9.13

- Android: fix "No implementation found" error.
- Android: fix compilation error in UbershaderLoader.
- engine: computeDataSize now returns correct value for USHORT_565.
- Vulkan: various internal improvements.

## v1.9.12

- engine: Fixed GL errors seen with MSAA on WebGL.
  Warning: this can affect multisampling behavior on devices that do not support OpenGL ES 3.1
- materials: Added new `getVertexIndex()` API for vertex shaders.
- samples: RenderTarget demo now disables post-processing in offscreen view and creates depth attachment.
- gltfio: Fix, animation jolt when time delta is very small.

## v1.9.11

- Added support for Apple silicon Macs. build.sh can now be used to build on either Apple silicon or
  Intel-based Macs. Pass the `-l` flag to build universal binaries.
- Added `sheenColor` and `sheenRoughness` properties to materials to create cloth/fabric.
- Materials generation using `libfilamat` is now multi-threaded.
- `MaterialBuilder::build()` now expects a reference to a `JobSystem` to multi-thread shaders
  generation. A `JobSystem` can be obtained with `Engine::getJobSystem()` when using Filament,
  or created directly otherwise. (⚠️ **API change**)
- Add planar reflection RenderTarget demo.
- Metal: honor inverseFrontFaces RasterState.
- Metal: Fix crash when switching between views with shadowing enabled.
- Metal: Fix crash when calling Texture::setImage() on SAMPLER_2D_ARRAY texture.
- gltfio: added support for `KHR_materials_sheen`.
- gltfio: shader optimizations are now disabled by default, unless opting in or using ubershaders.
- gltfio: Fix "_maskThreshold not found" error.
- gltfio on Java: fix potential memory leak in AssetLoader#destroy.
- gltfio: fix crash during async texture decode.
- gltfio: support animation in dynamically-added instances.
- gltfio: Improve robustness when decoding textures.
- gltfio: Fix animator crash for orphaned nodes.
- gltfio: fix tangents with morphing.
- gltf_viewer: fix very sporadic crash when exiting.
- gltf_viewer: fix crash when rapidly switching between glTF models.
- WebGL: Fix samples erroring on Windows with Chrome.
- WebGL: Support `highlight` for setBloomOptions in JavaScript.
- WebGL: Include TypeScript bindings in releases.
- engine: Fix, punctual lights get clipped at certain angles.
- engine: Fix memory leak when calling `View::setViewport` frequently.
- engine: Fix, materials not working on some Qualcomm devices.
- engine: Modulate emissive by alpha on blended objects.
- engine: Fix, RenderTarget cleared multiple times.
- Java: Fix JNI bindings for color grading.
- Android: reduced binary size.

## v1.9.10

- Introduce `libibl_lite` library.
- engine: Fix `EXC_BAD_INSTRUCTION` seen when using headless SwapChains on macOS with OpenGL.
- engine: Add new callback API to `SwapChain`.
- engine: Fix SwiftShader crash when using an IBL without a reflections texture.
- filamat: Shrink internal `Skybox` material size.
- filamat: improvements to generated material size.
- filamat: silence spirv-opt warnings in release builds.
- matc: Add fog variant filter.
- matc: Fix crash when building mobile materials.
- math: reduce template bloat for matrices.

## v1.9.9

- Vulkan: internal robustness improvements.
- Metal: Support CVPixelBuffer SwapChains.
- Metal: Support copyFrame.
- Fix clear behavior with RenderTarget API.
- Fix GetRefractionMode JNI binding.
- Additional fixes for Fence bug.

## v1.9.8

- Fix a few Fence-related bugs
- gltfio: add createInstance() to AssetLoader.
- gltfio: fix ASAN issue when consuming invalid animation.
- gltfio: do not segfault on invalid primitives.
- gltfio: add safety checks to getAnimator.
- gltfio: fix segfault when consuming invalid file.
- Vulkan: various internal refactoring and improvements
- mathio: add ostream operator for quaternions.
- Fix color grading not applied when dithering is off.

## v1.9.7

- Vulkan: improvements to the ReadPixels implementation.
- Vulkan: warn instead of panic for sampler overflow.
- Vulkan: fix leak with headless swap chain.
- PlatformVkLinux now supports all combos of XLIB and XCB.
- Fix TypeScript binding for TextureUsage.

## v1.9.6

- Added View::setVsmShadowOptions (experimental)
- Add anisotropic shadow map sampling with VSM (experimental)
- matc: fixed bug where some compilation failures still exited with code 0
- Vulkan + Android: fix build break
- Add optional XCB support to PlatformVkLinux
- Fix Vulkan black screen on Windows with NVIDIA hardware

## v1.9.5

- Added a new Live Wallpaper Android sample
- `UiHelper` now supports managing a `SurfaceHolder`
- Fix: an internal texture resource was never destroyed
- Fix: hang on 2-CPU machines
- Fix: Vulkan crash when using shadow cascades
- Linux fixes for headless SwiftShader
- Fix null pointer dereference in `FIndirectLight`
- Fix Windows build by avoiding nested initializers
- Vulkan: support readPixels and headless swap chains
- VSM improvements

## v1.9.4

- Add screen space cone tracing (SSCT)
- Improvements to VSM shadow quality
- New `ShadowOptions` control to render Variance Shadow Maps (VSM) with MSAA (experimental)
- Improvements and fixes to screen-space ambient occlusion
- gltf_viewer: add --headless option
- gltf_viewer: Add new automation UI and functionality

## v1.9.3

- engine: Added new APIs to enable/disable screen space refraction
- engine: Fix, flip the shading normal when det < 0.
- gltfio: Fix animation by clamping the per-channel interpolant.
- gltfio: add async cancellation API
- gltfio: Fix "uniform not found" errors.
- gltfio: Disable clear coat layer IOR change in glTF files (#3104)
- Vulkan: fix final image barrier used for swap chain.
- matdbg: Various improvements
- JavaScript bindings: fix TextureUsage bitmask.
- cmgen / mipgen: add opt-in for ASTC / ETC support.

## v1.9.2

- Fixes / improvements for contact shadows, fog, and DOF
- Reduce SSAO creases caused by geometry tessellation
- Fix compilation warnings and issue with Clang 12
- Fix JNI crashes
- Rename .blurScale to .cocScale in DOF options

## v1.9.1

- Improvements to SSAO quality
- Fix unoptimized shader crashes with certain OpenGL drivers
- Add float versions of math constants to libmath
- filament-utils: fix, `CoroutineScope` job should be canceled before destroy

## v1.9.0

- `MASKED` mode now leaves destination alpha intact (useful for transparent targets).
- `MASKED` mode now benefit from smoothing in `unlit` materials.
- Small performance improvement to FXAA.
- Fixed `KHR_materials_transmission` to use the `FADE` blending mode.
- Fixed frame graph crash when more than 32 stages were required.
- Fixed several memory leaks in gltfio and the JavaScript bindings.
- Fixed several platform-specific Vulkan bugs and crashes.
- Temporal Anti-Aliasing (TAA) is now available as a complement to MSAA and FXAA. It can be turned
  on and controlled using `View.setTemporalAntiAliasingOptions()`.
- Added texture getters to `Skybox` and `IndirectLight` (C++, Java, JavaScript).
- Added APIs to create 3D textures and 2D texture arrays.
- Internal buffers can now be sized at compile times for applications that render very large
  numbers of objects.
- `View.setAmbientOcclusion()` is deprecated in favor of `View.setAmbientOcclusionOptions`
   (⚠️ **API change**).
- Switched to C++17.
- Variance Shadow Mapping (VSM) is now available as an alternative to PCF shadows (experimental).
- Reduced compiled material sizes by removing unnecessary variants.
- Many improvement and fixes in the Vulkan backend.
- Many improvement and fixes in the Metal backend.
- Fixed translucent views with custom render targets.
- Improved MSAA implementation compatibility on Android devices.
- Use "reverse-z" for the depth buffer.
- Added a way to create an `Engine` asynchronously.
- Highlights are now more stable under depth of field.
- New option to compress highlights before bloom.
- Improvements and fixes to SSAO and DOF.

## v1.8.1

- New CocoaPods sample for iOS.
- Filament for iOS now supports iOS 11.
- Updated the Emscripten SDK to 1.39.19.
- Fixed skinning issue with Emscripten.
- JavaScript APIs for color grading and the vignette effect.
- Added various missing APIs to Java and JavaScript bindings.
- Fixed camera aspect ratio when loading a camera from a glTF file.
- gltfio now uses specular anti-aliasing by default.
- gltfio now supports the KHR_materials_transmission extension.
- Compiled materials do not perform unnecessary fp32 operations anymore.
- Improved quality and performance of the depth of field effect.
- Fixed transform hierarchy memory corruption when a node is set to be parentless.
- Fixed crashed in some browsers and on some mobile devices caused by
  Google-style line directives in shaders.
- Color grading now has a quality option which affects the size and bit depth of the 3D LUT.
- Fixed crash in the Metal backend when more than 16 samplers are bound.
- Added validation in `Texture::setImage()`.
- Fixed refraction/transmission roughness when specular anti-aliasing is enabled.

## v1.8.0

- Improved JavaScript API for SurfaceOrientation and Scene.
- Updated JavaScript API around Camera construction / destruction (⚠️ **API change**)
- Add missing JavaScript API for `View::setVisibleLayers()`.
- Fixed regression in JavaScript IcoSphere that caused tutorial to fail.
- gltf_viewer now supports viewing with glTF cameras.
- gltfio now uses high precision for texture coordinates.
- gltfio now supports importing glTF cameras.
- gltfio now supports simple instancing of entire assets.
- gltfio has improved performance and assumes assets are well-formed.
- gltfio now supports name and prefix lookup for entities.
- ModelViewer now allows resources to be fetched off the UI thread.
- Add support for DOF with Metal backend.
- New Depth-of-Field (Dof) algorithm, which is more plausible and about an order of magnitude faster
  (about 4ms on Pixel4).
- SSAO now has an optional high(er) quality upsampler.
- Tone mappping now uses the real ACES tone mapper, applied in the proper color space.
- Tone mapping is now applied via a LUT.
- `View::setToneMapping` is deprecated, use `View::setColorGrading` instead. (⚠️ **API change**)
- Color grading capabilities per View: white balance (temperature/tint), channel mixer,
  tonal ranges (shadows/mid-tones/highlights), ASC CDL (slope/offset/power), contrast, vibrance,
  saturation, and curves.
- New vignette effect.
- Improved MSAA performance on mobile.
- Improved performance of the post-process pass when bloom is disabled on mobile.
- Added support for 3D textures.
- Fixed private API access on some versions of Android.
- Many improvements and bug fixes in Metal and Vulkan backends.
- Fixed bug in the Metal backend when SSR and MSAA were turned on.
- Fixed Metal issue with `BufferDescriptor` and `PixelBufferDescriptor`s not being called on
  the application thread.

## v1.7.0

- MaterialInstances now have optional names.
- Improved Depth of Field effect: bokeh rotates with the aperture diameter, improved CoC calculation, feather blur radius.
- Introduced `getNormalizedViewportCoord` shader API.
- Added basic SwiftShader support.
- Fixed SwapChain resizing issues in Vulkan.
- Added debug option to track `Entities`.
- Fixed `Camera` entity leaks.
- Removed problematic `CreateEliminateDeadMembersPass`, which broke UBO layout.
- Added assert that the engine is not terminated in `flushAndWait()`.
- Added several fixes and improvements around objects lifetime management
- `gltfio`: AssetLoader now loads names for mesh-free nodes
- `gltfio`: Material names are now preserved in ubershader mode
- Fixed JNI objects allocation and memory corruption
- JNI constructors are now "package private" unless they take an Engine.

## v1.6.0

- gltfio: fixed incorrect cone angles with lights.
- Specular ambient occlusion now offers 3 modes: off, simple (default on desktop) and bent normals.
  The latter is more accurate but more expensive and requires a bent normal to be specified in the
  material. If selected and not bent normal is specified, Filament falls back to the simple mode.
- Specular ambient occlusion from bent normals now smoothly disappears as roughness goes from 0.3
  to 0.1. Specular ambient occlusion can completely remove specular light which looks bad on glossy
  metals. Use the simple specular occlusion mode for glossy metals instead.
- Refraction can now be set on `MaterialBuilder` from Java.
- Refraction mode and type can now be set by calling `MaterialBuilder::refractionMode()`.
  and `MaterialBuilder::refractionType()` instad of `materialRefraction()` and
  `materialRefractionType()` (️⚠️ **API change**).
- Fixed documentation confusion about focused spot vs spot lights.
- Fixed a race condition in the job system.
- Fixed support for 565 bitmaps on Android.
- Added support for timer queries in the Metal backend.
- Improved dynamic resolution implementation to be more accurate and target more platforms.
- `beginFrame()` now accepts a v-sync timestamp for accurate frame time measurement (used for
  frame skipping and dynamic resolution). You can pass `0` to get the old behavior (⚠️ **API change**).
- Fixed several issues related to multi-view support: removed
  `View::setClearColor()`, a similar functionality is now handled by `Renderer::setClearOptions()`
  and `Skybox`, the later now can be set to a constant color (⚠️ **API breakage**).
- Fixed spot/point lights rendering bug depending on Viewport position.
- Textures can now be swizzled.
- The emissive property of materials is now expressed in nits and the alpha channel contains the
  exposure weight (at 0.0 the exposure is not applied to the emissive component of a surface, at
  1.0 the exposure is applied just like with any regular light) (⚠️ **API breakage**).
- Added new `intensityCandela` and `setIntensityCandela` API to `LightManager` for setting a punctual
  light's intensity in candela.
- Fixed an issue where some `ShadowOptions` were not being respected when passed to
  `LightManager::Builder`.
- Added a Depth of Field post-processing effect

## v1.5.2

- gltfio: fixed null pointer exception seen with some Android clients.
- Engine now exposes its JobSystem to C++ clients.
- Expose setCulling() in public RenderableManager API.

## v1.5.1

- Fixed "no texture bound" warning in WebGL.
- Fixed a clearing bug with imported render targets.
- Fixed the creation potentially invalid entities during shadow map initialization.
- Fixed Maven dependencies for the `filament-utils` library.

## v1.5.0

⚠️ This release breaks compiled materials, use matc to recompile.

- The Android support libraries (gltfio and filament-utils) now use dynamic linking.
- Removed depth-prepass related APIs. (⚠ API Change)
- gltfio: add asynchronous API to ResourceLoader.
- gltfio: generate normals for flat-shaded models that do not have normals.
- Material instances now allow dynamic depth testing and other rasterization state.
- Unlit materials now apply emissive in the same way as lit materials.
- Screen-space refraction is now supported.
- Support for HDR Bloom as a post-process effect.
- Alpha masked objects are now part of the SSAO pass.
- Added Java bindings for geometry::SurfaceOrientation.
- Fixed bug rendering transparent objects with Metal backend.
- Fixed crash on macOS Catalina when rendering with Metal backend.
- Fixed bug in Camera::setLensProjection() and added the aspect ratio parameter. (⚠ API Change)
- WebGL: Improved TypeScript annotations.
- WebGL: Simplified callback API for glTF. (⚠ API Change)
- gltfio: Removed deprecated "Bindings" API. (⚠ API Change)
- gltfio: Added support for Draco.
- gltfio: Reduced the size of the library.
- Improved performance of SSAO.
- Added support for screen-space contact shadows.
- Added support for global fog.
- Added support for bent normal maps and specular occlusion from bent normal maps.
- Added support for shadow-casting spot lights.

## v1.4.5

- The depth prepass setting in View is now ignored and deprecated.
- Fixed a threading bug with the NOOP backend.
- Improved memory management for gltfio on Android.
- Introduced `filament-utils` library with `TextureLoader`, `ModelViewer`, and Java bindings for `camutils`.
- Fix out-of-bounds bug when glTF has many UV sets.
- Added new `setMediaOverlay` API to `UiHelper` for controlling surface ordering.
- Implemented sRGB support for DXT encoded textures.
- Fix bug with incorrect world transforms computed in `TransformManager`.
- gltfio: support external resources on Android.


## v1.4.4

- Added support for solid and thin layer cubemap and screen-space refraction.
- Improved high roughness material rendering by default when regenerating environments maps.
- Fix bad instruction exception with macOS Catalina.
- Fixed bad state after removing an IBL from the Scene.
- Fixed incorrect punctual light binning (affected Metal and Vulkan backends).
- Fixed crash when using a Metal headless SwapChain with an Intel integrated GPU.
- Added support for ASTC textures on iOS with Metal backend.
- Added new heightfield sample.
- Removed `<iostream>` from math headers.
- cmgen now places KTX files directly in the specified deployment folder.

## v1.4.3

- Fixed an assertion when a parameter array occurs last in a material definition.
- Fixed morph shapes not rendering in WebGL.
- Added support for the latest version of emscripten.
- gltfio: fixed blackness seen with default material.
- Added ETC2 and BC compressed texture support to Metal backend.
- Rendering a `SAMPLER_EXTERNAL` texture before setting an external image no longer results in GPU errors.
- Fixed a normals issue when skinning without a normal map or anisotropy.
- Fixed an issue where transparent views couldn't be used with post-processing.
- Always use higher quality 3-bands SH for indirect lighting, even on mobile.
- The Metal backend can now handle binding individual planes of YUV external images.
- Added support for depth buffer when post-processing is turned off
- Improved performance on GPUs that use tile-based rendering

## v1.4.2

- Cleaned up the validation strategy in Engine (checks for use-after-destroy etc).
- OpenGL: Fixed ES 3.0 support on iOS.
- OpenGL: Added support for KHR_debug in debug builds.
- gltfio: Added Java / Kotlin bindings for Animator.
- gltfio: Fixed panic with the Android gltf-bloom demo.
- gltfio: Java clients should no longer call Filament#init.
- Improved IBL diffuse by allowing to use the specular cubemap at `roughness` = 1 instead of Spherical Harmonics

## v1.4.1

- Added missing API documentation.
- Fixed crash for sandboxed macOS apps using Filament.
- Fixed an issue that limited the camera near plane to ~1mm.
- Added Android sample for Camera Stream.
- Fixed an Xcode assertion when rendering skinned meshes using the Metal backend.
- Added support for Core Animation / Metal frame synchronization with Metal backend.
- Fixed an issue with culling in `MaterialInstance`.
- Fix additional compatibility issues with MSVC, including the Vulkan backend.
- matdbg: fixed missing symbol issue when linking against debug builds.
- filamat: fixed crash when using the "lite" version of the library.
- matinfo: Fix a crash with on Windows.
- gltfio: fixed an animation loop bug.
- gltfio: added support for sparse accessors.
- Add JS binding to unary `Camera::setExposure`.

## v1.4.0

- API Breakage: Simplified public-facing Fence API.
- Minimum API level on Android is now API 19 instead of API 21.
- Filament can now be built with msvc 2019.
- Added the ability to modify clip space coordinates in the vertex shader.
- Added missing API documentation.
- Improved existing API documentation.
- Added `Camera::setExposure(float)` to directly control the camera's exposure.
- Backface culling can now be toggled on material instances.
- Face direction is now reversed when transforms have negative scale.
- Dielectrics now behave properly under a white furnace (energy preserving and conserving).
- Clear coat roughness now remains in the 0..1 (previously remapped to the 0..0.6 range).
- gltfio: Fixed several limitations with ubershader mode.
- gltfio: Fixed a transforms issue with non-uniform scale.
- webgl: Fixed an issue with JPEG textures.
- Windows: Fix link error in debug builds.
- matdbg: Web server must now be enabled with an environment variable.
- matdbg: Added support for editing GLSL and MSL code.

## v1.3.2

- Added optional web server for real-time inspection of shader code.
- Added basic #include support in material files.
- Fixed potential Metal memory leak.
- Fixed intermittent memory overflow in wasm builds.
- Fix bad normal mapping with skinning.
- Java clients can now call getNativeObject().

## v1.3.1

- Unified Filament Sceneform and npm releases.
- Improved cmgen SH with HDR images.
- IndirectLight can now be queried for dominant direction and color.
- Added support for vertex morphing.
- Introduced custom attributes, accessible from the vertex shader.
- Added Java / Kotlin bindings for KtxLoader.
- Added JavaScript / Typescript bindings for the new `RenderTarget` class.
- Added base path to glTF loadResources method for JavaScript.
- Added support for iOS `CVPixelBuffer` external images with the OpenGL backend.

## sceneform-1.9pr4

- Added `gltf_bloom` Android sample to show gltfio and the `RenderTarget` API.
- Added `getMaterialInstanceAt` to the Java version of RenderableManager.
- Fix JNI bindings for setting values in parameter arrays.
- Added JNI bindings for the gltfio library.
- Fix support for parameter arrays in `.mat` files.
- Added support for `RGB_11_11_10`
- Removed support for `RGBM` (**warning:** source compatibility breakage)
- IBL cubemap can now be of any size
- `Texture::generatePrefilterMipmap` can be used for runtime generation of a reflection cubemap

## sceneform-1.9pr3

- Added `Scene.addEntities()` to the Java / Kotlin bindings.
- Improved robustness in the tangents utility for meshes that have tangents *and* normals.
- Introduced `RenderTarget` API that allows View to reference an offscreen render target.
- Added `lucy_bloom` sample to demonstrate the new `RenderTarget` API.
- Added Screen Space Ambient Occlusion support (SAO)
- New blending modes: `multiply` and `screen`
- Fixed an issue when sorting blended objects with different blending modes
- The material property `curvatureToRoughness` has been replaced with `specularAntiAliasing`.
  This new specular anti-aliasing solution offers more control via two new properties:
  `specularAntiAliasingVariance` and `specularAntiAliasingThreshold`. They can also be set on
  material instances if needed
- Added specular ambient occlusion to compute a new AO term applied to specular reflections
  (see `specularAmbientOcclusion` property in materials)
- Added multi-bounce ambient occlusion to brighten AO and preserve local color
  (see `multiBounceAmbientOcclusion` property in materials)
- Micro-shadowing is now applied to material ambient occlusion
- Use a smaller 64x64 DFG LUT on mobile to reduce binary size
- Added a distance field generator to libimage.
- JavaScript MaterialInstance now supports vec4 colors.
- Further reduced `filamat` binary size by removing reliance on stdlib.
- Added a new, smaller, version of the `filamat` library, `filamat_lite`. Material optimization and
  compiling for non-OpenGL backends have been removed in favor of a smaller binary size.
- Implemented hard fences for the Metal backend, enablying dynamic resolution support.
- Improved `SurfaceOrientation` robustness when using UVs to generate tangents.
- Created a `RELEASE_NOTES.md` file, to be updated with significant PRs.

## sceneform-1.9pr2<|MERGE_RESOLUTION|>--- conflicted
+++ resolved
@@ -12,13 +12,10 @@
 - engine: Documentation improvements regarding SkinningBuffer and fix an off-by-one assert when setting a SkinningBuffer.
 - picking is now exposed to JavaScript
 - gltf_viewer: Exercise picking functionality.
-<<<<<<< HEAD
 - engine: Add optional memory configuration parameters to Engine initialization
-=======
 - OpenGL: add WebGL support for ReadPixels
 - Vulkan: add assert and error message for OOM (debug builds)
 - Vulkan: fix crash with picking and 2-component ReadPixels.
->>>>>>> d4cc63f1
 
 ## v1.23.2
 
