# Filament Release Notes log

This file contains one line summaries of commits that are worthy of mentioning in release notes.
A new header is inserted each time a *tag* is created.

## main branch

<<<<<<< HEAD
- Java: add methods for TransformManager.getChildCount(), TransformManager.getChildren() and Scene.hasEntity()
=======
- engine: Fix stencil buffer writes with OpenGL backend.
>>>>>>> 1fdb44ff

## v1.27.0

- WebGL: reduce max instance count to work around Chrome issues [⚠️ **Recompile Materials**]
- engine: rework material/shader sampler binding code [⚠️ **Recompile Materials**]
- gltfio: move the API for `recomputeBoundingBoxes` [⚠️ **API Change**]
- engine: add support for specialization constants [⚠️ **Recompile Materials**]
- gltfio: fix spotlight regression
- gltfio: clear the MaterialInstance cache when creating new instances

## v1.26.0

- engine: new feature level APIs, see `Engine::getSupportedFeatureLevel()`
- engine: add new stencil API to `View` and stencil state APIs to `MaterialInstance` [**NEW API**].
- engine: Fix guard bands and TAA with `vertexDomain:Device` [⚠️ **Recompile Materials**]
- engine: `clipSpaceTransform` is now only available with `vertexDomain:Device` [⚠️ **API Change**]
- gltfio: add unified `AssetLoader::createAsset()` method [⚠️ **API Change**]
- gltfio: all assets are now "instanced" [⚠️ **API Change**]

## v1.25.6

- engine: Add `CONFIG_MINSPEC_UBO_SIZE` as a nicer way to allow exceeding the ES3.0 minspec.
- gltfio: minor efficiency improvement for Android and WebGL builds.
- gltfio: add support for concurrent texture downloading and decoding.

## v1.25.5

- WebGL: upgraded the JS bindings to work with emsdk 3.1.15
- WebGL: added missing IBL builder to TypeScript annotations
- engine: Fix incorrect precision restoration when computing accurate world translations
- engine: make `MaterialInstance` public API friendly to `std::string_view` parameters
- gltfio: add 'detach' methods to allow ownership transfer of entities and components

## v1.25.4

- backend: streamline texture upload APIs [⚠️ **API Change**]

## v1.25.3

- engine: Fix Adreno gpu crash introduced by gpu morph target change
- engine: Add optional memory configuration parameters to Engine initialization

## v1.25.2

- engine: `Camera::getNear()` and `Camera::getCullingFar()` now return `doubles`
- Metal: implement scissor support.
- engine: `Renderer::getUserTime()` now returns seconds as documented (#5722) [⚠️ **API Fix**]

## v1.25.1

- engine: add support for automatic instancing. Must be enabled with `Engine::setAutomaticInstancingEnabled(bool)`

## v1.25.0

- Vulkan: smol-v blobs are now 8-byte aligned within the filamat archive. [⚠️ **Recompile Materials**]
- backend: added support for EGL on linux (headless)
- uberz tool: add --append and --template arguments.
- matc tool: add --template argument.

## v1.24.0

- ImGuiHelper: add support for Y flip.
- Metal: ignore `MTLTexture` formatting when importing external textures.
- materials: add a new `instanced` material parameter that is now mandatory in order to call `getInstanceIndex()`
- gltfio: UbershaderProvider now takes the ubershader archive in its constructor [⚠️ **API Change**]
- gltfio: Fix morphing with sparse accessors.
- gltfio: Fix models that use signed integers for morphing.
- engine: Documentation improvements regarding SkinningBuffer and fix an off-by-one assert when setting a SkinningBuffer.
- picking is now exposed to JavaScript
- gltf_viewer: Exercise picking functionality.
- OpenGL: add WebGL support for ReadPixels
- Vulkan: add assert and error message for OOM (debug builds)
- Vulkan: fix crash with picking and 2-component ReadPixels.
- backend: workaround broken GLES timer query on some Mali-Gxx old drivers
- backend: revert c049a1 & reenable b2cdf9 ("don't issue a flush systematically after framegraph's execute")
- gltfio: namespace now lives under Filament [⚠️ **API Change**]
- gltfio: UbershaderLoader renamed to UbershaderProvider [⚠️ **API Change**]
- gltfio: MaterialGenerator renamed to JitShaderProvider [⚠️ **API Change**]

## v1.23.2

- gltfio: Fix morphing for un-packed accessors.
- gltfio: Ubershaders are now packaged into flexible archives.
- gltfio: Remove poorly maintained lite flavor.
- engine: Disable user scissor while rendering the Shadow Maps.
- engine: Merge identical backend `RenderPrimitives` together.
- engine: Improve `ResourceAllocator` performance a bit by reserving 128 cache entries.
- utils: Remove `std::hash<T>` definitions for `libutils` types. Use `T::Hasher` explicitly instead. [⚠️ **API Change**]
- backend: Fix WGL context attributes.
- Metal: Fix potential invalid shaders when using gltfio in Ubershader mode. [⚠️ **Recompile Materials to get the fix**]

## v1.23.1

- gltfio: support skinning with bones that do not belong to any scene.
- gltfio: add `attachSkin` / `detachSkin` method to FilamentAsset.
- gltfio: ubershader mode: set sheen to `OPAQUE`.
- Metal: fix issues seen with dynamic resolution on M1 Macs.
- engine: add a "global" mode for render primitive's `blendOrder`.
- engine: remove `RenderManager::setGeometryAt(index, count)`. [⚠️ **API Change**]
- engine: fix overallocation by about 17MB.
- WebGL: Add JS bindings for Texture class methods.

## v1.23.0

- engine: Changed UBOs layout [⚠️ **Material breakage**].
- engine: Normals on morphed models have been fixed (core Filament change).
- Java: View has several minor changes due to generated code, such as field ordering.
- gltfio: Fix crash when reloading glTF assets.
- gltfio: introduce cross-fade animation API [**NEW API**].

## v1.22.2

- Java: Minor API change: rename `ssctStartTraceDistance` to `ssctShadowDistance`. [⚠️ **API Change**]
- Java: Minor API change: rename `blendingMode` to `blendMode`. [⚠️ **API Change**]
- engine: Fix some memory leaks.

## v1.22.1

- Metal: Shaders now use `half` floating-point arithmetic when possible for improved performance. [⚠️ **Recompile Materials**]
- engine: add support for presentation time in `Renderer`
- engine: added guard bands support for screen-space effects
- gltfio: Add multi-scene support.
- gltfio: Various glTF-related cleanup and enhancements.
- gltfio: Add support for KHR_texture_basisu.

## v1.22.0

- engine: Changed UBOs layout [⚠️ **Material breakage**].
- engine: Improve effects relying on mipmapping
- engine: Fix assert seen with VSM shadows.
- WebGL: Fix `isTextureFormatSupported` for ETC2 formats.

## v1.21.3

- Java: Renamed the `KTXLoader` Kotlin class to `KTX1Loader`.  [⚠️ **API Change**].
- libs: Added `Ktx2Reader` and `BasisEncoder` to support Basis-encoded KTX2 files.
- engine: Remove deprecated `Stream` APIs, see `Texture::import()` for an alternative [⚠️ **API Change**].
- tools: Removed KTX1 compression support from mipgen.  [⚠️ **API Change**].
- tools: Added support for KTX2 to mipgen.
- gltfio: Added `resetBoneMatrices()` method.
- gltfio: Introduced `TextureProvider` interface.  [⚠️ **API Change**].
- gltfio: Fix progress indicator when error occurs.
- samples: Desktop and Web Suzanne samples now use KTX2 instead of KTX1.
- samples: Fix regression with sample-gltf-viewer and zip files.

## v1.21.2

- Java: Add Java binding to get skins in `FilamentAsset`.
- libs: Add libs/ktxreader [⚠️ **API Change**].
- mipgen: fixups / clarification regarding sRGB.
- WebGL: fix intermittent 'detached ArrayBuffer' errors.

## v1.21.1

- engine: Allow both screen-space refraction and screen-space reflections on the same object [⚠️ **Material breakage**].
- engine: Optimizations for screen-space reflections.
- engine: Remove `Viewport::scale()` [⚠️ **API Change**].
- engine: Fix 12x overallocation of memory in `MorphTargetBuffer`.
- Metal: Fix validation error when reading from default `SwapChain`.

## v1.21.0

- engine: OpenGL performance improvements with some drivers.
- engine: Fix incorrect shadows with some custom projection matrices.
- engine: Fix low frame rates seen with a lot of morph targets.
- gltfio: Add support for KHR_materials_variants.
- gltfio: Add support for KHR_materials_emissive_strength.
- gltfio: Java now exposes morph target names as an array for consistency [⚠️ **API Change**].

## v1.20.5

- engine: New behavior for MASKED to work with translucent views. [⚠️ **Recompile Materials** to get the fix]
- engine: Fix screen-space reflections when post-processing and MSAA are off.
- engine: Update MAX_MORPH_TARGETS constant to 256.
- engine: Fix point light lighting with ortho projection.
- libs: BlueGL symbols are now prefixed with `bluegl` on all platforms.
- gltfio: Add skinning getters to `FilamentAsset`.

## v1.20.4

- gltfio: Java clients must now destroy the MaterialProvider [⚠️ **API Change**].
- gltfio: Fix, bone pose not applied if glTF model doesn't have animations.
- libs: Added `math::quat::fromDirectedRotation` [**NEW API**].
- WebGL: Restore GL state when frame ends.

## v1.20.3

- Java: Fix URI bug in Android Viewer sample when dropping some zips.
- Vulkan: Fix "uninitialized texture" warnings from the Vulkan backend.

## v1.20.2

- engine: Binary size optimizations.
- engine: Fix, Mat4 from Quaternion was transposed.
- Vulkan: Internal bug fixes and robustness improvements.
- Vulkan: Reduced log spam.

## v1.20.1

- engine: Binary size improvements.
- engine: Add basic support for instanced renderables [**NEW API**].
- engine: Fix, first imaged passsed to `Stream::SetAcquiredImage` is ignored and leaked.
- Vulkan: Robustness improvements.
- Java: Fix, lookAt z axis negated.
- gltfio: Be graceful when model has > 4 weights per vert.

## v1.20.0

- engine: Support rough screen-space reflections [⚠️ **Material breakage**].
- engine: Added `Scene::forEach` API to iterate through a scene's entities.
- engine: Fix incorrect normals with skinned models.
- Vulkan: Fix segfault during shutdown.
- WebGL: Support web apps that have multiple `FilamentViewer`s.
- gltfio: Performance enhancements when loading models.

## v1.19.0

- engine: Support 256 morph targets.
- engine: Screen-space reflection improvements.
- engine: Morphing improvements and bug fixes.
- gltfio: Generate morphing normals when they are missing.
- gltfio: Support material extras.
- Java: Add bindings for new morphing API.
- Vulkan: Fix segfault on macOS.

## v1.18.0

- engine: Add support separate samplers in fragment and vertex shaders [⚠️ **Material breakage**].
- engine: Support legacy morphing mode with vertex attributes.
- engine: Allow more flexible quality settings for the ColorGrading LUT.
- engine: Improve screen-space reflections quality and allow reflections and refractions together.
- Vulkan: Bug fixes and improvements.

## v1.17.0

- engine: Add experimental glossy screen-space reflections.
- engine: Add support for GPU morphing and 128 morph targets.
- engine: Fix crash with non-shadow receiving renderables and VSM.
- engine: Bring back the 3x3 filter for PCF shadows.
- engine: Correct AABB calculation for skinned glTF models.

## v1.16.1

- engine: Added line/triangle strip support.

## v1.16.0

- engine: Fixes skinning calculations (#4887) [⚠️ **Material breakage**].
- engine: Add support for the glTF extension KHR_materials_emissive_strength.
- engine: Improvements and fixes to skinning calculations.
- engine: Fix debug checks for compressed textures.
- Metal: Fix `readPixels` when dimensions are greater than the render target's.

## v1.15.2

- engine: Add support for PCSS (Percentage Closer Soft Shadows).
- engine: Fix spotlight shadow bias.
- samples: Avoid leaking IBLs in Android sample-gltf-viewer.
- libs: Fix `libibl` on mobile.

## v1.15.1

- engine: add support for DPCF (PCF shadows with contact hardening).
- engine: add support for Wayland and Vulkan.
- engine: Fade lights out when close to light far plane.
- Java: Add missing `Engine#destroySkinningBuffer` method.

## v1.15.0

- engine: Fix spotlights normal bias calculation [⚠️ **Material breakage**].
- libimage: Fix loading spherical harmonics on certain locals.

## v1.14.2

- Metal: Fix validation error when rendering to `RenderTarget` without depth attachment.
- engine: Fix rendering glitch with zero-scale bone transforms.

## v1.14.1

- engine: Improvements to shadowing.

## v1.14.0

- engine: Internal materials can use structures as parameters [⚠️ **Material breakage**].
- engine: `readPixels` on a `SwapChain` must be called within `beginFrame` / `endFrame` [⚠️ **API
  Change**].
- engine: Fix normal bias and improve spotlight quality.
- Java: Fix shadow biases.

## v1.13.0

- Android: Gradle configuration caching is now enabled.
- Android: Filament's Gradle properties have all been renamed to `com.google.android.filament.xxx`
  where `xxx` is the property name. See `android/build.gradle` for a complete list [⚠️]
- Android: The Gradle property `filament_tools_dir` (now called
  `com.google.android.filament.tools-dir`) does not have a default value anymore. Please specify one
  in your `gradle.properties` if you reuse the Gradle plugin in your projects [⚠️]
- engine: Fix spotlights direction and falloff [⚠️ **Material breakage**].
- engine: Improvements to VSM and spotlight shadows.

## v1.12.11

- Metal: Color grading performance improvement on M1 devices.
- samples: Fix glitchy animation seen in gltf-viewer iOS sample.

## v1.12.10

- engine: rewrite dynamic resolution scaling controller for better accuracy and less jittering.
- Java: fix missing ASTC texture enum.
- tools: Fix normal map issues in mipgen.
- WebGL: expose some `SurfaceOrientation` functions.

## v1.12.9

- engine: New API: `MultiSampleAntiAliasingOptions` and HDR-aware MSAA resolve. When `customResolve`
  is enabled, improves anti-aliasing quality [**NEW API**].
- engine: Fixes and improvements for FSR.
- engine: All APIs that take a callback as argument now also take a `CallbackHandler*`, a new
  interface that provides more flexibility around callback dispatch [**NEW API**].
- Android: Fix JNI bindings for `DepthOfFieldOptions`.
- Android: workarounds for Adreno-specific fraembuffer issue.
- JavaScript: updates to JS bindings.

## v1.12.8

- engine: Added picking API to `View`  [⚠️ **Materials need to be rebuilt to access this new feature**].
- engine: A new `Engine::pumpMessageQueues()` method can be used to trigger all pending user
  callbacks right away [**NEW API**].
- engine: new inline helpers to more easily use lambdas, functors and method callbacks with
  `{Pixel}BufferDescriptor`.
- Vulkan: fix vertical offset for `readPixels`.
- Vulkan: various internal improvements.
- Metal: support integer formats with `readPixels`.

## v1.12.7

- engine: Fix, apply emissive after shadowing.

## v1.12.6

- engine: Added concept of lod bias to materials.
  [⚠️ **Materials need to be rebuilt to access this new feature**].
- engine: Fix, BGRA ordering respected for external images with OpenGL on iOS.
- engine: Use more sensible defaults for spot light inner outer cone angles.
- engine: Fix potential race condition that caused stalls in `endFrame`.
- gltfio: Improved handling of transparent materials.
- Metal: Fix potential crash on earlier versions of iOS (<= 13.0).
- Android: Fix `filament-utils-android` 'lite' flavor.
- Java: Fix potential crash with `IBLPrefilter`.

## v1.12.5

- engine: work around a job scheduling issue in `endFrame` that caused stuttering on some Android
devices.

## v1.12.4

- engine: New night adaptation API on `ColorGrading`. This API can be used to create an effect that
  that simulates color and brightness shifts in human vision in low-light conditions.
- engine: improved performance of AMD FidelityFX FSR1 by 4.6x, it now runs in about 2ms in 4K.
- engine: Dynamic resolution quality `MEDIUM`, `HIGH` and `ULTRA` now all use AMD FidelityFX FSR1.
- engine: Fix crash when duplicating material instances.
- gltfio: generate tangents if requested by the material.

## v1.12.3

- engine: Support AMD FidelityFX Super Resolution for dynamic resolution scaling

## v1.12.2

- engine: New API on `ColorGrading` to enable or disable gamut mapping at will [**New API**].
- engine: Fix typo causing ShadowOptions::shadowFar to not work properly.
- engine: Fix, CSM glitch when using shadowMultiplier materials.
- engine: Improve precision when computing camera projection.
- engine: Increase the number of supported spot shadows to 14 (from 6).
- Metal: Add texture swizzling support for external textures.

## v1.12.1

- engine: `double` precision translation support in TransformManager. Disabled by default.
  Augment model (and view) matrix on `Camera` to accept double precision matrices. When enabled,
  double precision translations allow filament to handle a very large world space [**New API**].
- engine: Fix, Views with custom render targets are now blendable.

## v1.12.0

- engine: Option to automatically compute bent normals from SSAO & apply to specular AO
  [⚠️ **Material breakage**].
- engine: New APIs: Light channels. Geometry and lights now have a channel associated to them, at
  least one channel must match for lighting to occur [⚠️ **Material breakage**].
- engine: Fix potential GPU crash with punctual lights near the far clipping plane.
- materials: The `inverseTonemap` API is now an exact inverse of the Filmic tonemapper.
- Metal: Better support for texture formats on M1 Macs.

## v1.11.2

- engine: New API: `ColorGrading::Builder::toneMapper(const ToneMapper*)`.
- engine: New tone mapper: `GenericToneMapper`, a configurable tone mapper.
- engine: `ColorGrading::Builder::toneMapping(ColorGrading::ToneMapping)` is now deprecated.
- engine: Removed `REINHARD` tonemap operator[⚠️ **API Change**].
- engine: Improve s3tc_srgb detection on desktop.
- engine: Add bilateral threshold in SSAO options.
- gltfio: Fix AssetLoader leak, remove unwanted destructor.
- Metal/Vulkan: Fix uploading texture data with padding or offset.
- Metal: fix GPU crash seen with large amounts of geometry.

## v1.11.1

- engine: Luminance scaling can now be used with any tone mapping operator. It was previously tied
  to the "EVILS" tone mapping operator.
- engine: Removed the "EVILS" tone mapping operator [⚠️ **API Change**].
- engine: Improvements to Skinning. A new `SkinningBuffer` API allows bone sharing between
  renderables.
- engine: Improvements to internal memory allocation for Metal and Vulkan backends.
- engine: Default to OpenGL backend when Windows does not support Vulkan.
- samples: Add new sample app: image_viewer.

## v1.11.0

- engine: Added support for transparent shadows. Add `transparentShadow : true` in the material file.
- engine: honor user-defined precision in material files for non-samplers, rename `SamplerPrecision`
  to `ParameterPrecicion`. [⚠️ **API Change**]
- engine: Work around Qualcomm issue with point lights.
- engine: Allow MSAA when post-processing is disabled.
- engine: enable up to 6 spot-light shadows.
- gltfio: Added support for `KHR_materials_volume`.
- gltfio: fix precision in KHR_texture_transform.
- java: Removed support for Java desktop targets (macOS, Linux, and Windows) [⚠️ **API Change**].

## v1.10.7

- engine: Spot-light position calculation moved to fragment shader.
- engine: Small shadow mapping fixes and improvements.
- gltfio: Add fast path for native material providers.
- gltfio: Allow Java / Kotlin clients to customize MaterialProvider.
- engine: Fix out of bounds access with `RenderTarget` java bindings.
- Metal: `TextureFormat::DEPTH24_STENCIL8` now maps to a 32 bit depth format on iOS.

## v1.10.6

- engine: Use exponential VSM and improve VSM user settings [⚠️ **Recompile Materials for VSM**].
- engine: Optional blurring of VSM shadowmaps.
- engine: Fix a crash when using lens flares.
- engine: Fix backend crashes when using an unsupported sample count.
- gltfio: Add new `getAsset`API to `FilamentInstance`.
- gltfio: Introduce support for extras strings.
- OpenGL: Increase OpenGL backend handle arena from 2 to 4 MiB.
- Vulkan: Fix Texture swizzle support.

## v1.10.5

- android: AAR libraries now properly include their ProGuard rules.
- engine: User materials can now provide custom lighting/surface shading, please consult
  the [materials documentation](https://google.github.io/filament/Materials.html) for details.
- engine: `Backend::DEFAULT` now selects the most appropriate backend for the platform, rather than
  always `OPENGL`. On Android the default is `OPENGL`, on Apple platforms the default is `METAL` and
  on all other platforms that default is `VULKAN`.
- engine: Fix a potential memory corruption when using more than 4 render targets.
- engine: Fix a possible crash when bloom is enabled.
- engine: Fix and refactor support for S3TC + SRGB with OpenGL.
- engine: Fix automatic clearing of rendertargets.
- engine: Fix imported render target discard and clear flags.
- engine: Fix opaque blit with imported render targets.

## v1.10.4

- engine: improvements to internal job system.
- Vulkan: performance improvements on Mali.
- gltfio: improvements to load time for large models.
- WebGL: remove bogus stride argument, fix `BindingType` TypeScript definition.

## v1.10.3

- android: use `debug.filament.backend` system property to select the desired backend.
- engine: fix `LightManager::getFalloff`.
- gltfio: fix crash with non-triangles.
- macOS: fix main thread checker warnings with OpenGL.
- vulkan: fix crash on Windows machines with NVIDIA GPUs.

## v1.10.2

- Vulkan: validation and diagnostic improvements
- engine: improvements for scenes with many renderables.
- gltfio: added support for `KHR_materials_ior`.
- java: Add bindings for `IBLPrefilterContext`.
- java: add `KTXLoader.getSphericalHarmonics` JNI binding
- libimage: fix, respect sRGB option for compressed formats.
- sample-gltf-viewer: fix lifetime cycle for RemoteServer.

## v1.10.1

- engine: Add `getPlatform` API to Engine.
- engine: Add a new cone angles API to `LightManager`.
- engine: Attachments of custom RendereTargets are not systematically discarded.
- engine: Fix a crash when using custom rendertargets.
- engine: New API to duplicate a `MaterialInstance`.
- filagui: fix support for custom images in ImGuiHelper.
- java: Add bindings for HDRLoader.

## v1.10.0

- engine: User materials can now use 9 samplers instead of 8 [⚠️ **Material breakage**].
- engine: Remove `populateTangentQuaternions`  [⚠️ **API change**].
- engine: Deprecate `Stream::Builder::stream(intptr_t)` [⚠️ **API Change**].
- engine: Remove deprecated APIs: `Camera::setScaling`, `Engine::destroy(Camera*)`,
  `Engine::createCamera`, `Renderer::beginFrame(SwapChain*, uint64_t,
  backend::FrameScheduledCallback, void*)`, and `View::setShadowsEnabled` [⚠️ **API Change**].
- engine: Remove `focusDistance` from `View::BloomOptions` [⚠️ **API Change**].
- engine: Add a `FILAMENT_SUPPORTS_OPENGL` CMake option to enable/disable OpenGL support.
- Vulkan: fixes and improvements for large scenes.
- gltfio: fix morphing bugs uncovered by MorphStressTest.
- Java: add API for `Texture::Builder::import()`.
- WebGL: Fix a potential INVALID_OPERATION.

## v1.9.25

- NEW API: Screen-space lens flare effect.
- engine: Fix several memory leaks in the GL backend.
- Vulkan: General bug fixes and improvements.
- Vulkan: Fix some problems seen on Mali devices.
- ios: Fix VSM shadows not working.
- webgl: Fix black screen seen with some samples.

## v1.9.24

- engine: Fix memory leaks in OpenGL driver.
- engine: new experimental tone mapper, `EVILS` (name will most likely change).
- engine: Improvements to Vulkan backend.
- engine: Fix incorrect units documented for `LightManager.getIntensity`.
- engine: fix high quality upsampling for SSAO.
- engine: implement accurate normal reconstruction for SSAO.
- engine: improve LOW and HIGH quality levels for SSAO.
- libs: improvements to `libiblprefilter`.
- materials: New `quality` property.
- samples: Add new gltf-viewer iOS sample.
- samples: clear the background in lightbulb sample.

## v1.9.23

- Vulkan: various fixes.
- android: fix crash seen using VSM with MSAA on Adreno devices.
- engine: Add `Engine::getEntityManager()`.
- engine: Fix desktop crash seen with some GPU drivers.
- engine: improve importance sampling.
- gltfio: robustness improvements for Draco meshes.
- libs: Add new Transcoder API for C++ clients (part of `libgeometry`).
- libs: New `iblprefilter` library to compute IBL pre-integration on the GPU using filament.
- materials: Fix documentation for `getNormalizedViewportCoord`.
- samples: fix rendertarget sample crash on launch.

## v1.9.22

- NEW API: `Renderer::renderStandaloneView()` is a new method that can be used outside of
  beginFrame/endFrame on Views that have a RenderTarget associated. This can be used as a
  pseudo-compute API.
- Vulkan: bug fixes and improvements.
- engine: RenderTarget API can now use MRT.
- sample-gltf-viewer: improvements for reading zip files.
- sample-gltf-viewer: enable contact-shadows functionality in mobile gltf-viewer.
- windows: fix build error in filament_framegraph_test.

## v1.9.21

- JavaScript: add missing TextureSampler bindings.
- Metal: Fix texture swizzling crash with older Nvidia GPUs.
- Vulkan: fix image layout validation error on Android.
- android: fix MSAA w/ multisampled_render_to_texture on Mali.
- engine: better anisotropic filtering with various drivers.
- gltfio: Use BufferObject API, simplify MorphHelper.
- gltfio: honor stride in normalizeSkinningWeights.
- samples: Add web component demo.

## v1.9.20

- Android: Fix VSM.
- engine: Introduce BufferObject API.
- engine: Add new isTextureSwizzleSupported API on Texture.
- engine: Add support to Metal and Vulkan backends for texture swizzling.
- engine: Add new DoF settings (native/half res, gather kernel ring counts, CoC radius clamp).
- engine: DoF quality and performance improvements.
- engine: Fix high-quality upsampling issue with SSAO.
- Java: Expose `TransformManager.getParent(int)`.
- samples: Add Metal and Vulkan backend support to Suzanne sample.
- WebGL: expose fitIntoUnitCube to JS.
- WebGL: support for multiple `<canvas>` elements.

## v1.9.19

- engine: Fix Metal bug when setGeometryAt is called multiple times.
- engine: Improvements to DoF.
- engine: Fix RenderTarget NPE when depth is not present.
- engine: Improvements to Camera APIs. Move focus distance from DofOptions to Camera.
- engine: VSM shadows now support `shadowMultiplier`.
- java: Expose several MaterialInstance APIs (setColorWrite, setDepthWrite, setDepthCulling) that
  should have been public.
- java: fix bug with Texture::setImage buffer size calculation.

## v1.9.18

- engine: Fix a DoF bug that caused black dots around the fast tiles.
- engine: Minor DoF optimizations.
- engine: Fix blanking windows not being drawn into on macOS.
- gltfio: Add support for data:// in image URI's.
- gltfio: Add internal MorphHelper, enable up to 255 targets.
- engine: Fix a hang in JobSystem.
- samples: Fix rendertarget sample app.

## v1.9.17

- engine: New shift parameter on `Camera` to translate the viewport and emulate a tilt/shift lens.
- engine: `Camera::setCustomProjection()` now allows to set a different projection for culling and rendering.
- engine: Fixed depth of field rendering with custom projection matrices.
- engine: Fix a rare indefinite hang.
- gltfio: `SimpleViewer` now exposes more rendering parameters, including `ColorGrading`.
- gltfio: Fix tangents when morphing is enabled.
- Metal/Vulkan: fix incorrect dominant light shadows rendering.
- Fixe some issues with imported rendertargets.

## v1.9.16

gltfio: Add ResourceLoader evict API.
gltfio: Fix ResourceLoader cache bug.
iOS: Disable exceptions to reduce binary size.

## v1.9.15

- filamat/matc: fix sporadic crash.

## v1.9.14

- Improve bloom/emissive with glTF files.
- Publicly expose Exposure API for gltfio.

## v1.9.13

- Android: fix "No implementation found" error.
- Android: fix compilation error in UbershaderLoader.
- engine: computeDataSize now returns correct value for USHORT_565.
- Vulkan: various internal improvements.

## v1.9.12

- engine: Fixed GL errors seen with MSAA on WebGL.
  Warning: this can affect multisampling behavior on devices that do not support OpenGL ES 3.1
- materials: Added new `getVertexIndex()` API for vertex shaders.
- samples: RenderTarget demo now disables post-processing in offscreen view and creates depth attachment.
- gltfio: Fix, animation jolt when time delta is very small.

## v1.9.11

- Added support for Apple silicon Macs. build.sh can now be used to build on either Apple silicon or
  Intel-based Macs. Pass the `-l` flag to build universal binaries.
- Added `sheenColor` and `sheenRoughness` properties to materials to create cloth/fabric.
- Materials generation using `libfilamat` is now multi-threaded.
- `MaterialBuilder::build()` now expects a reference to a `JobSystem` to multi-thread shaders
  generation. A `JobSystem` can be obtained with `Engine::getJobSystem()` when using Filament,
  or created directly otherwise. (⚠️ **API change**)
- Add planar reflection RenderTarget demo.
- Metal: honor inverseFrontFaces RasterState.
- Metal: Fix crash when switching between views with shadowing enabled.
- Metal: Fix crash when calling Texture::setImage() on SAMPLER_2D_ARRAY texture.
- gltfio: added support for `KHR_materials_sheen`.
- gltfio: shader optimizations are now disabled by default, unless opting in or using ubershaders.
- gltfio: Fix "_maskThreshold not found" error.
- gltfio on Java: fix potential memory leak in AssetLoader#destroy.
- gltfio: fix crash during async texture decode.
- gltfio: support animation in dynamically-added instances.
- gltfio: Improve robustness when decoding textures.
- gltfio: Fix animator crash for orphaned nodes.
- gltfio: fix tangents with morphing.
- gltf_viewer: fix very sporadic crash when exiting.
- gltf_viewer: fix crash when rapidly switching between glTF models.
- WebGL: Fix samples erroring on Windows with Chrome.
- WebGL: Support `highlight` for setBloomOptions in JavaScript.
- WebGL: Include TypeScript bindings in releases.
- engine: Fix, punctual lights get clipped at certain angles.
- engine: Fix memory leak when calling `View::setViewport` frequently.
- engine: Fix, materials not working on some Qualcomm devices.
- engine: Modulate emissive by alpha on blended objects.
- engine: Fix, RenderTarget cleared multiple times.
- Java: Fix JNI bindings for color grading.
- Android: reduced binary size.

## v1.9.10

- Introduce `libibl_lite` library.
- engine: Fix `EXC_BAD_INSTRUCTION` seen when using headless SwapChains on macOS with OpenGL.
- engine: Add new callback API to `SwapChain`.
- engine: Fix SwiftShader crash when using an IBL without a reflections texture.
- filamat: Shrink internal `Skybox` material size.
- filamat: improvements to generated material size.
- filamat: silence spirv-opt warnings in release builds.
- matc: Add fog variant filter.
- matc: Fix crash when building mobile materials.
- math: reduce template bloat for matrices.

## v1.9.9

- Vulkan: internal robustness improvements.
- Metal: Support CVPixelBuffer SwapChains.
- Metal: Support copyFrame.
- Fix clear behavior with RenderTarget API.
- Fix GetRefractionMode JNI binding.
- Additional fixes for Fence bug.

## v1.9.8

- Fix a few Fence-related bugs
- gltfio: add createInstance() to AssetLoader.
- gltfio: fix ASAN issue when consuming invalid animation.
- gltfio: do not segfault on invalid primitives.
- gltfio: add safety checks to getAnimator.
- gltfio: fix segfault when consuming invalid file.
- Vulkan: various internal refactoring and improvements
- mathio: add ostream operator for quaternions.
- Fix color grading not applied when dithering is off.

## v1.9.7

- Vulkan: improvements to the ReadPixels implementation.
- Vulkan: warn instead of panic for sampler overflow.
- Vulkan: fix leak with headless swap chain.
- PlatformVkLinux now supports all combos of XLIB and XCB.
- Fix TypeScript binding for TextureUsage.

## v1.9.6

- Added View::setVsmShadowOptions (experimental)
- Add anisotropic shadow map sampling with VSM (experimental)
- matc: fixed bug where some compilation failures still exited with code 0
- Vulkan + Android: fix build break
- Add optional XCB support to PlatformVkLinux
- Fix Vulkan black screen on Windows with NVIDIA hardware

## v1.9.5

- Added a new Live Wallpaper Android sample
- `UiHelper` now supports managing a `SurfaceHolder`
- Fix: an internal texture resource was never destroyed
- Fix: hang on 2-CPU machines
- Fix: Vulkan crash when using shadow cascades
- Linux fixes for headless SwiftShader
- Fix null pointer dereference in `FIndirectLight`
- Fix Windows build by avoiding nested initializers
- Vulkan: support readPixels and headless swap chains
- VSM improvements

## v1.9.4

- Add screen space cone tracing (SSCT)
- Improvements to VSM shadow quality
- New `ShadowOptions` control to render Variance Shadow Maps (VSM) with MSAA (experimental)
- Improvements and fixes to screen-space ambient occlusion
- gltf_viewer: add --headless option
- gltf_viewer: Add new automation UI and functionality

## v1.9.3

- engine: Added new APIs to enable/disable screen space refraction
- engine: Fix, flip the shading normal when det < 0.
- gltfio: Fix animation by clamping the per-channel interpolant.
- gltfio: add async cancellation API
- gltfio: Fix "uniform not found" errors.
- gltfio: Disable clear coat layer IOR change in glTF files (#3104)
- Vulkan: fix final image barrier used for swap chain.
- matdbg: Various improvements
- JavaScript bindings: fix TextureUsage bitmask.
- cmgen / mipgen: add opt-in for ASTC / ETC support.

## v1.9.2

- Fixes / improvements for contact shadows, fog, and DOF
- Reduce SSAO creases caused by geometry tessellation
- Fix compilation warnings and issue with Clang 12
- Fix JNI crashes
- Rename .blurScale to .cocScale in DOF options

## v1.9.1

- Improvements to SSAO quality
- Fix unoptimized shader crashes with certain OpenGL drivers
- Add float versions of math constants to libmath
- filament-utils: fix, `CoroutineScope` job should be canceled before destroy

## v1.9.0

- `MASKED` mode now leaves destination alpha intact (useful for transparent targets).
- `MASKED` mode now benefit from smoothing in `unlit` materials.
- Small performance improvement to FXAA.
- Fixed `KHR_materials_transmission` to use the `FADE` blending mode.
- Fixed frame graph crash when more than 32 stages were required.
- Fixed several memory leaks in gltfio and the JavaScript bindings.
- Fixed several platform-specific Vulkan bugs and crashes.
- Temporal Anti-Aliasing (TAA) is now available as a complement to MSAA and FXAA. It can be turned
  on and controlled using `View.setTemporalAntiAliasingOptions()`.
- Added texture getters to `Skybox` and `IndirectLight` (C++, Java, JavaScript).
- Added APIs to create 3D textures and 2D texture arrays.
- Internal buffers can now be sized at compile times for applications that render very large
  numbers of objects.
- `View.setAmbientOcclusion()` is deprecated in favor of `View.setAmbientOcclusionOptions`
   (⚠️ **API change**).
- Switched to C++17.
- Variance Shadow Mapping (VSM) is now available as an alternative to PCF shadows (experimental).
- Reduced compiled material sizes by removing unnecessary variants.
- Many improvement and fixes in the Vulkan backend.
- Many improvement and fixes in the Metal backend.
- Fixed translucent views with custom render targets.
- Improved MSAA implementation compatibility on Android devices.
- Use "reverse-z" for the depth buffer.
- Added a way to create an `Engine` asynchronously.
- Highlights are now more stable under depth of field.
- New option to compress highlights before bloom.
- Improvements and fixes to SSAO and DOF.

## v1.8.1

- New CocoaPods sample for iOS.
- Filament for iOS now supports iOS 11.
- Updated the Emscripten SDK to 1.39.19.
- Fixed skinning issue with Emscripten.
- JavaScript APIs for color grading and the vignette effect.
- Added various missing APIs to Java and JavaScript bindings.
- Fixed camera aspect ratio when loading a camera from a glTF file.
- gltfio now uses specular anti-aliasing by default.
- gltfio now supports the KHR_materials_transmission extension.
- Compiled materials do not perform unnecessary fp32 operations anymore.
- Improved quality and performance of the depth of field effect.
- Fixed transform hierarchy memory corruption when a node is set to be parentless.
- Fixed crashed in some browsers and on some mobile devices caused by
  Google-style line directives in shaders.
- Color grading now has a quality option which affects the size and bit depth of the 3D LUT.
- Fixed crash in the Metal backend when more than 16 samplers are bound.
- Added validation in `Texture::setImage()`.
- Fixed refraction/transmission roughness when specular anti-aliasing is enabled.

## v1.8.0

- Improved JavaScript API for SurfaceOrientation and Scene.
- Updated JavaScript API around Camera construction / destruction (⚠️ **API change**)
- Add missing JavaScript API for `View::setVisibleLayers()`.
- Fixed regression in JavaScript IcoSphere that caused tutorial to fail.
- gltf_viewer now supports viewing with glTF cameras.
- gltfio now uses high precision for texture coordinates.
- gltfio now supports importing glTF cameras.
- gltfio now supports simple instancing of entire assets.
- gltfio has improved performance and assumes assets are well-formed.
- gltfio now supports name and prefix lookup for entities.
- ModelViewer now allows resources to be fetched off the UI thread.
- Add support for DOF with Metal backend.
- New Depth-of-Field (Dof) algorithm, which is more plausible and about an order of magnitude faster
  (about 4ms on Pixel4).
- SSAO now has an optional high(er) quality upsampler.
- Tone mappping now uses the real ACES tone mapper, applied in the proper color space.
- Tone mapping is now applied via a LUT.
- `View::setToneMapping` is deprecated, use `View::setColorGrading` instead. (⚠️ **API change**)
- Color grading capabilities per View: white balance (temperature/tint), channel mixer,
  tonal ranges (shadows/mid-tones/highlights), ASC CDL (slope/offset/power), contrast, vibrance,
  saturation, and curves.
- New vignette effect.
- Improved MSAA performance on mobile.
- Improved performance of the post-process pass when bloom is disabled on mobile.
- Added support for 3D textures.
- Fixed private API access on some versions of Android.
- Many improvements and bug fixes in Metal and Vulkan backends.
- Fixed bug in the Metal backend when SSR and MSAA were turned on.
- Fixed Metal issue with `BufferDescriptor` and `PixelBufferDescriptor`s not being called on
  the application thread.

## v1.7.0

- MaterialInstances now have optional names.
- Improved Depth of Field effect: bokeh rotates with the aperture diameter, improved CoC calculation, feather blur radius.
- Introduced `getNormalizedViewportCoord` shader API.
- Added basic SwiftShader support.
- Fixed SwapChain resizing issues in Vulkan.
- Added debug option to track `Entities`.
- Fixed `Camera` entity leaks.
- Removed problematic `CreateEliminateDeadMembersPass`, which broke UBO layout.
- Added assert that the engine is not terminated in `flushAndWait()`.
- Added several fixes and improvements around objects lifetime management
- `gltfio`: AssetLoader now loads names for mesh-free nodes
- `gltfio`: Material names are now preserved in ubershader mode
- Fixed JNI objects allocation and memory corruption
- JNI constructors are now "package private" unless they take an Engine.

## v1.6.0

- gltfio: fixed incorrect cone angles with lights.
- Specular ambient occlusion now offers 3 modes: off, simple (default on desktop) and bent normals.
  The latter is more accurate but more expensive and requires a bent normal to be specified in the
  material. If selected and not bent normal is specified, Filament falls back to the simple mode.
- Specular ambient occlusion from bent normals now smoothly disappears as roughness goes from 0.3
  to 0.1. Specular ambient occlusion can completely remove specular light which looks bad on glossy
  metals. Use the simple specular occlusion mode for glossy metals instead.
- Refraction can now be set on `MaterialBuilder` from Java.
- Refraction mode and type can now be set by calling `MaterialBuilder::refractionMode()`.
  and `MaterialBuilder::refractionType()` instad of `materialRefraction()` and
  `materialRefractionType()` (️⚠️ **API change**).
- Fixed documentation confusion about focused spot vs spot lights.
- Fixed a race condition in the job system.
- Fixed support for 565 bitmaps on Android.
- Added support for timer queries in the Metal backend.
- Improved dynamic resolution implementation to be more accurate and target more platforms.
- `beginFrame()` now accepts a v-sync timestamp for accurate frame time measurement (used for
  frame skipping and dynamic resolution). You can pass `0` to get the old behavior (⚠️ **API change**).
- Fixed several issues related to multi-view support: removed
  `View::setClearColor()`, a similar functionality is now handled by `Renderer::setClearOptions()`
  and `Skybox`, the later now can be set to a constant color (⚠️ **API breakage**).
- Fixed spot/point lights rendering bug depending on Viewport position.
- Textures can now be swizzled.
- The emissive property of materials is now expressed in nits and the alpha channel contains the
  exposure weight (at 0.0 the exposure is not applied to the emissive component of a surface, at
  1.0 the exposure is applied just like with any regular light) (⚠️ **API breakage**).
- Added new `intensityCandela` and `setIntensityCandela` API to `LightManager` for setting a punctual
  light's intensity in candela.
- Fixed an issue where some `ShadowOptions` were not being respected when passed to
  `LightManager::Builder`.
- Added a Depth of Field post-processing effect

## v1.5.2

- gltfio: fixed null pointer exception seen with some Android clients.
- Engine now exposes its JobSystem to C++ clients.
- Expose setCulling() in public RenderableManager API.

## v1.5.1

- Fixed "no texture bound" warning in WebGL.
- Fixed a clearing bug with imported render targets.
- Fixed the creation potentially invalid entities during shadow map initialization.
- Fixed Maven dependencies for the `filament-utils` library.

## v1.5.0

⚠️ This release breaks compiled materials, use matc to recompile.

- The Android support libraries (gltfio and filament-utils) now use dynamic linking.
- Removed depth-prepass related APIs. (⚠ API Change)
- gltfio: add asynchronous API to ResourceLoader.
- gltfio: generate normals for flat-shaded models that do not have normals.
- Material instances now allow dynamic depth testing and other rasterization state.
- Unlit materials now apply emissive in the same way as lit materials.
- Screen-space refraction is now supported.
- Support for HDR Bloom as a post-process effect.
- Alpha masked objects are now part of the SSAO pass.
- Added Java bindings for geometry::SurfaceOrientation.
- Fixed bug rendering transparent objects with Metal backend.
- Fixed crash on macOS Catalina when rendering with Metal backend.
- Fixed bug in Camera::setLensProjection() and added the aspect ratio parameter. (⚠ API Change)
- WebGL: Improved TypeScript annotations.
- WebGL: Simplified callback API for glTF. (⚠ API Change)
- gltfio: Removed deprecated "Bindings" API. (⚠ API Change)
- gltfio: Added support for Draco.
- gltfio: Reduced the size of the library.
- Improved performance of SSAO.
- Added support for screen-space contact shadows.
- Added support for global fog.
- Added support for bent normal maps and specular occlusion from bent normal maps.
- Added support for shadow-casting spot lights.

## v1.4.5

- The depth prepass setting in View is now ignored and deprecated.
- Fixed a threading bug with the NOOP backend.
- Improved memory management for gltfio on Android.
- Introduced `filament-utils` library with `TextureLoader`, `ModelViewer`, and Java bindings for `camutils`.
- Fix out-of-bounds bug when glTF has many UV sets.
- Added new `setMediaOverlay` API to `UiHelper` for controlling surface ordering.
- Implemented sRGB support for DXT encoded textures.
- Fix bug with incorrect world transforms computed in `TransformManager`.
- gltfio: support external resources on Android.


## v1.4.4

- Added support for solid and thin layer cubemap and screen-space refraction.
- Improved high roughness material rendering by default when regenerating environments maps.
- Fix bad instruction exception with macOS Catalina.
- Fixed bad state after removing an IBL from the Scene.
- Fixed incorrect punctual light binning (affected Metal and Vulkan backends).
- Fixed crash when using a Metal headless SwapChain with an Intel integrated GPU.
- Added support for ASTC textures on iOS with Metal backend.
- Added new heightfield sample.
- Removed `<iostream>` from math headers.
- cmgen now places KTX files directly in the specified deployment folder.

## v1.4.3

- Fixed an assertion when a parameter array occurs last in a material definition.
- Fixed morph shapes not rendering in WebGL.
- Added support for the latest version of emscripten.
- gltfio: fixed blackness seen with default material.
- Added ETC2 and BC compressed texture support to Metal backend.
- Rendering a `SAMPLER_EXTERNAL` texture before setting an external image no longer results in GPU errors.
- Fixed a normals issue when skinning without a normal map or anisotropy.
- Fixed an issue where transparent views couldn't be used with post-processing.
- Always use higher quality 3-bands SH for indirect lighting, even on mobile.
- The Metal backend can now handle binding individual planes of YUV external images.
- Added support for depth buffer when post-processing is turned off
- Improved performance on GPUs that use tile-based rendering

## v1.4.2

- Cleaned up the validation strategy in Engine (checks for use-after-destroy etc).
- OpenGL: Fixed ES 3.0 support on iOS.
- OpenGL: Added support for KHR_debug in debug builds.
- gltfio: Added Java / Kotlin bindings for Animator.
- gltfio: Fixed panic with the Android gltf-bloom demo.
- gltfio: Java clients should no longer call Filament#init.
- Improved IBL diffuse by allowing to use the specular cubemap at `roughness` = 1 instead of Spherical Harmonics

## v1.4.1

- Added missing API documentation.
- Fixed crash for sandboxed macOS apps using Filament.
- Fixed an issue that limited the camera near plane to ~1mm.
- Added Android sample for Camera Stream.
- Fixed an Xcode assertion when rendering skinned meshes using the Metal backend.
- Added support for Core Animation / Metal frame synchronization with Metal backend.
- Fixed an issue with culling in `MaterialInstance`.
- Fix additional compatibility issues with MSVC, including the Vulkan backend.
- matdbg: fixed missing symbol issue when linking against debug builds.
- filamat: fixed crash when using the "lite" version of the library.
- matinfo: Fix a crash with on Windows.
- gltfio: fixed an animation loop bug.
- gltfio: added support for sparse accessors.
- Add JS binding to unary `Camera::setExposure`.

## v1.4.0

- API Breakage: Simplified public-facing Fence API.
- Minimum API level on Android is now API 19 instead of API 21.
- Filament can now be built with msvc 2019.
- Added the ability to modify clip space coordinates in the vertex shader.
- Added missing API documentation.
- Improved existing API documentation.
- Added `Camera::setExposure(float)` to directly control the camera's exposure.
- Backface culling can now be toggled on material instances.
- Face direction is now reversed when transforms have negative scale.
- Dielectrics now behave properly under a white furnace (energy preserving and conserving).
- Clear coat roughness now remains in the 0..1 (previously remapped to the 0..0.6 range).
- gltfio: Fixed several limitations with ubershader mode.
- gltfio: Fixed a transforms issue with non-uniform scale.
- webgl: Fixed an issue with JPEG textures.
- Windows: Fix link error in debug builds.
- matdbg: Web server must now be enabled with an environment variable.
- matdbg: Added support for editing GLSL and MSL code.

## v1.3.2

- Added optional web server for real-time inspection of shader code.
- Added basic #include support in material files.
- Fixed potential Metal memory leak.
- Fixed intermittent memory overflow in wasm builds.
- Fix bad normal mapping with skinning.
- Java clients can now call getNativeObject().

## v1.3.1

- Unified Filament Sceneform and npm releases.
- Improved cmgen SH with HDR images.
- IndirectLight can now be queried for dominant direction and color.
- Added support for vertex morphing.
- Introduced custom attributes, accessible from the vertex shader.
- Added Java / Kotlin bindings for KtxLoader.
- Added JavaScript / Typescript bindings for the new `RenderTarget` class.
- Added base path to glTF loadResources method for JavaScript.
- Added support for iOS `CVPixelBuffer` external images with the OpenGL backend.

## sceneform-1.9pr4

- Added `gltf_bloom` Android sample to show gltfio and the `RenderTarget` API.
- Added `getMaterialInstanceAt` to the Java version of RenderableManager.
- Fix JNI bindings for setting values in parameter arrays.
- Added JNI bindings for the gltfio library.
- Fix support for parameter arrays in `.mat` files.
- Added support for `RGB_11_11_10`
- Removed support for `RGBM` (**warning:** source compatibility breakage)
- IBL cubemap can now be of any size
- `Texture::generatePrefilterMipmap` can be used for runtime generation of a reflection cubemap

## sceneform-1.9pr3

- Added `Scene.addEntities()` to the Java / Kotlin bindings.
- Improved robustness in the tangents utility for meshes that have tangents *and* normals.
- Introduced `RenderTarget` API that allows View to reference an offscreen render target.
- Added `lucy_bloom` sample to demonstrate the new `RenderTarget` API.
- Added Screen Space Ambient Occlusion support (SAO)
- New blending modes: `multiply` and `screen`
- Fixed an issue when sorting blended objects with different blending modes
- The material property `curvatureToRoughness` has been replaced with `specularAntiAliasing`.
  This new specular anti-aliasing solution offers more control via two new properties:
  `specularAntiAliasingVariance` and `specularAntiAliasingThreshold`. They can also be set on
  material instances if needed
- Added specular ambient occlusion to compute a new AO term applied to specular reflections
  (see `specularAmbientOcclusion` property in materials)
- Added multi-bounce ambient occlusion to brighten AO and preserve local color
  (see `multiBounceAmbientOcclusion` property in materials)
- Micro-shadowing is now applied to material ambient occlusion
- Use a smaller 64x64 DFG LUT on mobile to reduce binary size
- Added a distance field generator to libimage.
- JavaScript MaterialInstance now supports vec4 colors.
- Further reduced `filamat` binary size by removing reliance on stdlib.
- Added a new, smaller, version of the `filamat` library, `filamat_lite`. Material optimization and
  compiling for non-OpenGL backends have been removed in favor of a smaller binary size.
- Implemented hard fences for the Metal backend, enablying dynamic resolution support.
- Improved `SurfaceOrientation` robustness when using UVs to generate tangents.
- Created a `RELEASE_NOTES.md` file, to be updated with significant PRs.

## sceneform-1.9pr2<|MERGE_RESOLUTION|>--- conflicted
+++ resolved
@@ -5,11 +5,8 @@
 
 ## main branch
 
-<<<<<<< HEAD
 - Java: add methods for TransformManager.getChildCount(), TransformManager.getChildren() and Scene.hasEntity()
-=======
 - engine: Fix stencil buffer writes with OpenGL backend.
->>>>>>> 1fdb44ff
 
 ## v1.27.0
 
