# Filament Release Notes log

This file contains one line summaries of commits that are worthy of mentioning in release notes.
A new header is inserted each time a *tag* is created.

## main branch

<<<<<<< HEAD
- backend: added support for EGL on linux (headless)
=======
- Vulkan: smol-v blobs are now 8-byte aligned within the filamat archive. [⚠️ **Recompile Materials**]
>>>>>>> 1ac57038

## v1.23.3

- materials: add a new `instanced` material parameter that is now mandatory in order to call `getInstanceIndex()`
- gltfio: UbershaderProvider now takes the ubershader archive in its constructor [⚠️ **API Change**]
- gltfio: Fix morphing with sparse accessors.
- gltfio: Fix models that use signed integers for morphing.
- engine: Documentation improvements regarding SkinningBuffer and fix an off-by-one assert when setting a SkinningBuffer.
- picking is now exposed to JavaScript
- gltf_viewer: Exercise picking functionality.
- OpenGL: add WebGL support for ReadPixels
- Vulkan: add assert and error message for OOM (debug builds)
- Vulkan: fix crash with picking and 2-component ReadPixels.
- backend: workaround broken GLES timer query on some Mali-Gxx old drivers
- backend: revert c049a1 & reenable b2cdf9 ("don't issue a flush systematically after framegraph's execute")
- gltfio: namespace now lives under Filament [⚠️ **API Change**]
- gltfio: UbershaderLoader renamed to UbershaderProvider [⚠️ **API Change**]
- gltfio: MaterialGenerator renamed to JitShaderProvider [⚠️ **API Change**]

## v1.23.2

- gltfio: Fix morphing for un-packed accessors.
- gltfio: Ubershaders are now packaged into flexible archives.
- gltfio: Remove poorly maintained lite flavor.
- engine: Disable user scissor while rendering the Shadow Maps.
- engine: Merge identical backend `RenderPrimitives` together.
- engine: Improve `ResourceAllocator` performance a bit by reserving 128 cache entries.
- utils: Remove `std::hash<T>` definitions for `libutils` types. Use `T::Hasher` explicitly instead. [⚠️ **API Change**]
- backend: Fix WGL context attributes.
- Metal: Fix potential invalid shaders when using gltfio in Ubershader mode. [⚠️ **Recompile Materials to get the fix**]

## v1.23.1

- gltfio: support skinning with bones that do not belong to any scene.
- gltfio: add `attachSkin` / `detachSkin` method to FilamentAsset.
- gltfio: ubershader mode: set sheen to `OPAQUE`.
- Metal: fix issues seen with dynamic resolution on M1 Macs.
- engine: add a "global" mode for render primitive's `blendOrder`.
- engine: remove `RenderManager::setGeometryAt(index, count)`. [⚠️ **API Change**]
- engine: fix overallocation by about 17MB.
- WebGL: Add JS bindings for Texture class methods.

## v1.23.0

- engine: Changed UBOs layout [⚠️ **Material breakage**].
- engine: Normals on morphed models have been fixed (core Filament change).
- Java: View has several minor changes due to generated code, such as field ordering.
- gltfio: Fix crash when reloading glTF assets.
- gltfio: introduce cross-fade animation API [**NEW API**].

## v1.22.2

- Java: Minor API change: rename `ssctStartTraceDistance` to `ssctShadowDistance`. [⚠️ **API Change**]
- Java: Minor API change: rename `blendingMode` to `blendMode`. [⚠️ **API Change**]
- engine: Fix some memory leaks.

## v1.22.1

- Metal: Shaders now use `half` floating-point arithmetic when possible for improved performance. [⚠️ **Recompile Materials**]
- engine: add support for presentation time in `Renderer`
- engine: added guard bands support for screen-space effects
- gltfio: Add multi-scene support.
- gltfio: Various glTF-related cleanup and enhancements.
- gltfio: Add support for KHR_texture_basisu.

## v1.22.0

- engine: Changed UBOs layout [⚠️ **Material breakage**].
- engine: Improve effects relying on mipmapping
- engine: Fix assert seen with VSM shadows.
- WebGL: Fix `isTextureFormatSupported` for ETC2 formats.

## v1.21.3

- Java: Renamed the `KTXLoader` Kotlin class to `KTX1Loader`.  [⚠️ **API Change**].
- libs: Added `Ktx2Reader` and `BasisEncoder` to support Basis-encoded KTX2 files.
- engine: Remove deprecated `Stream` APIs, see `Texture::import()` for an alternative [⚠️ **API Change**].
- tools: Removed KTX1 compression support from mipgen.  [⚠️ **API Change**].
- tools: Added support for KTX2 to mipgen.
- gltfio: Added `resetBoneMatrices()` method.
- gltfio: Introduced `TextureProvider` interface.  [⚠️ **API Change**].
- gltfio: Fix progress indicator when error occurs.
- samples: Desktop and Web Suzanne samples now use KTX2 instead of KTX1.
- samples: Fix regression with sample-gltf-viewer and zip files.

## v1.21.2

- Java: Add Java binding to get skins in `FilamentAsset`.
- libs: Add libs/ktxreader [⚠️ **API Change**].
- mipgen: fixups / clarification regarding sRGB.
- WebGL: fix intermittent 'detached ArrayBuffer' errors.

## v1.21.1

- engine: Allow both screen-space refraction and screen-space reflections on the same object [⚠️ **Material breakage**].
- engine: Optimizations for screen-space reflections.
- engine: Remove `Viewport::scale()` [⚠️ **API Change**].
- engine: Fix 12x overallocation of memory in `MorphTargetBuffer`.
- Metal: Fix validation error when reading from default `SwapChain`.

## v1.21.0

- engine: OpenGL performance improvements with some drivers.
- engine: Fix incorrect shadows with some custom projection matrices.
- engine: Fix low frame rates seen with a lot of morph targets.
- gltfio: Add support for KHR_materials_variants.
- gltfio: Add support for KHR_materials_emissive_strength.
- gltfio: Java now exposes morph target names as an array for consistency [⚠️ **API Change**].

## v1.20.5

- engine: New behavior for MASKED to work with translucent views. [⚠️ **Recompile Materials** to get the fix]
- engine: Fix screen-space reflections when post-processing and MSAA are off.
- engine: Update MAX_MORPH_TARGETS constant to 256.
- engine: Fix point light lighting with ortho projection.
- libs: BlueGL symbols are now prefixed with `bluegl` on all platforms.
- gltfio: Add skinning getters to `FilamentAsset`.

## v1.20.4

- gltfio: Java clients must now destroy the MaterialProvider [⚠️ **API Change**].
- gltfio: Fix, bone pose not applied if glTF model doesn't have animations.
- libs: Added `math::quat::fromDirectedRotation` [**NEW API**].
- WebGL: Restore GL state when frame ends.

## v1.20.3

- Java: Fix URI bug in Android Viewer sample when dropping some zips.
- Vulkan: Fix "uninitialized texture" warnings from the Vulkan backend.

## v1.20.2

- engine: Binary size optimizations.
- engine: Fix, Mat4 from Quaternion was transposed.
- Vulkan: Internal bug fixes and robustness improvements.
- Vulkan: Reduced log spam.

## v1.20.1

- engine: Binary size improvements.
- engine: Add basic support for instanced renderables [**NEW API**].
- engine: Fix, first imaged passsed to `Stream::SetAcquiredImage` is ignored and leaked.
- Vulkan: Robustness improvements.
- Java: Fix, lookAt z axis negated.
- gltfio: Be graceful when model has > 4 weights per vert.

## v1.20.0

- engine: Support rough screen-space reflections [⚠️ **Material breakage**].
- engine: Added `Scene::forEach` API to iterate through a scene's entities.
- engine: Fix incorrect normals with skinned models.
- Vulkan: Fix segfault during shutdown.
- WebGL: Support web apps that have multiple `FilamentViewer`s.
- gltfio: Performance enhancements when loading models.

## v1.19.0

- engine: Support 256 morph targets.
- engine: Screen-space reflection improvements.
- engine: Morphing improvements and bug fixes.
- gltfio: Generate morphing normals when they are missing.
- gltfio: Support material extras.
- Java: Add bindings for new morphing API.
- Vulkan: Fix segfault on macOS.

## v1.18.0

- engine: Add support separate samplers in fragment and vertex shaders [⚠️ **Material breakage**].
- engine: Support legacy morphing mode with vertex attributes.
- engine: Allow more flexible quality settings for the ColorGrading LUT.
- engine: Improve screen-space reflections quality and allow reflections and refractions together.
- Vulkan: Bug fixes and improvements.

## v1.17.0

- engine: Add experimental glossy screen-space reflections.
- engine: Add support for GPU morphing and 128 morph targets.
- engine: Fix crash with non-shadow receiving renderables and VSM.
- engine: Bring back the 3x3 filter for PCF shadows.
- engine: Correct AABB calculation for skinned glTF models.

## v1.16.1

- engine: Added line/triangle strip support.

## v1.16.0

- engine: Fixes skinning calculations (#4887) [⚠️ **Material breakage**].
- engine: Add support for the glTF extension KHR_materials_emissive_strength.
- engine: Improvements and fixes to skinning calculations.
- engine: Fix debug checks for compressed textures.
- Metal: Fix `readPixels` when dimensions are greater than the render target's.

## v1.15.2

- engine: Add support for PCSS (Percentage Closer Soft Shadows).
- engine: Fix spotlight shadow bias.
- samples: Avoid leaking IBLs in Android sample-gltf-viewer.
- libs: Fix `libibl` on mobile.

## v1.15.1

- engine: add support for DPCF (PCF shadows with contact hardening).
- engine: add support for Wayland and Vulkan.
- engine: Fade lights out when close to light far plane.
- Java: Add missing `Engine#destroySkinningBuffer` method.

## v1.15.0

- engine: Fix spotlights normal bias calculation [⚠️ **Material breakage**].
- libimage: Fix loading spherical harmonics on certain locals.

## v1.14.2

- Metal: Fix validation error when rendering to `RenderTarget` without depth attachment.
- engine: Fix rendering glitch with zero-scale bone transforms.

## v1.14.1

- engine: Improvements to shadowing.

## v1.14.0

- engine: Internal materials can use structures as parameters [⚠️ **Material breakage**].
- engine: `readPixels` on a `SwapChain` must be called within `beginFrame` / `endFrame` [⚠️ **API
  Change**].
- engine: Fix normal bias and improve spotlight quality.
- Java: Fix shadow biases.

## v1.13.0

- Android: Gradle configuration caching is now enabled.
- Android: Filament's Gradle properties have all been renamed to `com.google.android.filament.xxx`
  where `xxx` is the property name. See `android/build.gradle` for a complete list [⚠️]
- Android: The Gradle property `filament_tools_dir` (now called
  `com.google.android.filament.tools-dir`) does not have a default value anymore. Please specify one
  in your `gradle.properties` if you reuse the Gradle plugin in your projects [⚠️]
- engine: Fix spotlights direction and falloff [⚠️ **Material breakage**].
- engine: Improvements to VSM and spotlight shadows.

## v1.12.11

- Metal: Color grading performance improvement on M1 devices.
- samples: Fix glitchy animation seen in gltf-viewer iOS sample.

## v1.12.10

- engine: rewrite dynamic resolution scaling controller for better accuracy and less jittering.
- Java: fix missing ASTC texture enum.
- tools: Fix normal map issues in mipgen.
- WebGL: expose some `SurfaceOrientation` functions.

## v1.12.9

- engine: New API: `MultiSampleAntiAliasingOptions` and HDR-aware MSAA resolve. When `customResolve`
  is enabled, improves anti-aliasing quality [**NEW API**].
- engine: Fixes and improvements for FSR.
- engine: All APIs that take a callback as argument now also take a `CallbackHandler*`, a new
  interface that provides more flexibility around callback dispatch [**NEW API**].
- Android: Fix JNI bindings for `DepthOfFieldOptions`.
- Android: workarounds for Adreno-specific fraembuffer issue.
- JavaScript: updates to JS bindings.

## v1.12.8

- engine: Added picking API to `View`  [⚠️ **Materials need to be rebuilt to access this new feature**].
- engine: A new `Engine::pumpMessageQueues()` method can be used to trigger all pending user
  callbacks right away [**NEW API**].
- engine: new inline helpers to more easily use lambdas, functors and method callbacks with
  `{Pixel}BufferDescriptor`.
- Vulkan: fix vertical offset for `readPixels`.
- Vulkan: various internal improvements.
- Metal: support integer formats with `readPixels`.

## v1.12.7

- engine: Fix, apply emissive after shadowing.

## v1.12.6

- engine: Added concept of lod bias to materials.
  [⚠️ **Materials need to be rebuilt to access this new feature**].
- engine: Fix, BGRA ordering respected for external images with OpenGL on iOS.
- engine: Use more sensible defaults for spot light inner outer cone angles.
- engine: Fix potential race condition that caused stalls in `endFrame`.
- gltfio: Improved handling of transparent materials.
- Metal: Fix potential crash on earlier versions of iOS (<= 13.0).
- Android: Fix `filament-utils-android` 'lite' flavor.
- Java: Fix potential crash with `IBLPrefilter`.

## v1.12.5

- engine: work around a job scheduling issue in `endFrame` that caused stuttering on some Android
devices.

## v1.12.4

- engine: New night adaptation API on `ColorGrading`. This API can be used to create an effect that
  that simulates color and brightness shifts in human vision in low-light conditions.
- engine: improved performance of AMD FidelityFX FSR1 by 4.6x, it now runs in about 2ms in 4K.
- engine: Dynamic resolution quality `MEDIUM`, `HIGH` and `ULTRA` now all use AMD FidelityFX FSR1.
- engine: Fix crash when duplicating material instances.
- gltfio: generate tangents if requested by the material.

## v1.12.3

- engine: Support AMD FidelityFX Super Resolution for dynamic resolution scaling

## v1.12.2

- engine: New API on `ColorGrading` to enable or disable gamut mapping at will [**New API**].
- engine: Fix typo causing ShadowOptions::shadowFar to not work properly.
- engine: Fix, CSM glitch when using shadowMultiplier materials.
- engine: Improve precision when computing camera projection.
- engine: Increase the number of supported spot shadows to 14 (from 6).
- Metal: Add texture swizzling support for external textures.

## v1.12.1

- engine: `double` precision translation support in TransformManager. Disabled by default.
  Augment model (and view) matrix on `Camera` to accept double precision matrices. When enabled,
  double precision translations allow filament to handle a very large world space [**New API**].
- engine: Fix, Views with custom render targets are now blendable.

## v1.12.0

- engine: Option to automatically compute bent normals from SSAO & apply to specular AO
  [⚠️ **Material breakage**].
- engine: New APIs: Light channels. Geometry and lights now have a channel associated to them, at
  least one channel must match for lighting to occur [⚠️ **Material breakage**].
- engine: Fix potential GPU crash with punctual lights near the far clipping plane.
- materials: The `inverseTonemap` API is now an exact inverse of the Filmic tonemapper.
- Metal: Better support for texture formats on M1 Macs.

## v1.11.2

- engine: New API: `ColorGrading::Builder::toneMapper(const ToneMapper*)`.
- engine: New tone mapper: `GenericToneMapper`, a configurable tone mapper.
- engine: `ColorGrading::Builder::toneMapping(ColorGrading::ToneMapping)` is now deprecated.
- engine: Removed `REINHARD` tonemap operator[⚠️ **API Change**].
- engine: Improve s3tc_srgb detection on desktop.
- engine: Add bilateral threshold in SSAO options.
- gltfio: Fix AssetLoader leak, remove unwanted destructor.
- Metal/Vulkan: Fix uploading texture data with padding or offset.
- Metal: fix GPU crash seen with large amounts of geometry.

## v1.11.1

- engine: Luminance scaling can now be used with any tone mapping operator. It was previously tied
  to the "EVILS" tone mapping operator.
- engine: Removed the "EVILS" tone mapping operator [⚠️ **API Change**].
- engine: Improvements to Skinning. A new `SkinningBuffer` API allows bone sharing between
  renderables.
- engine: Improvements to internal memory allocation for Metal and Vulkan backends.
- engine: Default to OpenGL backend when Windows does not support Vulkan.
- samples: Add new sample app: image_viewer.

## v1.11.0

- engine: Added support for transparent shadows. Add `transparentShadow : true` in the material file.
- engine: honor user-defined precision in material files for non-samplers, rename `SamplerPrecision`
  to `ParameterPrecicion`. [⚠️ **API Change**]
- engine: Work around Qualcomm issue with point lights.
- engine: Allow MSAA when post-processing is disabled.
- engine: enable up to 6 spot-light shadows.
- gltfio: Added support for `KHR_materials_volume`.
- gltfio: fix precision in KHR_texture_transform.
- java: Removed support for Java desktop targets (macOS, Linux, and Windows) [⚠️ **API Change**].

## v1.10.7

- engine: Spot-light position calculation moved to fragment shader.
- engine: Small shadow mapping fixes and improvements.
- gltfio: Add fast path for native material providers.
- gltfio: Allow Java / Kotlin clients to customize MaterialProvider.
- engine: Fix out of bounds access with `RenderTarget` java bindings.
- Metal: `TextureFormat::DEPTH24_STENCIL8` now maps to a 32 bit depth format on iOS.

## v1.10.6

- engine: Use exponential VSM and improve VSM user settings [⚠️ **Recompile Materials for VSM**].
- engine: Optional blurring of VSM shadowmaps.
- engine: Fix a crash when using lens flares.
- engine: Fix backend crashes when using an unsupported sample count.
- gltfio: Add new `getAsset`API to `FilamentInstance`.
- gltfio: Introduce support for extras strings.
- OpenGL: Increase OpenGL backend handle arena from 2 to 4 MiB.
- Vulkan: Fix Texture swizzle support.

## v1.10.5

- android: AAR libraries now properly include their ProGuard rules.
- engine: User materials can now provide custom lighting/surface shading, please consult
  the [materials documentation](https://google.github.io/filament/Materials.html) for details.
- engine: `Backend::DEFAULT` now selects the most appropriate backend for the platform, rather than
  always `OPENGL`. On Android the default is `OPENGL`, on Apple platforms the default is `METAL` and
  on all other platforms that default is `VULKAN`.
- engine: Fix a potential memory corruption when using more than 4 render targets.
- engine: Fix a possible crash when bloom is enabled.
- engine: Fix and refactor support for S3TC + SRGB with OpenGL.
- engine: Fix automatic clearing of rendertargets.
- engine: Fix imported render target discard and clear flags.
- engine: Fix opaque blit with imported render targets.

## v1.10.4

- engine: improvements to internal job system.
- Vulkan: performance improvements on Mali.
- gltfio: improvements to load time for large models.
- WebGL: remove bogus stride argument, fix `BindingType` TypeScript definition.

## v1.10.3

- android: use `debug.filament.backend` system property to select the desired backend.
- engine: fix `LightManager::getFalloff`.
- gltfio: fix crash with non-triangles.
- macOS: fix main thread checker warnings with OpenGL.
- vulkan: fix crash on Windows machines with NVIDIA GPUs.

## v1.10.2

- Vulkan: validation and diagnostic improvements
- engine: improvements for scenes with many renderables.
- gltfio: added support for `KHR_materials_ior`.
- java: Add bindings for `IBLPrefilterContext`.
- java: add `KTXLoader.getSphericalHarmonics` JNI binding
- libimage: fix, respect sRGB option for compressed formats.
- sample-gltf-viewer: fix lifetime cycle for RemoteServer.

## v1.10.1

- engine: Add `getPlatform` API to Engine.
- engine: Add a new cone angles API to `LightManager`.
- engine: Attachments of custom RendereTargets are not systematically discarded.
- engine: Fix a crash when using custom rendertargets.
- engine: New API to duplicate a `MaterialInstance`.
- filagui: fix support for custom images in ImGuiHelper.
- java: Add bindings for HDRLoader.

## v1.10.0

- engine: User materials can now use 9 samplers instead of 8 [⚠️ **Material breakage**].
- engine: Remove `populateTangentQuaternions`  [⚠️ **API change**].
- engine: Deprecate `Stream::Builder::stream(intptr_t)` [⚠️ **API Change**].
- engine: Remove deprecated APIs: `Camera::setScaling`, `Engine::destroy(Camera*)`,
  `Engine::createCamera`, `Renderer::beginFrame(SwapChain*, uint64_t,
  backend::FrameScheduledCallback, void*)`, and `View::setShadowsEnabled` [⚠️ **API Change**].
- engine: Remove `focusDistance` from `View::BloomOptions` [⚠️ **API Change**].
- engine: Add a `FILAMENT_SUPPORTS_OPENGL` CMake option to enable/disable OpenGL support.
- Vulkan: fixes and improvements for large scenes.
- gltfio: fix morphing bugs uncovered by MorphStressTest.
- Java: add API for `Texture::Builder::import()`.
- WebGL: Fix a potential INVALID_OPERATION.

## v1.9.25

- NEW API: Screen-space lens flare effect.
- engine: Fix several memory leaks in the GL backend.
- Vulkan: General bug fixes and improvements.
- Vulkan: Fix some problems seen on Mali devices.
- ios: Fix VSM shadows not working.
- webgl: Fix black screen seen with some samples.

## v1.9.24

- engine: Fix memory leaks in OpenGL driver.
- engine: new experimental tone mapper, `EVILS` (name will most likely change).
- engine: Improvements to Vulkan backend.
- engine: Fix incorrect units documented for `LightManager.getIntensity`.
- engine: fix high quality upsampling for SSAO.
- engine: implement accurate normal reconstruction for SSAO.
- engine: improve LOW and HIGH quality levels for SSAO.
- libs: improvements to `libiblprefilter`.
- materials: New `quality` property.
- samples: Add new gltf-viewer iOS sample.
- samples: clear the background in lightbulb sample.

## v1.9.23

- Vulkan: various fixes.
- android: fix crash seen using VSM with MSAA on Adreno devices.
- engine: Add `Engine::getEntityManager()`.
- engine: Fix desktop crash seen with some GPU drivers.
- engine: improve importance sampling.
- gltfio: robustness improvements for Draco meshes.
- libs: Add new Transcoder API for C++ clients (part of `libgeometry`).
- libs: New `iblprefilter` library to compute IBL pre-integration on the GPU using filament.
- materials: Fix documentation for `getNormalizedViewportCoord`.
- samples: fix rendertarget sample crash on launch.

## v1.9.22

- NEW API: `Renderer::renderStandaloneView()` is a new method that can be used outside of
  beginFrame/endFrame on Views that have a RenderTarget associated. This can be used as a
  pseudo-compute API.
- Vulkan: bug fixes and improvements.
- engine: RenderTarget API can now use MRT.
- sample-gltf-viewer: improvements for reading zip files.
- sample-gltf-viewer: enable contact-shadows functionality in mobile gltf-viewer.
- windows: fix build error in filament_framegraph_test.

## v1.9.21

- JavaScript: add missing TextureSampler bindings.
- Metal: Fix texture swizzling crash with older Nvidia GPUs.
- Vulkan: fix image layout validation error on Android.
- android: fix MSAA w/ multisampled_render_to_texture on Mali.
- engine: better anisotropic filtering with various drivers.
- gltfio: Use BufferObject API, simplify MorphHelper.
- gltfio: honor stride in normalizeSkinningWeights.
- samples: Add web component demo.

## v1.9.20

- Android: Fix VSM.
- engine: Introduce BufferObject API.
- engine: Add new isTextureSwizzleSupported API on Texture.
- engine: Add support to Metal and Vulkan backends for texture swizzling.
- engine: Add new DoF settings (native/half res, gather kernel ring counts, CoC radius clamp).
- engine: DoF quality and performance improvements.
- engine: Fix high-quality upsampling issue with SSAO.
- Java: Expose `TransformManager.getParent(int)`.
- samples: Add Metal and Vulkan backend support to Suzanne sample.
- WebGL: expose fitIntoUnitCube to JS.
- WebGL: support for multiple `<canvas>` elements.

## v1.9.19

- engine: Fix Metal bug when setGeometryAt is called multiple times.
- engine: Improvements to DoF.
- engine: Fix RenderTarget NPE when depth is not present.
- engine: Improvements to Camera APIs. Move focus distance from DofOptions to Camera.
- engine: VSM shadows now support `shadowMultiplier`.
- java: Expose several MaterialInstance APIs (setColorWrite, setDepthWrite, setDepthCulling) that
  should have been public.
- java: fix bug with Texture::setImage buffer size calculation.

## v1.9.18

- engine: Fix a DoF bug that caused black dots around the fast tiles.
- engine: Minor DoF optimizations.
- engine: Fix blanking windows not being drawn into on macOS.
- gltfio: Add support for data:// in image URI's.
- gltfio: Add internal MorphHelper, enable up to 255 targets.
- engine: Fix a hang in JobSystem.
- samples: Fix rendertarget sample app.

## v1.9.17

- engine: New shift parameter on `Camera` to translate the viewport and emulate a tilt/shift lens.
- engine: `Camera::setCustomProjection()` now allows to set a different projection for culling and rendering.
- engine: Fixed depth of field rendering with custom projection matrices.
- engine: Fix a rare indefinite hang.
- gltfio: `SimpleViewer` now exposes more rendering parameters, including `ColorGrading`.
- gltfio: Fix tangents when morphing is enabled.
- Metal/Vulkan: fix incorrect dominant light shadows rendering.
- Fixe some issues with imported rendertargets.

## v1.9.16

gltfio: Add ResourceLoader evict API.
gltfio: Fix ResourceLoader cache bug.
iOS: Disable exceptions to reduce binary size.

## v1.9.15

- filamat/matc: fix sporadic crash.

## v1.9.14

- Improve bloom/emissive with glTF files.
- Publicly expose Exposure API for gltfio.

## v1.9.13

- Android: fix "No implementation found" error.
- Android: fix compilation error in UbershaderLoader.
- engine: computeDataSize now returns correct value for USHORT_565.
- Vulkan: various internal improvements.

## v1.9.12

- engine: Fixed GL errors seen with MSAA on WebGL.
  Warning: this can affect multisampling behavior on devices that do not support OpenGL ES 3.1
- materials: Added new `getVertexIndex()` API for vertex shaders.
- samples: RenderTarget demo now disables post-processing in offscreen view and creates depth attachment.
- gltfio: Fix, animation jolt when time delta is very small.

## v1.9.11

- Added support for Apple silicon Macs. build.sh can now be used to build on either Apple silicon or
  Intel-based Macs. Pass the `-l` flag to build universal binaries.
- Added `sheenColor` and `sheenRoughness` properties to materials to create cloth/fabric.
- Materials generation using `libfilamat` is now multi-threaded.
- `MaterialBuilder::build()` now expects a reference to a `JobSystem` to multi-thread shaders
  generation. A `JobSystem` can be obtained with `Engine::getJobSystem()` when using Filament,
  or created directly otherwise. (⚠️ **API change**)
- Add planar reflection RenderTarget demo.
- Metal: honor inverseFrontFaces RasterState.
- Metal: Fix crash when switching between views with shadowing enabled.
- Metal: Fix crash when calling Texture::setImage() on SAMPLER_2D_ARRAY texture.
- gltfio: added support for `KHR_materials_sheen`.
- gltfio: shader optimizations are now disabled by default, unless opting in or using ubershaders.
- gltfio: Fix "_maskThreshold not found" error.
- gltfio on Java: fix potential memory leak in AssetLoader#destroy.
- gltfio: fix crash during async texture decode.
- gltfio: support animation in dynamically-added instances.
- gltfio: Improve robustness when decoding textures.
- gltfio: Fix animator crash for orphaned nodes.
- gltfio: fix tangents with morphing.
- gltf_viewer: fix very sporadic crash when exiting.
- gltf_viewer: fix crash when rapidly switching between glTF models.
- WebGL: Fix samples erroring on Windows with Chrome.
- WebGL: Support `highlight` for setBloomOptions in JavaScript.
- WebGL: Include TypeScript bindings in releases.
- engine: Fix, punctual lights get clipped at certain angles.
- engine: Fix memory leak when calling `View::setViewport` frequently.
- engine: Fix, materials not working on some Qualcomm devices.
- engine: Modulate emissive by alpha on blended objects.
- engine: Fix, RenderTarget cleared multiple times.
- Java: Fix JNI bindings for color grading.
- Android: reduced binary size.

## v1.9.10

- Introduce `libibl_lite` library.
- engine: Fix `EXC_BAD_INSTRUCTION` seen when using headless SwapChains on macOS with OpenGL.
- engine: Add new callback API to `SwapChain`.
- engine: Fix SwiftShader crash when using an IBL without a reflections texture.
- filamat: Shrink internal `Skybox` material size.
- filamat: improvements to generated material size.
- filamat: silence spirv-opt warnings in release builds.
- matc: Add fog variant filter.
- matc: Fix crash when building mobile materials.
- math: reduce template bloat for matrices.

## v1.9.9

- Vulkan: internal robustness improvements.
- Metal: Support CVPixelBuffer SwapChains.
- Metal: Support copyFrame.
- Fix clear behavior with RenderTarget API.
- Fix GetRefractionMode JNI binding.
- Additional fixes for Fence bug.

## v1.9.8

- Fix a few Fence-related bugs
- gltfio: add createInstance() to AssetLoader.
- gltfio: fix ASAN issue when consuming invalid animation.
- gltfio: do not segfault on invalid primitives.
- gltfio: add safety checks to getAnimator.
- gltfio: fix segfault when consuming invalid file.
- Vulkan: various internal refactoring and improvements
- mathio: add ostream operator for quaternions.
- Fix color grading not applied when dithering is off.

## v1.9.7

- Vulkan: improvements to the ReadPixels implementation.
- Vulkan: warn instead of panic for sampler overflow.
- Vulkan: fix leak with headless swap chain.
- PlatformVkLinux now supports all combos of XLIB and XCB.
- Fix TypeScript binding for TextureUsage.

## v1.9.6

- Added View::setVsmShadowOptions (experimental)
- Add anisotropic shadow map sampling with VSM (experimental)
- matc: fixed bug where some compilation failures still exited with code 0
- Vulkan + Android: fix build break
- Add optional XCB support to PlatformVkLinux
- Fix Vulkan black screen on Windows with NVIDIA hardware

## v1.9.5

- Added a new Live Wallpaper Android sample
- `UiHelper` now supports managing a `SurfaceHolder`
- Fix: an internal texture resource was never destroyed
- Fix: hang on 2-CPU machines
- Fix: Vulkan crash when using shadow cascades
- Linux fixes for headless SwiftShader
- Fix null pointer dereference in `FIndirectLight`
- Fix Windows build by avoiding nested initializers
- Vulkan: support readPixels and headless swap chains
- VSM improvements

## v1.9.4

- Add screen space cone tracing (SSCT)
- Improvements to VSM shadow quality
- New `ShadowOptions` control to render Variance Shadow Maps (VSM) with MSAA (experimental)
- Improvements and fixes to screen-space ambient occlusion
- gltf_viewer: add --headless option
- gltf_viewer: Add new automation UI and functionality

## v1.9.3

- engine: Added new APIs to enable/disable screen space refraction
- engine: Fix, flip the shading normal when det < 0.
- gltfio: Fix animation by clamping the per-channel interpolant.
- gltfio: add async cancellation API
- gltfio: Fix "uniform not found" errors.
- gltfio: Disable clear coat layer IOR change in glTF files (#3104)
- Vulkan: fix final image barrier used for swap chain.
- matdbg: Various improvements
- JavaScript bindings: fix TextureUsage bitmask.
- cmgen / mipgen: add opt-in for ASTC / ETC support.

## v1.9.2

- Fixes / improvements for contact shadows, fog, and DOF
- Reduce SSAO creases caused by geometry tessellation
- Fix compilation warnings and issue with Clang 12
- Fix JNI crashes
- Rename .blurScale to .cocScale in DOF options

## v1.9.1

- Improvements to SSAO quality
- Fix unoptimized shader crashes with certain OpenGL drivers
- Add float versions of math constants to libmath
- filament-utils: fix, `CoroutineScope` job should be canceled before destroy

## v1.9.0

- `MASKED` mode now leaves destination alpha intact (useful for transparent targets).
- `MASKED` mode now benefit from smoothing in `unlit` materials.
- Small performance improvement to FXAA.
- Fixed `KHR_materials_transmission` to use the `FADE` blending mode.
- Fixed frame graph crash when more than 32 stages were required.
- Fixed several memory leaks in gltfio and the JavaScript bindings.
- Fixed several platform-specific Vulkan bugs and crashes.
- Temporal Anti-Aliasing (TAA) is now available as a complement to MSAA and FXAA. It can be turned
  on and controlled using `View.setTemporalAntiAliasingOptions()`.
- Added texture getters to `Skybox` and `IndirectLight` (C++, Java, JavaScript).
- Added APIs to create 3D textures and 2D texture arrays.
- Internal buffers can now be sized at compile times for applications that render very large
  numbers of objects.
- `View.setAmbientOcclusion()` is deprecated in favor of `View.setAmbientOcclusionOptions`
   (⚠️ **API change**).
- Switched to C++17.
- Variance Shadow Mapping (VSM) is now available as an alternative to PCF shadows (experimental).
- Reduced compiled material sizes by removing unnecessary variants.
- Many improvement and fixes in the Vulkan backend.
- Many improvement and fixes in the Metal backend.
- Fixed translucent views with custom render targets.
- Improved MSAA implementation compatibility on Android devices.
- Use "reverse-z" for the depth buffer.
- Added a way to create an `Engine` asynchronously.
- Highlights are now more stable under depth of field.
- New option to compress highlights before bloom.
- Improvements and fixes to SSAO and DOF.

## v1.8.1

- New CocoaPods sample for iOS.
- Filament for iOS now supports iOS 11.
- Updated the Emscripten SDK to 1.39.19.
- Fixed skinning issue with Emscripten.
- JavaScript APIs for color grading and the vignette effect.
- Added various missing APIs to Java and JavaScript bindings.
- Fixed camera aspect ratio when loading a camera from a glTF file.
- gltfio now uses specular anti-aliasing by default.
- gltfio now supports the KHR_materials_transmission extension.
- Compiled materials do not perform unnecessary fp32 operations anymore.
- Improved quality and performance of the depth of field effect.
- Fixed transform hierarchy memory corruption when a node is set to be parentless.
- Fixed crashed in some browsers and on some mobile devices caused by
  Google-style line directives in shaders.
- Color grading now has a quality option which affects the size and bit depth of the 3D LUT.
- Fixed crash in the Metal backend when more than 16 samplers are bound.
- Added validation in `Texture::setImage()`.
- Fixed refraction/transmission roughness when specular anti-aliasing is enabled.

## v1.8.0

- Improved JavaScript API for SurfaceOrientation and Scene.
- Updated JavaScript API around Camera construction / destruction (⚠️ **API change**)
- Add missing JavaScript API for `View::setVisibleLayers()`.
- Fixed regression in JavaScript IcoSphere that caused tutorial to fail.
- gltf_viewer now supports viewing with glTF cameras.
- gltfio now uses high precision for texture coordinates.
- gltfio now supports importing glTF cameras.
- gltfio now supports simple instancing of entire assets.
- gltfio has improved performance and assumes assets are well-formed.
- gltfio now supports name and prefix lookup for entities.
- ModelViewer now allows resources to be fetched off the UI thread.
- Add support for DOF with Metal backend.
- New Depth-of-Field (Dof) algorithm, which is more plausible and about an order of magnitude faster
  (about 4ms on Pixel4).
- SSAO now has an optional high(er) quality upsampler.
- Tone mappping now uses the real ACES tone mapper, applied in the proper color space.
- Tone mapping is now applied via a LUT.
- `View::setToneMapping` is deprecated, use `View::setColorGrading` instead. (⚠️ **API change**)
- Color grading capabilities per View: white balance (temperature/tint), channel mixer,
  tonal ranges (shadows/mid-tones/highlights), ASC CDL (slope/offset/power), contrast, vibrance,
  saturation, and curves.
- New vignette effect.
- Improved MSAA performance on mobile.
- Improved performance of the post-process pass when bloom is disabled on mobile.
- Added support for 3D textures.
- Fixed private API access on some versions of Android.
- Many improvements and bug fixes in Metal and Vulkan backends.
- Fixed bug in the Metal backend when SSR and MSAA were turned on.
- Fixed Metal issue with `BufferDescriptor` and `PixelBufferDescriptor`s not being called on
  the application thread.

## v1.7.0

- MaterialInstances now have optional names.
- Improved Depth of Field effect: bokeh rotates with the aperture diameter, improved CoC calculation, feather blur radius.
- Introduced `getNormalizedViewportCoord` shader API.
- Added basic SwiftShader support.
- Fixed SwapChain resizing issues in Vulkan.
- Added debug option to track `Entities`.
- Fixed `Camera` entity leaks.
- Removed problematic `CreateEliminateDeadMembersPass`, which broke UBO layout.
- Added assert that the engine is not terminated in `flushAndWait()`.
- Added several fixes and improvements around objects lifetime management
- `gltfio`: AssetLoader now loads names for mesh-free nodes
- `gltfio`: Material names are now preserved in ubershader mode
- Fixed JNI objects allocation and memory corruption
- JNI constructors are now "package private" unless they take an Engine.

## v1.6.0

- gltfio: fixed incorrect cone angles with lights.
- Specular ambient occlusion now offers 3 modes: off, simple (default on desktop) and bent normals.
  The latter is more accurate but more expensive and requires a bent normal to be specified in the
  material. If selected and not bent normal is specified, Filament falls back to the simple mode.
- Specular ambient occlusion from bent normals now smoothly disappears as roughness goes from 0.3
  to 0.1. Specular ambient occlusion can completely remove specular light which looks bad on glossy
  metals. Use the simple specular occlusion mode for glossy metals instead.
- Refraction can now be set on `MaterialBuilder` from Java.
- Refraction mode and type can now be set by calling `MaterialBuilder::refractionMode()`.
  and `MaterialBuilder::refractionType()` instad of `materialRefraction()` and
  `materialRefractionType()` (️⚠️ **API change**).
- Fixed documentation confusion about focused spot vs spot lights.
- Fixed a race condition in the job system.
- Fixed support for 565 bitmaps on Android.
- Added support for timer queries in the Metal backend.
- Improved dynamic resolution implementation to be more accurate and target more platforms.
- `beginFrame()` now accepts a v-sync timestamp for accurate frame time measurement (used for
  frame skipping and dynamic resolution). You can pass `0` to get the old behavior (⚠️ **API change**).
- Fixed several issues related to multi-view support: removed
  `View::setClearColor()`, a similar functionality is now handled by `Renderer::setClearOptions()`
  and `Skybox`, the later now can be set to a constant color (⚠️ **API breakage**).
- Fixed spot/point lights rendering bug depending on Viewport position.
- Textures can now be swizzled.
- The emissive property of materials is now expressed in nits and the alpha channel contains the
  exposure weight (at 0.0 the exposure is not applied to the emissive component of a surface, at
  1.0 the exposure is applied just like with any regular light) (⚠️ **API breakage**).
- Added new `intensityCandela` and `setIntensityCandela` API to `LightManager` for setting a punctual
  light's intensity in candela.
- Fixed an issue where some `ShadowOptions` were not being respected when passed to
  `LightManager::Builder`.
- Added a Depth of Field post-processing effect

## v1.5.2

- gltfio: fixed null pointer exception seen with some Android clients.
- Engine now exposes its JobSystem to C++ clients.
- Expose setCulling() in public RenderableManager API.

## v1.5.1

- Fixed "no texture bound" warning in WebGL.
- Fixed a clearing bug with imported render targets.
- Fixed the creation potentially invalid entities during shadow map initialization.
- Fixed Maven dependencies for the `filament-utils` library.

## v1.5.0

⚠️ This release breaks compiled materials, use matc to recompile.

- The Android support libraries (gltfio and filament-utils) now use dynamic linking.
- Removed depth-prepass related APIs. (⚠ API Change)
- gltfio: add asynchronous API to ResourceLoader.
- gltfio: generate normals for flat-shaded models that do not have normals.
- Material instances now allow dynamic depth testing and other rasterization state.
- Unlit materials now apply emissive in the same way as lit materials.
- Screen-space refraction is now supported.
- Support for HDR Bloom as a post-process effect.
- Alpha masked objects are now part of the SSAO pass.
- Added Java bindings for geometry::SurfaceOrientation.
- Fixed bug rendering transparent objects with Metal backend.
- Fixed crash on macOS Catalina when rendering with Metal backend.
- Fixed bug in Camera::setLensProjection() and added the aspect ratio parameter. (⚠ API Change)
- WebGL: Improved TypeScript annotations.
- WebGL: Simplified callback API for glTF. (⚠ API Change)
- gltfio: Removed deprecated "Bindings" API. (⚠ API Change)
- gltfio: Added support for Draco.
- gltfio: Reduced the size of the library.
- Improved performance of SSAO.
- Added support for screen-space contact shadows.
- Added support for global fog.
- Added support for bent normal maps and specular occlusion from bent normal maps.
- Added support for shadow-casting spot lights.

## v1.4.5

- The depth prepass setting in View is now ignored and deprecated.
- Fixed a threading bug with the NOOP backend.
- Improved memory management for gltfio on Android.
- Introduced `filament-utils` library with `TextureLoader`, `ModelViewer`, and Java bindings for `camutils`.
- Fix out-of-bounds bug when glTF has many UV sets.
- Added new `setMediaOverlay` API to `UiHelper` for controlling surface ordering.
- Implemented sRGB support for DXT encoded textures.
- Fix bug with incorrect world transforms computed in `TransformManager`.
- gltfio: support external resources on Android.


## v1.4.4

- Added support for solid and thin layer cubemap and screen-space refraction.
- Improved high roughness material rendering by default when regenerating environments maps.
- Fix bad instruction exception with macOS Catalina.
- Fixed bad state after removing an IBL from the Scene.
- Fixed incorrect punctual light binning (affected Metal and Vulkan backends).
- Fixed crash when using a Metal headless SwapChain with an Intel integrated GPU.
- Added support for ASTC textures on iOS with Metal backend.
- Added new heightfield sample.
- Removed `<iostream>` from math headers.
- cmgen now places KTX files directly in the specified deployment folder.

## v1.4.3

- Fixed an assertion when a parameter array occurs last in a material definition.
- Fixed morph shapes not rendering in WebGL.
- Added support for the latest version of emscripten.
- gltfio: fixed blackness seen with default material.
- Added ETC2 and BC compressed texture support to Metal backend.
- Rendering a `SAMPLER_EXTERNAL` texture before setting an external image no longer results in GPU errors.
- Fixed a normals issue when skinning without a normal map or anisotropy.
- Fixed an issue where transparent views couldn't be used with post-processing.
- Always use higher quality 3-bands SH for indirect lighting, even on mobile.
- The Metal backend can now handle binding individual planes of YUV external images.
- Added support for depth buffer when post-processing is turned off
- Improved performance on GPUs that use tile-based rendering

## v1.4.2

- Cleaned up the validation strategy in Engine (checks for use-after-destroy etc).
- OpenGL: Fixed ES 3.0 support on iOS.
- OpenGL: Added support for KHR_debug in debug builds.
- gltfio: Added Java / Kotlin bindings for Animator.
- gltfio: Fixed panic with the Android gltf-bloom demo.
- gltfio: Java clients should no longer call Filament#init.
- Improved IBL diffuse by allowing to use the specular cubemap at `roughness` = 1 instead of Spherical Harmonics

## v1.4.1

- Added missing API documentation.
- Fixed crash for sandboxed macOS apps using Filament.
- Fixed an issue that limited the camera near plane to ~1mm.
- Added Android sample for Camera Stream.
- Fixed an Xcode assertion when rendering skinned meshes using the Metal backend.
- Added support for Core Animation / Metal frame synchronization with Metal backend.
- Fixed an issue with culling in `MaterialInstance`.
- Fix additional compatibility issues with MSVC, including the Vulkan backend.
- matdbg: fixed missing symbol issue when linking against debug builds.
- filamat: fixed crash when using the "lite" version of the library.
- matinfo: Fix a crash with on Windows.
- gltfio: fixed an animation loop bug.
- gltfio: added support for sparse accessors.
- Add JS binding to unary `Camera::setExposure`.

## v1.4.0

- API Breakage: Simplified public-facing Fence API.
- Minimum API level on Android is now API 19 instead of API 21.
- Filament can now be built with msvc 2019.
- Added the ability to modify clip space coordinates in the vertex shader.
- Added missing API documentation.
- Improved existing API documentation.
- Added `Camera::setExposure(float)` to directly control the camera's exposure.
- Backface culling can now be toggled on material instances.
- Face direction is now reversed when transforms have negative scale.
- Dielectrics now behave properly under a white furnace (energy preserving and conserving).
- Clear coat roughness now remains in the 0..1 (previously remapped to the 0..0.6 range).
- gltfio: Fixed several limitations with ubershader mode.
- gltfio: Fixed a transforms issue with non-uniform scale.
- webgl: Fixed an issue with JPEG textures.
- Windows: Fix link error in debug builds.
- matdbg: Web server must now be enabled with an environment variable.
- matdbg: Added support for editing GLSL and MSL code.

## v1.3.2

- Added optional web server for real-time inspection of shader code.
- Added basic #include support in material files.
- Fixed potential Metal memory leak.
- Fixed intermittent memory overflow in wasm builds.
- Fix bad normal mapping with skinning.
- Java clients can now call getNativeObject().

## v1.3.1

- Unified Filament Sceneform and npm releases.
- Improved cmgen SH with HDR images.
- IndirectLight can now be queried for dominant direction and color.
- Added support for vertex morphing.
- Introduced custom attributes, accessible from the vertex shader.
- Added Java / Kotlin bindings for KtxLoader.
- Added JavaScript / Typescript bindings for the new `RenderTarget` class.
- Added base path to glTF loadResources method for JavaScript.
- Added support for iOS `CVPixelBuffer` external images with the OpenGL backend.

## sceneform-1.9pr4

- Added `gltf_bloom` Android sample to show gltfio and the `RenderTarget` API.
- Added `getMaterialInstanceAt` to the Java version of RenderableManager.
- Fix JNI bindings for setting values in parameter arrays.
- Added JNI bindings for the gltfio library.
- Fix support for parameter arrays in `.mat` files.
- Added support for `RGB_11_11_10`
- Removed support for `RGBM` (**warning:** source compatibility breakage)
- IBL cubemap can now be of any size
- `Texture::generatePrefilterMipmap` can be used for runtime generation of a reflection cubemap

## sceneform-1.9pr3

- Added `Scene.addEntities()` to the Java / Kotlin bindings.
- Improved robustness in the tangents utility for meshes that have tangents *and* normals.
- Introduced `RenderTarget` API that allows View to reference an offscreen render target.
- Added `lucy_bloom` sample to demonstrate the new `RenderTarget` API.
- Added Screen Space Ambient Occlusion support (SAO)
- New blending modes: `multiply` and `screen`
- Fixed an issue when sorting blended objects with different blending modes
- The material property `curvatureToRoughness` has been replaced with `specularAntiAliasing`.
  This new specular anti-aliasing solution offers more control via two new properties:
  `specularAntiAliasingVariance` and `specularAntiAliasingThreshold`. They can also be set on
  material instances if needed
- Added specular ambient occlusion to compute a new AO term applied to specular reflections
  (see `specularAmbientOcclusion` property in materials)
- Added multi-bounce ambient occlusion to brighten AO and preserve local color
  (see `multiBounceAmbientOcclusion` property in materials)
- Micro-shadowing is now applied to material ambient occlusion
- Use a smaller 64x64 DFG LUT on mobile to reduce binary size
- Added a distance field generator to libimage.
- JavaScript MaterialInstance now supports vec4 colors.
- Further reduced `filamat` binary size by removing reliance on stdlib.
- Added a new, smaller, version of the `filamat` library, `filamat_lite`. Material optimization and
  compiling for non-OpenGL backends have been removed in favor of a smaller binary size.
- Implemented hard fences for the Metal backend, enablying dynamic resolution support.
- Improved `SurfaceOrientation` robustness when using UVs to generate tangents.
- Created a `RELEASE_NOTES.md` file, to be updated with significant PRs.

## sceneform-1.9pr2<|MERGE_RESOLUTION|>--- conflicted
+++ resolved
@@ -5,11 +5,8 @@
 
 ## main branch
 
-<<<<<<< HEAD
+- Vulkan: smol-v blobs are now 8-byte aligned within the filamat archive. [⚠️ **Recompile Materials**]
 - backend: added support for EGL on linux (headless)
-=======
-- Vulkan: smol-v blobs are now 8-byte aligned within the filamat archive. [⚠️ **Recompile Materials**]
->>>>>>> 1ac57038
 
 ## v1.23.3
 
