# Filament Release Notes log

This file contains one line summaries of commits that are worthy of mentioning in release notes.
A new header is inserted each time a *tag* is created.

## main branch

- materials: add a new `instanced` material parameter that is now mandatory in order to call `getInstanceIndex()`
- gltfio: UbershaderProvider now takes the ubershader archive in its constructor [⚠️ **API Change**]
- gltfio: Fix morphing with sparse accessors.
<<<<<<< HEAD
- engine: Documentation improvements regarding SkinningBuffer and fix an off-by-one assert when setting a SkinningBuffer.
=======
- picking is now exposed to JavaScript
- gltf_viewer: Exercise picking functionality.
>>>>>>> 9508bf2a

## v1.23.2

- gltfio: fix morphing for un-packed accessors
- gltfio: ubershaders are now packaged into flexible archives
- gltfio: namespace now lives under Filament [⚠️ **API Change**]
- gltfio: UbershaderLoader renamed to UbershaderProvider [⚠️ **API Change**]
- gltfio: MaterialGenerator renamed to JitShaderProvider [⚠️ **API Change**]
- gltfio: remove poorly maintained lite flavor
- engine: disable user scissor while rendering the Shadow Maps (#5607)
- engine: merge identical backend RenderPrimitives together
- engine: improve ResourceAllocator performance a bit by reserving 128 cache entries
- utils: remove `std::hash<T>` definitions for `libutils` types. Use `T::Hasher` explicitly instead. [⚠️ **API Change**]
- backend: fix WGL context attributes
- backend: workaround broken GLES timer query on some Mali-Gxx old drivers
- backend: revert c049a1 & reenable b2cdf9 ("don't issue a flush systematically after framegraph's execute")
- Metal: Fix potential invalid shaders when using gltfio in Ubershader mode. [⚠️ **Recompile Materials to get the fix**]

## v1.23.1

- gltfio: support skinning with bones that do not belong to any scene.
- gltfio: add `attachSkin` / `detachSkin` method to FilamentAsset.
- gltfio: ubershader mode: set sheen to `OPAQUE`.
- Metal: fix issues seen with dynamic resolution on M1 Macs.
- engine: add a "global" mode for render primitive's `blendOrder`.
- engine: remove `RenderManager::setGeometryAt(index, count)`. [⚠️ **API Change**]
- engine: fix overallocation by about 17MB.
- WebGL: Add JS bindings for Texture class methods.

## v1.23.0

- engine: Changed UBOs layout [⚠️ **Material breakage**].
- engine: Normals on morphed models have been fixed (core Filament change).
- Java: View has several minor changes due to generated code, such as field ordering.
- gltfio: Fix crash when reloading glTF assets.
- gltfio: introduce cross-fade animation API [**NEW API**].

## v1.22.2

- Java: Minor API change: rename `ssctStartTraceDistance` to `ssctShadowDistance`. [⚠️ **API Change**]
- Java: Minor API change: rename `blendingMode` to `blendMode`. [⚠️ **API Change**]
- engine: Fix some memory leaks.

## v1.22.1

- Metal: Shaders now use `half` floating-point arithmetic when possible for improved performance. [⚠️ **Recompile Materials**]
- engine: add support for presentation time in `Renderer`
- engine: added guard bands support for screen-space effects
- gltfio: Add multi-scene support.
- gltfio: Various glTF-related cleanup and enhancements.
- gltfio: Add support for KHR_texture_basisu.

## v1.22.0

- engine: Changed UBOs layout [⚠️ **Material breakage**].
- engine: Improve effects relying on mipmapping
- engine: Fix assert seen with VSM shadows.
- WebGL: Fix `isTextureFormatSupported` for ETC2 formats.

## v1.21.3

- Java: Renamed the `KTXLoader` Kotlin class to `KTX1Loader`.  [⚠️ **API Change**].
- libs: Added `Ktx2Reader` and `BasisEncoder` to support Basis-encoded KTX2 files.
- engine: Remove deprecated `Stream` APIs, see `Texture::import()` for an alternative [⚠️ **API Change**].
- tools: Removed KTX1 compression support from mipgen.  [⚠️ **API Change**].
- tools: Added support for KTX2 to mipgen.
- gltfio: Added `resetBoneMatrices()` method.
- gltfio: Introduced `TextureProvider` interface.  [⚠️ **API Change**].
- gltfio: Fix progress indicator when error occurs.
- samples: Desktop and Web Suzanne samples now use KTX2 instead of KTX1.
- samples: Fix regression with sample-gltf-viewer and zip files.

## v1.21.2

- Java: Add Java binding to get skins in `FilamentAsset`.
- libs: Add libs/ktxreader [⚠️ **API Change**].
- mipgen: fixups / clarification regarding sRGB.
- WebGL: fix intermittent 'detached ArrayBuffer' errors.

## v1.21.1

- engine: Allow both screen-space refraction and screen-space reflections on the same object [⚠️ **Material breakage**].
- engine: Optimizations for screen-space reflections.
- engine: Remove `Viewport::scale()` [⚠️ **API Change**].
- engine: Fix 12x overallocation of memory in `MorphTargetBuffer`.
- Metal: Fix validation error when reading from default `SwapChain`.

## v1.21.0

- engine: OpenGL performance improvements with some drivers.
- engine: Fix incorrect shadows with some custom projection matrices.
- engine: Fix low frame rates seen with a lot of morph targets.
- gltfio: Add support for KHR_materials_variants.
- gltfio: Add support for KHR_materials_emissive_strength.
- gltfio: Java now exposes morph target names as an array for consistency [⚠️ **API Change**].

## v1.20.5

- engine: New behavior for MASKED to work with translucent views. [⚠️ **Recompile Materials** to get the fix]
- engine: Fix screen-space reflections when post-processing and MSAA are off.
- engine: Update MAX_MORPH_TARGETS constant to 256.
- engine: Fix point light lighting with ortho projection.
- libs: BlueGL symbols are now prefixed with `bluegl` on all platforms.
- gltfio: Add skinning getters to `FilamentAsset`.

## v1.20.4

- gltfio: Java clients must now destroy the MaterialProvider [⚠️ **API Change**].
- gltfio: Fix, bone pose not applied if glTF model doesn't have animations.
- libs: Added `math::quat::fromDirectedRotation` [**NEW API**].
- WebGL: Restore GL state when frame ends.

## v1.20.3

- Java: Fix URI bug in Android Viewer sample when dropping some zips.
- Vulkan: Fix "uninitialized texture" warnings from the Vulkan backend.

## v1.20.2

- engine: Binary size optimizations.
- engine: Fix, Mat4 from Quaternion was transposed.
- Vulkan: Internal bug fixes and robustness improvements.
- Vulkan: Reduced log spam.

## v1.20.1

- engine: Binary size improvements.
- engine: Add basic support for instanced renderables [**NEW API**].
- engine: Fix, first imaged passsed to `Stream::SetAcquiredImage` is ignored and leaked.
- Vulkan: Robustness improvements.
- Java: Fix, lookAt z axis negated.
- gltfio: Be graceful when model has > 4 weights per vert.

## v1.20.0

- engine: Support rough screen-space reflections [⚠️ **Material breakage**].
- engine: Added `Scene::forEach` API to iterate through a scene's entities.
- engine: Fix incorrect normals with skinned models.
- Vulkan: Fix segfault during shutdown.
- WebGL: Support web apps that have multiple `FilamentViewer`s.
- gltfio: Performance enhancements when loading models.

## v1.19.0

- engine: Support 256 morph targets.
- engine: Screen-space reflection improvements.
- engine: Morphing improvements and bug fixes.
- gltfio: Generate morphing normals when they are missing.
- gltfio: Support material extras.
- Java: Add bindings for new morphing API.
- Vulkan: Fix segfault on macOS.

## v1.18.0

- engine: Add support separate samplers in fragment and vertex shaders [⚠️ **Material breakage**].
- engine: Support legacy morphing mode with vertex attributes.
- engine: Allow more flexible quality settings for the ColorGrading LUT.
- engine: Improve screen-space reflections quality and allow reflections and refractions together.
- Vulkan: Bug fixes and improvements.

## v1.17.0

- engine: Add experimental glossy screen-space reflections.
- engine: Add support for GPU morphing and 128 morph targets.
- engine: Fix crash with non-shadow receiving renderables and VSM.
- engine: Bring back the 3x3 filter for PCF shadows.
- engine: Correct AABB calculation for skinned glTF models.

## v1.16.1

- engine: Added line/triangle strip support.

## v1.16.0

- engine: Fixes skinning calculations (#4887) [⚠️ **Material breakage**].
- engine: Add support for the glTF extension KHR_materials_emissive_strength.
- engine: Improvements and fixes to skinning calculations.
- engine: Fix debug checks for compressed textures.
- Metal: Fix `readPixels` when dimensions are greater than the render target's.

## v1.15.2

- engine: Add support for PCSS (Percentage Closer Soft Shadows).
- engine: Fix spotlight shadow bias.
- samples: Avoid leaking IBLs in Android sample-gltf-viewer.
- libs: Fix `libibl` on mobile.

## v1.15.1

- engine: add support for DPCF (PCF shadows with contact hardening).
- engine: add support for Wayland and Vulkan.
- engine: Fade lights out when close to light far plane.
- Java: Add missing `Engine#destroySkinningBuffer` method.

## v1.15.0

- engine: Fix spotlights normal bias calculation [⚠️ **Material breakage**].
- libimage: Fix loading spherical harmonics on certain locals.

## v1.14.2

- Metal: Fix validation error when rendering to `RenderTarget` without depth attachment.
- engine: Fix rendering glitch with zero-scale bone transforms.

## v1.14.1

- engine: Improvements to shadowing.

## v1.14.0

- engine: Internal materials can use structures as parameters [⚠️ **Material breakage**].
- engine: `readPixels` on a `SwapChain` must be called within `beginFrame` / `endFrame` [⚠️ **API
  Change**].
- engine: Fix normal bias and improve spotlight quality.
- Java: Fix shadow biases.

## v1.13.0

- Android: Gradle configuration caching is now enabled.
- Android: Filament's Gradle properties have all been renamed to `com.google.android.filament.xxx`
  where `xxx` is the property name. See `android/build.gradle` for a complete list [⚠️]
- Android: The Gradle property `filament_tools_dir` (now called
  `com.google.android.filament.tools-dir`) does not have a default value anymore. Please specify one
  in your `gradle.properties` if you reuse the Gradle plugin in your projects [⚠️]
- engine: Fix spotlights direction and falloff [⚠️ **Material breakage**].
- engine: Improvements to VSM and spotlight shadows.

## v1.12.11

- Metal: Color grading performance improvement on M1 devices.
- samples: Fix glitchy animation seen in gltf-viewer iOS sample.

## v1.12.10

- engine: rewrite dynamic resolution scaling controller for better accuracy and less jittering.
- Java: fix missing ASTC texture enum.
- tools: Fix normal map issues in mipgen.
- WebGL: expose some `SurfaceOrientation` functions.

## v1.12.9

- engine: New API: `MultiSampleAntiAliasingOptions` and HDR-aware MSAA resolve. When `customResolve`
  is enabled, improves anti-aliasing quality [**NEW API**].
- engine: Fixes and improvements for FSR.
- engine: All APIs that take a callback as argument now also take a `CallbackHandler*`, a new
  interface that provides more flexibility around callback dispatch [**NEW API**].
- Android: Fix JNI bindings for `DepthOfFieldOptions`.
- Android: workarounds for Adreno-specific fraembuffer issue.
- JavaScript: updates to JS bindings.

## v1.12.8

- engine: Added picking API to `View`  [⚠️ **Materials need to be rebuilt to access this new feature**].
- engine: A new `Engine::pumpMessageQueues()` method can be used to trigger all pending user
  callbacks right away [**NEW API**].
- engine: new inline helpers to more easily use lambdas, functors and method callbacks with
  `{Pixel}BufferDescriptor`.
- Vulkan: fix vertical offset for `readPixels`.
- Vulkan: various internal improvements.
- Metal: support integer formats with `readPixels`.

## v1.12.7

- engine: Fix, apply emissive after shadowing.

## v1.12.6

- engine: Added concept of lod bias to materials.
  [⚠️ **Materials need to be rebuilt to access this new feature**].
- engine: Fix, BGRA ordering respected for external images with OpenGL on iOS.
- engine: Use more sensible defaults for spot light inner outer cone angles.
- engine: Fix potential race condition that caused stalls in `endFrame`.
- gltfio: Improved handling of transparent materials.
- Metal: Fix potential crash on earlier versions of iOS (<= 13.0).
- Android: Fix `filament-utils-android` 'lite' flavor.
- Java: Fix potential crash with `IBLPrefilter`.

## v1.12.5

- engine: work around a job scheduling issue in `endFrame` that caused stuttering on some Android
devices.

## v1.12.4

- engine: New night adaptation API on `ColorGrading`. This API can be used to create an effect that
  that simulates color and brightness shifts in human vision in low-light conditions.
- engine: improved performance of AMD FidelityFX FSR1 by 4.6x, it now runs in about 2ms in 4K.
- engine: Dynamic resolution quality `MEDIUM`, `HIGH` and `ULTRA` now all use AMD FidelityFX FSR1.
- engine: Fix crash when duplicating material instances.
- gltfio: generate tangents if requested by the material.

## v1.12.3

- engine: Support AMD FidelityFX Super Resolution for dynamic resolution scaling

## v1.12.2

- engine: New API on `ColorGrading` to enable or disable gamut mapping at will [**New API**].
- engine: Fix typo causing ShadowOptions::shadowFar to not work properly.
- engine: Fix, CSM glitch when using shadowMultiplier materials.
- engine: Improve precision when computing camera projection.
- engine: Increase the number of supported spot shadows to 14 (from 6).
- Metal: Add texture swizzling support for external textures.

## v1.12.1

- engine: `double` precision translation support in TransformManager. Disabled by default.
  Augment model (and view) matrix on `Camera` to accept double precision matrices. When enabled,
  double precision translations allow filament to handle a very large world space [**New API**].
- engine: Fix, Views with custom render targets are now blendable.

## v1.12.0

- engine: Option to automatically compute bent normals from SSAO & apply to specular AO
  [⚠️ **Material breakage**].
- engine: New APIs: Light channels. Geometry and lights now have a channel associated to them, at
  least one channel must match for lighting to occur [⚠️ **Material breakage**].
- engine: Fix potential GPU crash with punctual lights near the far clipping plane.
- materials: The `inverseTonemap` API is now an exact inverse of the Filmic tonemapper.
- Metal: Better support for texture formats on M1 Macs.

## v1.11.2

- engine: New API: `ColorGrading::Builder::toneMapper(const ToneMapper*)`.
- engine: New tone mapper: `GenericToneMapper`, a configurable tone mapper.
- engine: `ColorGrading::Builder::toneMapping(ColorGrading::ToneMapping)` is now deprecated.
- engine: Removed `REINHARD` tonemap operator[⚠️ **API Change**].
- engine: Improve s3tc_srgb detection on desktop.
- engine: Add bilateral threshold in SSAO options.
- gltfio: Fix AssetLoader leak, remove unwanted destructor.
- Metal/Vulkan: Fix uploading texture data with padding or offset.
- Metal: fix GPU crash seen with large amounts of geometry.

## v1.11.1

- engine: Luminance scaling can now be used with any tone mapping operator. It was previously tied
  to the "EVILS" tone mapping operator.
- engine: Removed the "EVILS" tone mapping operator [⚠️ **API Change**].
- engine: Improvements to Skinning. A new `SkinningBuffer` API allows bone sharing between
  renderables.
- engine: Improvements to internal memory allocation for Metal and Vulkan backends.
- engine: Default to OpenGL backend when Windows does not support Vulkan.
- samples: Add new sample app: image_viewer.

## v1.11.0

- engine: Added support for transparent shadows. Add `transparentShadow : true` in the material file.
- engine: honor user-defined precision in material files for non-samplers, rename `SamplerPrecision`
  to `ParameterPrecicion`. [⚠️ **API Change**]
- engine: Work around Qualcomm issue with point lights.
- engine: Allow MSAA when post-processing is disabled.
- engine: enable up to 6 spot-light shadows.
- gltfio: Added support for `KHR_materials_volume`.
- gltfio: fix precision in KHR_texture_transform.
- java: Removed support for Java desktop targets (macOS, Linux, and Windows) [⚠️ **API Change**].

## v1.10.7

- engine: Spot-light position calculation moved to fragment shader.
- engine: Small shadow mapping fixes and improvements.
- gltfio: Add fast path for native material providers.
- gltfio: Allow Java / Kotlin clients to customize MaterialProvider.
- engine: Fix out of bounds access with `RenderTarget` java bindings.
- Metal: `TextureFormat::DEPTH24_STENCIL8` now maps to a 32 bit depth format on iOS.

## v1.10.6

- engine: Use exponential VSM and improve VSM user settings [⚠️ **Recompile Materials for VSM**].
- engine: Optional blurring of VSM shadowmaps.
- engine: Fix a crash when using lens flares.
- engine: Fix backend crashes when using an unsupported sample count.
- gltfio: Add new `getAsset`API to `FilamentInstance`.
- gltfio: Introduce support for extras strings.
- OpenGL: Increase OpenGL backend handle arena from 2 to 4 MiB.
- Vulkan: Fix Texture swizzle support.

## v1.10.5

- android: AAR libraries now properly include their ProGuard rules.
- engine: User materials can now provide custom lighting/surface shading, please consult
  the [materials documentation](https://google.github.io/filament/Materials.html) for details.
- engine: `Backend::DEFAULT` now selects the most appropriate backend for the platform, rather than
  always `OPENGL`. On Android the default is `OPENGL`, on Apple platforms the default is `METAL` and
  on all other platforms that default is `VULKAN`.
- engine: Fix a potential memory corruption when using more than 4 render targets.
- engine: Fix a possible crash when bloom is enabled.
- engine: Fix and refactor support for S3TC + SRGB with OpenGL.
- engine: Fix automatic clearing of rendertargets.
- engine: Fix imported render target discard and clear flags.
- engine: Fix opaque blit with imported render targets.

## v1.10.4

- engine: improvements to internal job system.
- Vulkan: performance improvements on Mali.
- gltfio: improvements to load time for large models.
- WebGL: remove bogus stride argument, fix `BindingType` TypeScript definition.

## v1.10.3

- android: use `debug.filament.backend` system property to select the desired backend.
- engine: fix `LightManager::getFalloff`.
- gltfio: fix crash with non-triangles.
- macOS: fix main thread checker warnings with OpenGL.
- vulkan: fix crash on Windows machines with NVIDIA GPUs.

## v1.10.2

- Vulkan: validation and diagnostic improvements
- engine: improvements for scenes with many renderables.
- gltfio: added support for `KHR_materials_ior`.
- java: Add bindings for `IBLPrefilterContext`.
- java: add `KTXLoader.getSphericalHarmonics` JNI binding
- libimage: fix, respect sRGB option for compressed formats.
- sample-gltf-viewer: fix lifetime cycle for RemoteServer.

## v1.10.1

- engine: Add `getPlatform` API to Engine.
- engine: Add a new cone angles API to `LightManager`.
- engine: Attachments of custom RendereTargets are not systematically discarded.
- engine: Fix a crash when using custom rendertargets.
- engine: New API to duplicate a `MaterialInstance`.
- filagui: fix support for custom images in ImGuiHelper.
- java: Add bindings for HDRLoader.

## v1.10.0

- engine: User materials can now use 9 samplers instead of 8 [⚠️ **Material breakage**].
- engine: Remove `populateTangentQuaternions`  [⚠️ **API change**].
- engine: Deprecate `Stream::Builder::stream(intptr_t)` [⚠️ **API Change**].
- engine: Remove deprecated APIs: `Camera::setScaling`, `Engine::destroy(Camera*)`,
  `Engine::createCamera`, `Renderer::beginFrame(SwapChain*, uint64_t,
  backend::FrameScheduledCallback, void*)`, and `View::setShadowsEnabled` [⚠️ **API Change**].
- engine: Remove `focusDistance` from `View::BloomOptions` [⚠️ **API Change**].
- engine: Add a `FILAMENT_SUPPORTS_OPENGL` CMake option to enable/disable OpenGL support.
- Vulkan: fixes and improvements for large scenes.
- gltfio: fix morphing bugs uncovered by MorphStressTest.
- Java: add API for `Texture::Builder::import()`.
- WebGL: Fix a potential INVALID_OPERATION.

## v1.9.25

- NEW API: Screen-space lens flare effect.
- engine: Fix several memory leaks in the GL backend.
- Vulkan: General bug fixes and improvements.
- Vulkan: Fix some problems seen on Mali devices.
- ios: Fix VSM shadows not working.
- webgl: Fix black screen seen with some samples.

## v1.9.24

- engine: Fix memory leaks in OpenGL driver.
- engine: new experimental tone mapper, `EVILS` (name will most likely change).
- engine: Improvements to Vulkan backend.
- engine: Fix incorrect units documented for `LightManager.getIntensity`.
- engine: fix high quality upsampling for SSAO.
- engine: implement accurate normal reconstruction for SSAO.
- engine: improve LOW and HIGH quality levels for SSAO.
- libs: improvements to `libiblprefilter`.
- materials: New `quality` property.
- samples: Add new gltf-viewer iOS sample.
- samples: clear the background in lightbulb sample.

## v1.9.23

- Vulkan: various fixes.
- android: fix crash seen using VSM with MSAA on Adreno devices.
- engine: Add `Engine::getEntityManager()`.
- engine: Fix desktop crash seen with some GPU drivers.
- engine: improve importance sampling.
- gltfio: robustness improvements for Draco meshes.
- libs: Add new Transcoder API for C++ clients (part of `libgeometry`).
- libs: New `iblprefilter` library to compute IBL pre-integration on the GPU using filament.
- materials: Fix documentation for `getNormalizedViewportCoord`.
- samples: fix rendertarget sample crash on launch.

## v1.9.22

- NEW API: `Renderer::renderStandaloneView()` is a new method that can be used outside of
  beginFrame/endFrame on Views that have a RenderTarget associated. This can be used as a
  pseudo-compute API.
- Vulkan: bug fixes and improvements.
- engine: RenderTarget API can now use MRT.
- sample-gltf-viewer: improvements for reading zip files.
- sample-gltf-viewer: enable contact-shadows functionality in mobile gltf-viewer.
- windows: fix build error in filament_framegraph_test.

## v1.9.21

- JavaScript: add missing TextureSampler bindings.
- Metal: Fix texture swizzling crash with older Nvidia GPUs.
- Vulkan: fix image layout validation error on Android.
- android: fix MSAA w/ multisampled_render_to_texture on Mali.
- engine: better anisotropic filtering with various drivers.
- gltfio: Use BufferObject API, simplify MorphHelper.
- gltfio: honor stride in normalizeSkinningWeights.
- samples: Add web component demo.

## v1.9.20

- Android: Fix VSM.
- engine: Introduce BufferObject API.
- engine: Add new isTextureSwizzleSupported API on Texture.
- engine: Add support to Metal and Vulkan backends for texture swizzling.
- engine: Add new DoF settings (native/half res, gather kernel ring counts, CoC radius clamp).
- engine: DoF quality and performance improvements.
- engine: Fix high-quality upsampling issue with SSAO.
- Java: Expose `TransformManager.getParent(int)`.
- samples: Add Metal and Vulkan backend support to Suzanne sample.
- WebGL: expose fitIntoUnitCube to JS.
- WebGL: support for multiple `<canvas>` elements.

## v1.9.19

- engine: Fix Metal bug when setGeometryAt is called multiple times.
- engine: Improvements to DoF.
- engine: Fix RenderTarget NPE when depth is not present.
- engine: Improvements to Camera APIs. Move focus distance from DofOptions to Camera.
- engine: VSM shadows now support `shadowMultiplier`.
- java: Expose several MaterialInstance APIs (setColorWrite, setDepthWrite, setDepthCulling) that
  should have been public.
- java: fix bug with Texture::setImage buffer size calculation.

## v1.9.18

- engine: Fix a DoF bug that caused black dots around the fast tiles.
- engine: Minor DoF optimizations.
- engine: Fix blanking windows not being drawn into on macOS.
- gltfio: Add support for data:// in image URI's.
- gltfio: Add internal MorphHelper, enable up to 255 targets.
- engine: Fix a hang in JobSystem.
- samples: Fix rendertarget sample app.

## v1.9.17

- engine: New shift parameter on `Camera` to translate the viewport and emulate a tilt/shift lens.
- engine: `Camera::setCustomProjection()` now allows to set a different projection for culling and rendering.
- engine: Fixed depth of field rendering with custom projection matrices.
- engine: Fix a rare indefinite hang.
- gltfio: `SimpleViewer` now exposes more rendering parameters, including `ColorGrading`.
- gltfio: Fix tangents when morphing is enabled.
- Metal/Vulkan: fix incorrect dominant light shadows rendering.
- Fixe some issues with imported rendertargets.

## v1.9.16

gltfio: Add ResourceLoader evict API.
gltfio: Fix ResourceLoader cache bug.
iOS: Disable exceptions to reduce binary size.

## v1.9.15

- filamat/matc: fix sporadic crash.

## v1.9.14

- Improve bloom/emissive with glTF files.
- Publicly expose Exposure API for gltfio.

## v1.9.13

- Android: fix "No implementation found" error.
- Android: fix compilation error in UbershaderLoader.
- engine: computeDataSize now returns correct value for USHORT_565.
- Vulkan: various internal improvements.

## v1.9.12

- engine: Fixed GL errors seen with MSAA on WebGL.
  Warning: this can affect multisampling behavior on devices that do not support OpenGL ES 3.1
- materials: Added new `getVertexIndex()` API for vertex shaders.
- samples: RenderTarget demo now disables post-processing in offscreen view and creates depth attachment.
- gltfio: Fix, animation jolt when time delta is very small.

## v1.9.11

- Added support for Apple silicon Macs. build.sh can now be used to build on either Apple silicon or
  Intel-based Macs. Pass the `-l` flag to build universal binaries.
- Added `sheenColor` and `sheenRoughness` properties to materials to create cloth/fabric.
- Materials generation using `libfilamat` is now multi-threaded.
- `MaterialBuilder::build()` now expects a reference to a `JobSystem` to multi-thread shaders
  generation. A `JobSystem` can be obtained with `Engine::getJobSystem()` when using Filament,
  or created directly otherwise. (⚠️ **API change**)
- Add planar reflection RenderTarget demo.
- Metal: honor inverseFrontFaces RasterState.
- Metal: Fix crash when switching between views with shadowing enabled.
- Metal: Fix crash when calling Texture::setImage() on SAMPLER_2D_ARRAY texture.
- gltfio: added support for `KHR_materials_sheen`.
- gltfio: shader optimizations are now disabled by default, unless opting in or using ubershaders.
- gltfio: Fix "_maskThreshold not found" error.
- gltfio on Java: fix potential memory leak in AssetLoader#destroy.
- gltfio: fix crash during async texture decode.
- gltfio: support animation in dynamically-added instances.
- gltfio: Improve robustness when decoding textures.
- gltfio: Fix animator crash for orphaned nodes.
- gltfio: fix tangents with morphing.
- gltf_viewer: fix very sporadic crash when exiting.
- gltf_viewer: fix crash when rapidly switching between glTF models.
- WebGL: Fix samples erroring on Windows with Chrome.
- WebGL: Support `highlight` for setBloomOptions in JavaScript.
- WebGL: Include TypeScript bindings in releases.
- engine: Fix, punctual lights get clipped at certain angles.
- engine: Fix memory leak when calling `View::setViewport` frequently.
- engine: Fix, materials not working on some Qualcomm devices.
- engine: Modulate emissive by alpha on blended objects.
- engine: Fix, RenderTarget cleared multiple times.
- Java: Fix JNI bindings for color grading.
- Android: reduced binary size.

## v1.9.10

- Introduce `libibl_lite` library.
- engine: Fix `EXC_BAD_INSTRUCTION` seen when using headless SwapChains on macOS with OpenGL.
- engine: Add new callback API to `SwapChain`.
- engine: Fix SwiftShader crash when using an IBL without a reflections texture.
- filamat: Shrink internal `Skybox` material size.
- filamat: improvements to generated material size.
- filamat: silence spirv-opt warnings in release builds.
- matc: Add fog variant filter.
- matc: Fix crash when building mobile materials.
- math: reduce template bloat for matrices.

## v1.9.9

- Vulkan: internal robustness improvements.
- Metal: Support CVPixelBuffer SwapChains.
- Metal: Support copyFrame.
- Fix clear behavior with RenderTarget API.
- Fix GetRefractionMode JNI binding.
- Additional fixes for Fence bug.

## v1.9.8

- Fix a few Fence-related bugs
- gltfio: add createInstance() to AssetLoader.
- gltfio: fix ASAN issue when consuming invalid animation.
- gltfio: do not segfault on invalid primitives.
- gltfio: add safety checks to getAnimator.
- gltfio: fix segfault when consuming invalid file.
- Vulkan: various internal refactoring and improvements
- mathio: add ostream operator for quaternions.
- Fix color grading not applied when dithering is off.

## v1.9.7

- Vulkan: improvements to the ReadPixels implementation.
- Vulkan: warn instead of panic for sampler overflow.
- Vulkan: fix leak with headless swap chain.
- PlatformVkLinux now supports all combos of XLIB and XCB.
- Fix TypeScript binding for TextureUsage.

## v1.9.6

- Added View::setVsmShadowOptions (experimental)
- Add anisotropic shadow map sampling with VSM (experimental)
- matc: fixed bug where some compilation failures still exited with code 0
- Vulkan + Android: fix build break
- Add optional XCB support to PlatformVkLinux
- Fix Vulkan black screen on Windows with NVIDIA hardware

## v1.9.5

- Added a new Live Wallpaper Android sample
- `UiHelper` now supports managing a `SurfaceHolder`
- Fix: an internal texture resource was never destroyed
- Fix: hang on 2-CPU machines
- Fix: Vulkan crash when using shadow cascades
- Linux fixes for headless SwiftShader
- Fix null pointer dereference in `FIndirectLight`
- Fix Windows build by avoiding nested initializers
- Vulkan: support readPixels and headless swap chains
- VSM improvements

## v1.9.4

- Add screen space cone tracing (SSCT)
- Improvements to VSM shadow quality
- New `ShadowOptions` control to render Variance Shadow Maps (VSM) with MSAA (experimental)
- Improvements and fixes to screen-space ambient occlusion
- gltf_viewer: add --headless option
- gltf_viewer: Add new automation UI and functionality

## v1.9.3

- engine: Added new APIs to enable/disable screen space refraction
- engine: Fix, flip the shading normal when det < 0.
- gltfio: Fix animation by clamping the per-channel interpolant.
- gltfio: add async cancellation API
- gltfio: Fix "uniform not found" errors.
- gltfio: Disable clear coat layer IOR change in glTF files (#3104)
- Vulkan: fix final image barrier used for swap chain.
- matdbg: Various improvements
- JavaScript bindings: fix TextureUsage bitmask.
- cmgen / mipgen: add opt-in for ASTC / ETC support.

## v1.9.2

- Fixes / improvements for contact shadows, fog, and DOF
- Reduce SSAO creases caused by geometry tessellation
- Fix compilation warnings and issue with Clang 12
- Fix JNI crashes
- Rename .blurScale to .cocScale in DOF options

## v1.9.1

- Improvements to SSAO quality
- Fix unoptimized shader crashes with certain OpenGL drivers
- Add float versions of math constants to libmath
- filament-utils: fix, `CoroutineScope` job should be canceled before destroy

## v1.9.0

- `MASKED` mode now leaves destination alpha intact (useful for transparent targets).
- `MASKED` mode now benefit from smoothing in `unlit` materials.
- Small performance improvement to FXAA.
- Fixed `KHR_materials_transmission` to use the `FADE` blending mode.
- Fixed frame graph crash when more than 32 stages were required.
- Fixed several memory leaks in gltfio and the JavaScript bindings.
- Fixed several platform-specific Vulkan bugs and crashes.
- Temporal Anti-Aliasing (TAA) is now available as a complement to MSAA and FXAA. It can be turned
  on and controlled using `View.setTemporalAntiAliasingOptions()`.
- Added texture getters to `Skybox` and `IndirectLight` (C++, Java, JavaScript).
- Added APIs to create 3D textures and 2D texture arrays.
- Internal buffers can now be sized at compile times for applications that render very large
  numbers of objects.
- `View.setAmbientOcclusion()` is deprecated in favor of `View.setAmbientOcclusionOptions`
   (⚠️ **API change**).
- Switched to C++17.
- Variance Shadow Mapping (VSM) is now available as an alternative to PCF shadows (experimental).
- Reduced compiled material sizes by removing unnecessary variants.
- Many improvement and fixes in the Vulkan backend.
- Many improvement and fixes in the Metal backend.
- Fixed translucent views with custom render targets.
- Improved MSAA implementation compatibility on Android devices.
- Use "reverse-z" for the depth buffer.
- Added a way to create an `Engine` asynchronously.
- Highlights are now more stable under depth of field.
- New option to compress highlights before bloom.
- Improvements and fixes to SSAO and DOF.

## v1.8.1

- New CocoaPods sample for iOS.
- Filament for iOS now supports iOS 11.
- Updated the Emscripten SDK to 1.39.19.
- Fixed skinning issue with Emscripten.
- JavaScript APIs for color grading and the vignette effect.
- Added various missing APIs to Java and JavaScript bindings.
- Fixed camera aspect ratio when loading a camera from a glTF file.
- gltfio now uses specular anti-aliasing by default.
- gltfio now supports the KHR_materials_transmission extension.
- Compiled materials do not perform unnecessary fp32 operations anymore.
- Improved quality and performance of the depth of field effect.
- Fixed transform hierarchy memory corruption when a node is set to be parentless.
- Fixed crashed in some browsers and on some mobile devices caused by
  Google-style line directives in shaders.
- Color grading now has a quality option which affects the size and bit depth of the 3D LUT.
- Fixed crash in the Metal backend when more than 16 samplers are bound.
- Added validation in `Texture::setImage()`.
- Fixed refraction/transmission roughness when specular anti-aliasing is enabled.

## v1.8.0

- Improved JavaScript API for SurfaceOrientation and Scene.
- Updated JavaScript API around Camera construction / destruction (⚠️ **API change**)
- Add missing JavaScript API for `View::setVisibleLayers()`.
- Fixed regression in JavaScript IcoSphere that caused tutorial to fail.
- gltf_viewer now supports viewing with glTF cameras.
- gltfio now uses high precision for texture coordinates.
- gltfio now supports importing glTF cameras.
- gltfio now supports simple instancing of entire assets.
- gltfio has improved performance and assumes assets are well-formed.
- gltfio now supports name and prefix lookup for entities.
- ModelViewer now allows resources to be fetched off the UI thread.
- Add support for DOF with Metal backend.
- New Depth-of-Field (Dof) algorithm, which is more plausible and about an order of magnitude faster
  (about 4ms on Pixel4).
- SSAO now has an optional high(er) quality upsampler.
- Tone mappping now uses the real ACES tone mapper, applied in the proper color space.
- Tone mapping is now applied via a LUT.
- `View::setToneMapping` is deprecated, use `View::setColorGrading` instead. (⚠️ **API change**)
- Color grading capabilities per View: white balance (temperature/tint), channel mixer,
  tonal ranges (shadows/mid-tones/highlights), ASC CDL (slope/offset/power), contrast, vibrance,
  saturation, and curves.
- New vignette effect.
- Improved MSAA performance on mobile.
- Improved performance of the post-process pass when bloom is disabled on mobile.
- Added support for 3D textures.
- Fixed private API access on some versions of Android.
- Many improvements and bug fixes in Metal and Vulkan backends.
- Fixed bug in the Metal backend when SSR and MSAA were turned on.
- Fixed Metal issue with `BufferDescriptor` and `PixelBufferDescriptor`s not being called on
  the application thread.

## v1.7.0

- MaterialInstances now have optional names.
- Improved Depth of Field effect: bokeh rotates with the aperture diameter, improved CoC calculation, feather blur radius.
- Introduced `getNormalizedViewportCoord` shader API.
- Added basic SwiftShader support.
- Fixed SwapChain resizing issues in Vulkan.
- Added debug option to track `Entities`.
- Fixed `Camera` entity leaks.
- Removed problematic `CreateEliminateDeadMembersPass`, which broke UBO layout.
- Added assert that the engine is not terminated in `flushAndWait()`.
- Added several fixes and improvements around objects lifetime management
- `gltfio`: AssetLoader now loads names for mesh-free nodes
- `gltfio`: Material names are now preserved in ubershader mode
- Fixed JNI objects allocation and memory corruption
- JNI constructors are now "package private" unless they take an Engine.

## v1.6.0

- gltfio: fixed incorrect cone angles with lights.
- Specular ambient occlusion now offers 3 modes: off, simple (default on desktop) and bent normals.
  The latter is more accurate but more expensive and requires a bent normal to be specified in the
  material. If selected and not bent normal is specified, Filament falls back to the simple mode.
- Specular ambient occlusion from bent normals now smoothly disappears as roughness goes from 0.3
  to 0.1. Specular ambient occlusion can completely remove specular light which looks bad on glossy
  metals. Use the simple specular occlusion mode for glossy metals instead.
- Refraction can now be set on `MaterialBuilder` from Java.
- Refraction mode and type can now be set by calling `MaterialBuilder::refractionMode()`.
  and `MaterialBuilder::refractionType()` instad of `materialRefraction()` and
  `materialRefractionType()` (️⚠️ **API change**).
- Fixed documentation confusion about focused spot vs spot lights.
- Fixed a race condition in the job system.
- Fixed support for 565 bitmaps on Android.
- Added support for timer queries in the Metal backend.
- Improved dynamic resolution implementation to be more accurate and target more platforms.
- `beginFrame()` now accepts a v-sync timestamp for accurate frame time measurement (used for
  frame skipping and dynamic resolution). You can pass `0` to get the old behavior (⚠️ **API change**).
- Fixed several issues related to multi-view support: removed
  `View::setClearColor()`, a similar functionality is now handled by `Renderer::setClearOptions()`
  and `Skybox`, the later now can be set to a constant color (⚠️ **API breakage**).
- Fixed spot/point lights rendering bug depending on Viewport position.
- Textures can now be swizzled.
- The emissive property of materials is now expressed in nits and the alpha channel contains the
  exposure weight (at 0.0 the exposure is not applied to the emissive component of a surface, at
  1.0 the exposure is applied just like with any regular light) (⚠️ **API breakage**).
- Added new `intensityCandela` and `setIntensityCandela` API to `LightManager` for setting a punctual
  light's intensity in candela.
- Fixed an issue where some `ShadowOptions` were not being respected when passed to
  `LightManager::Builder`.
- Added a Depth of Field post-processing effect

## v1.5.2

- gltfio: fixed null pointer exception seen with some Android clients.
- Engine now exposes its JobSystem to C++ clients.
- Expose setCulling() in public RenderableManager API.

## v1.5.1

- Fixed "no texture bound" warning in WebGL.
- Fixed a clearing bug with imported render targets.
- Fixed the creation potentially invalid entities during shadow map initialization.
- Fixed Maven dependencies for the `filament-utils` library.

## v1.5.0

⚠️ This release breaks compiled materials, use matc to recompile.

- The Android support libraries (gltfio and filament-utils) now use dynamic linking.
- Removed depth-prepass related APIs. (⚠ API Change)
- gltfio: add asynchronous API to ResourceLoader.
- gltfio: generate normals for flat-shaded models that do not have normals.
- Material instances now allow dynamic depth testing and other rasterization state.
- Unlit materials now apply emissive in the same way as lit materials.
- Screen-space refraction is now supported.
- Support for HDR Bloom as a post-process effect.
- Alpha masked objects are now part of the SSAO pass.
- Added Java bindings for geometry::SurfaceOrientation.
- Fixed bug rendering transparent objects with Metal backend.
- Fixed crash on macOS Catalina when rendering with Metal backend.
- Fixed bug in Camera::setLensProjection() and added the aspect ratio parameter. (⚠ API Change)
- WebGL: Improved TypeScript annotations.
- WebGL: Simplified callback API for glTF. (⚠ API Change)
- gltfio: Removed deprecated "Bindings" API. (⚠ API Change)
- gltfio: Added support for Draco.
- gltfio: Reduced the size of the library.
- Improved performance of SSAO.
- Added support for screen-space contact shadows.
- Added support for global fog.
- Added support for bent normal maps and specular occlusion from bent normal maps.
- Added support for shadow-casting spot lights.

## v1.4.5

- The depth prepass setting in View is now ignored and deprecated.
- Fixed a threading bug with the NOOP backend.
- Improved memory management for gltfio on Android.
- Introduced `filament-utils` library with `TextureLoader`, `ModelViewer`, and Java bindings for `camutils`.
- Fix out-of-bounds bug when glTF has many UV sets.
- Added new `setMediaOverlay` API to `UiHelper` for controlling surface ordering.
- Implemented sRGB support for DXT encoded textures.
- Fix bug with incorrect world transforms computed in `TransformManager`.
- gltfio: support external resources on Android.


## v1.4.4

- Added support for solid and thin layer cubemap and screen-space refraction.
- Improved high roughness material rendering by default when regenerating environments maps.
- Fix bad instruction exception with macOS Catalina.
- Fixed bad state after removing an IBL from the Scene.
- Fixed incorrect punctual light binning (affected Metal and Vulkan backends).
- Fixed crash when using a Metal headless SwapChain with an Intel integrated GPU.
- Added support for ASTC textures on iOS with Metal backend.
- Added new heightfield sample.
- Removed `<iostream>` from math headers.
- cmgen now places KTX files directly in the specified deployment folder.

## v1.4.3

- Fixed an assertion when a parameter array occurs last in a material definition.
- Fixed morph shapes not rendering in WebGL.
- Added support for the latest version of emscripten.
- gltfio: fixed blackness seen with default material.
- Added ETC2 and BC compressed texture support to Metal backend.
- Rendering a `SAMPLER_EXTERNAL` texture before setting an external image no longer results in GPU errors.
- Fixed a normals issue when skinning without a normal map or anisotropy.
- Fixed an issue where transparent views couldn't be used with post-processing.
- Always use higher quality 3-bands SH for indirect lighting, even on mobile.
- The Metal backend can now handle binding individual planes of YUV external images.
- Added support for depth buffer when post-processing is turned off
- Improved performance on GPUs that use tile-based rendering

## v1.4.2

- Cleaned up the validation strategy in Engine (checks for use-after-destroy etc).
- OpenGL: Fixed ES 3.0 support on iOS.
- OpenGL: Added support for KHR_debug in debug builds.
- gltfio: Added Java / Kotlin bindings for Animator.
- gltfio: Fixed panic with the Android gltf-bloom demo.
- gltfio: Java clients should no longer call Filament#init.
- Improved IBL diffuse by allowing to use the specular cubemap at `roughness` = 1 instead of Spherical Harmonics

## v1.4.1

- Added missing API documentation.
- Fixed crash for sandboxed macOS apps using Filament.
- Fixed an issue that limited the camera near plane to ~1mm.
- Added Android sample for Camera Stream.
- Fixed an Xcode assertion when rendering skinned meshes using the Metal backend.
- Added support for Core Animation / Metal frame synchronization with Metal backend.
- Fixed an issue with culling in `MaterialInstance`.
- Fix additional compatibility issues with MSVC, including the Vulkan backend.
- matdbg: fixed missing symbol issue when linking against debug builds.
- filamat: fixed crash when using the "lite" version of the library.
- matinfo: Fix a crash with on Windows.
- gltfio: fixed an animation loop bug.
- gltfio: added support for sparse accessors.
- Add JS binding to unary `Camera::setExposure`.

## v1.4.0

- API Breakage: Simplified public-facing Fence API.
- Minimum API level on Android is now API 19 instead of API 21.
- Filament can now be built with msvc 2019.
- Added the ability to modify clip space coordinates in the vertex shader.
- Added missing API documentation.
- Improved existing API documentation.
- Added `Camera::setExposure(float)` to directly control the camera's exposure.
- Backface culling can now be toggled on material instances.
- Face direction is now reversed when transforms have negative scale.
- Dielectrics now behave properly under a white furnace (energy preserving and conserving).
- Clear coat roughness now remains in the 0..1 (previously remapped to the 0..0.6 range).
- gltfio: Fixed several limitations with ubershader mode.
- gltfio: Fixed a transforms issue with non-uniform scale.
- webgl: Fixed an issue with JPEG textures.
- Windows: Fix link error in debug builds.
- matdbg: Web server must now be enabled with an environment variable.
- matdbg: Added support for editing GLSL and MSL code.

## v1.3.2

- Added optional web server for real-time inspection of shader code.
- Added basic #include support in material files.
- Fixed potential Metal memory leak.
- Fixed intermittent memory overflow in wasm builds.
- Fix bad normal mapping with skinning.
- Java clients can now call getNativeObject().

## v1.3.1

- Unified Filament Sceneform and npm releases.
- Improved cmgen SH with HDR images.
- IndirectLight can now be queried for dominant direction and color.
- Added support for vertex morphing.
- Introduced custom attributes, accessible from the vertex shader.
- Added Java / Kotlin bindings for KtxLoader.
- Added JavaScript / Typescript bindings for the new `RenderTarget` class.
- Added base path to glTF loadResources method for JavaScript.
- Added support for iOS `CVPixelBuffer` external images with the OpenGL backend.

## sceneform-1.9pr4

- Added `gltf_bloom` Android sample to show gltfio and the `RenderTarget` API.
- Added `getMaterialInstanceAt` to the Java version of RenderableManager.
- Fix JNI bindings for setting values in parameter arrays.
- Added JNI bindings for the gltfio library.
- Fix support for parameter arrays in `.mat` files.
- Added support for `RGB_11_11_10`
- Removed support for `RGBM` (**warning:** source compatibility breakage)
- IBL cubemap can now be of any size
- `Texture::generatePrefilterMipmap` can be used for runtime generation of a reflection cubemap

## sceneform-1.9pr3

- Added `Scene.addEntities()` to the Java / Kotlin bindings.
- Improved robustness in the tangents utility for meshes that have tangents *and* normals.
- Introduced `RenderTarget` API that allows View to reference an offscreen render target.
- Added `lucy_bloom` sample to demonstrate the new `RenderTarget` API.
- Added Screen Space Ambient Occlusion support (SAO)
- New blending modes: `multiply` and `screen`
- Fixed an issue when sorting blended objects with different blending modes
- The material property `curvatureToRoughness` has been replaced with `specularAntiAliasing`.
  This new specular anti-aliasing solution offers more control via two new properties:
  `specularAntiAliasingVariance` and `specularAntiAliasingThreshold`. They can also be set on
  material instances if needed
- Added specular ambient occlusion to compute a new AO term applied to specular reflections
  (see `specularAmbientOcclusion` property in materials)
- Added multi-bounce ambient occlusion to brighten AO and preserve local color
  (see `multiBounceAmbientOcclusion` property in materials)
- Micro-shadowing is now applied to material ambient occlusion
- Use a smaller 64x64 DFG LUT on mobile to reduce binary size
- Added a distance field generator to libimage.
- JavaScript MaterialInstance now supports vec4 colors.
- Further reduced `filamat` binary size by removing reliance on stdlib.
- Added a new, smaller, version of the `filamat` library, `filamat_lite`. Material optimization and
  compiling for non-OpenGL backends have been removed in favor of a smaller binary size.
- Implemented hard fences for the Metal backend, enablying dynamic resolution support.
- Improved `SurfaceOrientation` robustness when using UVs to generate tangents.
- Created a `RELEASE_NOTES.md` file, to be updated with significant PRs.

## sceneform-1.9pr2<|MERGE_RESOLUTION|>--- conflicted
+++ resolved
@@ -8,12 +8,9 @@
 - materials: add a new `instanced` material parameter that is now mandatory in order to call `getInstanceIndex()`
 - gltfio: UbershaderProvider now takes the ubershader archive in its constructor [⚠️ **API Change**]
 - gltfio: Fix morphing with sparse accessors.
-<<<<<<< HEAD
 - engine: Documentation improvements regarding SkinningBuffer and fix an off-by-one assert when setting a SkinningBuffer.
-=======
 - picking is now exposed to JavaScript
 - gltf_viewer: Exercise picking functionality.
->>>>>>> 9508bf2a
 
 ## v1.23.2
 
