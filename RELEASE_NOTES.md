--- conflicted
+++ resolved
@@ -5,11 +5,8 @@
 
 ## main branch
 
-<<<<<<< HEAD
 - engine: add support for automatic instancing. Must be enabled with `Engine::setAutomaticInstancingEnabled(bool)`
-=======
 - Vulkan: smol-v blobs are now 8-byte aligned within the filamat archive. [⚠️ **Recompile Materials**]
->>>>>>> 1ac57038
 
 ## v1.23.3
 
