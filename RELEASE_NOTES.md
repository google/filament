--- conflicted
+++ resolved
@@ -6,13 +6,10 @@
 
 # Release notes
 
-<<<<<<< HEAD
 - Added a new, smaller, version of the `filamat` library, `filamat_lite`. Material optimization and
   compiling for non-OpenGL backends have been removed in favor of a smaller binary size.
-=======
 - Implemented hard fences for the Metal backend, enablying dynamic resolution support.
 - Improved `SurfaceOrientation` robustness when using UVs to generate tangents.
->>>>>>> 725ea064
 - Created a `RELEASE_NOTES.md` file, to be updated with significant PRs.
 
 ## sceneform-1.9pr2