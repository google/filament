--- conflicted
+++ resolved
@@ -5,13 +5,11 @@
 
 ## main branch
 
-<<<<<<< HEAD
 - Metal: implement scissor support.
-=======
+
 ## v1.25.1
 
 - engine: add support for automatic instancing. Must be enabled with `Engine::setAutomaticInstancingEnabled(bool)`
->>>>>>> 3ada971d
 
 ## v1.25.0
 
