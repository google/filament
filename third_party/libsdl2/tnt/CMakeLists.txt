cmake_minimum_required(VERSION 3.1)
project(sdl2 C)

# This is necessary on Windows, so the sdl2.dll lives next to the sample apps that use it
set(CMAKE_RUNTIME_OUTPUT_DIRECTORY ${FILAMENT_SAMPLES_BINARY_DIR})

set(OUR_DIR ${CMAKE_CURRENT_SOURCE_DIR}/..)

set(TARGET              sdl2)
set(SRC_DIR             ${OUR_DIR}/src)
set(PUBLIC_HDR_DIR      ${OUR_DIR}/include)


# General source files
file(GLOB SRCS
    ${SRC_DIR}/*.c
    ${SRC_DIR}/atomic/*.c
    ${SRC_DIR}/audio/*.c
    ${SRC_DIR}/audio/disk/*.c
    ${SRC_DIR}/audio/dsp/*.c
    ${SRC_DIR}/audio/dummy/*.c
    ${SRC_DIR}/cpuinfo/*.c
    ${SRC_DIR}/dynapi/*.c
    ${SRC_DIR}/events/*.c
    ${SRC_DIR}/file/*.c
    ${SRC_DIR}/joystick/*.c
    ${SRC_DIR}/joystick/steam/*.c
    ${SRC_DIR}/haptic/*.c
    ${SRC_DIR}/libm/*.c
    ${SRC_DIR}/power/*.c
    ${SRC_DIR}/render/*.c
    ${SRC_DIR}/render/*/*.c
    ${SRC_DIR}/stdlib/*.c
    ${SRC_DIR}/thread/*.c
    ${SRC_DIR}/timer/*.c
    ${SRC_DIR}/video/*.c
    ${SRC_DIR}/video/yuv2rgb/*.c
    ${SRC_DIR}/video/dummy/*.c
)

###################################################################################################
# Darwin specific files
if (APPLE)
    include_directories(${SRC_DIR}/video/khronos)
    file(GLOB SRCS_DARWIN
        ${SRC_DIR}/audio/coreaudio/*.c
        ${SRC_DIR}/file/cocoa/*.m
        ${SRC_DIR}/filesystem/cocoa/*.m
        ${SRC_DIR}/video/cocoa/*.m
        ${SRC_DIR}/joystick/darwin/*.c
        ${SRC_DIR}/haptic/darwin/*.c
        ${SRC_DIR}/power/macosx/*.c
        ${SRC_DIR}/timer/unix/*.c
        ${SRC_DIR}/thread/pthread/*.c
        ${SRC_DIR}/loadso/dlopen/*.c
        ${SRC_DIR}/render/metal/*.m
    )

    set(SRCS ${SRCS} ${SRCS_DARWIN})

    # Darwin frameworks
    find_library(COCOA_LIBRARY Cocoa)
    list(APPEND EXTRA_LIBS ${COCOA_LIBRARY})
    find_library(IOKIT IOKit)
    list(APPEND EXTRA_LIBS ${IOKIT})
    find_library(FORCEFEEDBACK ForceFeedback)
    list(APPEND EXTRA_LIBS ${FORCEFEEDBACK})
    find_library(CARBON_LIBRARY Carbon)
    list(APPEND EXTRA_LIBS ${CARBON_LIBRARY})
    find_library(COREAUDIO CoreAudio)
    list(APPEND EXTRA_LIBS ${COREAUDIO})
    find_library(AUDIOUNIT AudioUnit)
    list(APPEND EXTRA_LIBS ${AUDIOUNIT})

    find_library(CORE_VIDEO_LIBRARY CoreVideo)
    list(APPEND EXTRA_LIBS ${CORE_VIDEO_LIBRARY})

    find_library(METAL_LIBRARY Metal)
    list(APPEND EXTRA_LIBS ${METAL_LIBRARY})

endif()
###################################################################################################

###################################################################################################
# Linux specific files
if (LINUX)
    file(GLOB SRCS_LINUX
            ${SRC_DIR}/core/unix/*.c
            ${SRC_DIR}/video/x11/*.c
            ${SRC_DIR}/thread/pthread/*.c
            ${SRC_DIR}/power/linux/*.c
            ${SRC_DIR}/filesystem/unix/*.c
            ${SRC_DIR}/timer/unix/*.c
            ${SRC_DIR}/joystick/linux/*.c
            ${SRC_DIR}/haptic/linux/*.c
            ${SRC_DIR}/loadso/dlopen/*.c
    )
    set(SRCS ${SRCS} ${SRCS_LINUX})
endif()
###################################################################################################

###################################################################################################
# Windows specific files
if (WIN32)
    file(GLOB SRCS_WIN32
            ${SRC_DIR}/core/windows/*.c
            ${SRC_DIR}/video/windows/*.c
            ${SRC_DIR}/thread/windows/*.c
            ${SRC_DIR}/thread/generic/SDL_syscond.c # Weird but this is how they do it on windows.
            ${SRC_DIR}/power/windows/*.c
            ${SRC_DIR}/filesystem/windows/*.c
            ${SRC_DIR}/timer/windows/*.c
            ${SRC_DIR}/joystick/windows/*.c
            ${SRC_DIR}/haptic/windows/*.c
            ${SRC_DIR}/loadso/windows/*.c
            ${SRC_DIR}/audio/winmm/*.c
            ${SRC_DIR}/audio/wasapi/*.c
    )
    set(SRCS ${SRCS} ${SRCS_WIN32})

    list(APPEND EXTRA_LIBS dinput8)
    list(APPEND EXTRA_LIBS dxguid)
    list(APPEND EXTRA_LIBS gdi32)
    list(APPEND EXTRA_LIBS imagehlp)
    list(APPEND EXTRA_LIBS imm32)
    list(APPEND EXTRA_LIBS ole32)
    list(APPEND EXTRA_LIBS oleaut32)
    list(APPEND EXTRA_LIBS shell32)
    list(APPEND EXTRA_LIBS user32)
    list(APPEND EXTRA_LIBS uuid)
    list(APPEND EXTRA_LIBS version)
    list(APPEND EXTRA_LIBS winmm)

endif()
###################################################################################################

# include directories...
include_directories(
    ${PUBLIC_HDR_DIR}
)

add_definitions(-D_THREAD_SAFE)

# we're building a library
add_library(${TARGET} SHARED ${SRCS})

# libraries we're linking against
target_link_libraries(${TARGET} ${EXTRA_LIBS})

target_compile_options(${TARGET}
    PRIVATE -fvisibility=hidden
    PRIVATE -msse2
    PRIVATE -msse
    PRIVATE -mmmx
    PRIVATE -Wno-unused-variable
    PRIVATE -Wno-deprecated-declarations
    PRIVATE -Wno-switch
    PRIVATE -Wno-tautological-pointer-compare
    PRIVATE -Wno-parentheses-equality
)

# specify where the public headers of this library are
target_include_directories(${TARGET} PUBLIC ${PUBLIC_HDR_DIR})

if (WIN32)
<<<<<<< HEAD
    target_compile_definitions(${TARGET} PRIVATE -Wno-pragma-pack)
=======
    target_compile_options(${TARGET} PRIVATE -Wno-pragma-pack)
>>>>>>> 9ed20705
    # Windows needs a WinMain static library.
    add_library(${TARGET}main ${SRC_DIR}/main/windows/SDL_windows_main.c)
endif ()<|MERGE_RESOLUTION|>--- conflicted
+++ resolved
@@ -163,11 +163,7 @@
 target_include_directories(${TARGET} PUBLIC ${PUBLIC_HDR_DIR})
 
 if (WIN32)
-<<<<<<< HEAD
-    target_compile_definitions(${TARGET} PRIVATE -Wno-pragma-pack)
-=======
     target_compile_options(${TARGET} PRIVATE -Wno-pragma-pack)
->>>>>>> 9ed20705
     # Windows needs a WinMain static library.
     add_library(${TARGET}main ${SRC_DIR}/main/windows/SDL_windows_main.c)
 endif ()