cmake_minimum_required(VERSION 3.1)
project(sdl2 C)

# This is necessary on Windows, so the sdl2.dll lives next to the sample apps that use it
set(CMAKE_RUNTIME_OUTPUT_DIRECTORY ${FILAMENT_SAMPLES_BINARY_DIR})

set(OUR_DIR ${CMAKE_CURRENT_SOURCE_DIR}/..)

set(TARGET              sdl2)
set(SRC_DIR             ${OUR_DIR}/src)
set(PUBLIC_HDR_DIR      ${OUR_DIR}/include)


# General source files
file(GLOB SRCS
    ${SRC_DIR}/*.c
    ${SRC_DIR}/atomic/*.c
    ${SRC_DIR}/audio/*.c
    ${SRC_DIR}/audio/disk/*.c
    ${SRC_DIR}/audio/dsp/*.c
    ${SRC_DIR}/audio/dummy/*.c
    ${SRC_DIR}/cpuinfo/*.c
    ${SRC_DIR}/dynapi/*.c
    ${SRC_DIR}/events/*.c
    ${SRC_DIR}/file/*.c
    ${SRC_DIR}/joystick/*.c
    ${SRC_DIR}/joystick/steam/*.c
    ${SRC_DIR}/haptic/*.c
    ${SRC_DIR}/libm/*.c
    ${SRC_DIR}/power/*.c
    ${SRC_DIR}/render/*.c
    ${SRC_DIR}/render/*/*.c
    ${SRC_DIR}/stdlib/*.c
    ${SRC_DIR}/thread/*.c
    ${SRC_DIR}/timer/*.c
    ${SRC_DIR}/video/*.c
    ${SRC_DIR}/video/yuv2rgb/*.c
    ${SRC_DIR}/video/dummy/*.c
)

###################################################################################################
# Darwin specific files
if (APPLE)
    include_directories(${SRC_DIR}/video/khronos)
    file(GLOB SRCS_DARWIN
        ${SRC_DIR}/audio/coreaudio/*.c
        ${SRC_DIR}/file/cocoa/*.m
        ${SRC_DIR}/filesystem/cocoa/*.m
        ${SRC_DIR}/video/cocoa/*.m
        ${SRC_DIR}/joystick/darwin/*.c
        ${SRC_DIR}/haptic/darwin/*.c
        ${SRC_DIR}/power/macosx/*.c
        ${SRC_DIR}/timer/unix/*.c
        ${SRC_DIR}/thread/pthread/*.c
        ${SRC_DIR}/loadso/dlopen/*.c
        ${SRC_DIR}/render/metal/*.m
    )

    set(SRCS ${SRCS} ${SRCS_DARWIN})

    # Darwin frameworks
    find_library(COCOA_LIBRARY Cocoa)
    list(APPEND EXTRA_LIBS ${COCOA_LIBRARY})
    find_library(IOKIT IOKit)
    list(APPEND EXTRA_LIBS ${IOKIT})
    find_library(FORCEFEEDBACK ForceFeedback)
    list(APPEND EXTRA_LIBS ${FORCEFEEDBACK})
    find_library(CARBON_LIBRARY Carbon)
    list(APPEND EXTRA_LIBS ${CARBON_LIBRARY})
    find_library(COREAUDIO CoreAudio)
    list(APPEND EXTRA_LIBS ${COREAUDIO})
    find_library(AUDIOUNIT AudioUnit)
    list(APPEND EXTRA_LIBS ${AUDIOUNIT})

    find_library(CORE_VIDEO_LIBRARY CoreVideo)
    list(APPEND EXTRA_LIBS ${CORE_VIDEO_LIBRARY})

    find_library(METAL_LIBRARY Metal)
    list(APPEND EXTRA_LIBS ${METAL_LIBRARY})

endif()
###################################################################################################

###################################################################################################
# Linux specific files
if (LINUX)
    file(GLOB SRCS_LINUX
            ${SRC_DIR}/core/unix/*.c
            ${SRC_DIR}/video/x11/*.c
            ${SRC_DIR}/thread/pthread/*.c
            ${SRC_DIR}/power/linux/*.c
            ${SRC_DIR}/filesystem/unix/*.c
            ${SRC_DIR}/timer/unix/*.c
            ${SRC_DIR}/joystick/linux/*.c
            ${SRC_DIR}/haptic/linux/*.c
            ${SRC_DIR}/loadso/dlopen/*.c
    )
    set(SRCS ${SRCS} ${SRCS_LINUX})
endif()
###################################################################################################

###################################################################################################
# Windows specific files
if (WIN32)
    file(GLOB SRCS_WIN32
            ${SRC_DIR}/core/windows/*.c
            ${SRC_DIR}/video/windows/*.c
            ${SRC_DIR}/thread/windows/*.c
            ${SRC_DIR}/thread/generic/SDL_syscond.c # Weird but this is how they do it on windows.
            ${SRC_DIR}/power/windows/*.c
            ${SRC_DIR}/filesystem/windows/*.c
            ${SRC_DIR}/timer/windows/*.c
            ${SRC_DIR}/joystick/windows/*.c
            ${SRC_DIR}/haptic/windows/*.c
            ${SRC_DIR}/loadso/windows/*.c
            ${SRC_DIR}/audio/winmm/*.c
            ${SRC_DIR}/audio/wasapi/*.c
    )
    set(SRCS ${SRCS} ${SRCS_WIN32})

    list(APPEND EXTRA_LIBS dinput8)
    list(APPEND EXTRA_LIBS dxguid)
    list(APPEND EXTRA_LIBS gdi32)
    list(APPEND EXTRA_LIBS imagehlp)
    list(APPEND EXTRA_LIBS imm32)
    list(APPEND EXTRA_LIBS ole32)
    list(APPEND EXTRA_LIBS oleaut32)
    list(APPEND EXTRA_LIBS shell32)
    list(APPEND EXTRA_LIBS user32)
    list(APPEND EXTRA_LIBS uuid)
    list(APPEND EXTRA_LIBS version)
    list(APPEND EXTRA_LIBS winmm)

endif()
###################################################################################################

# include directories...
include_directories(
    ${PUBLIC_HDR_DIR}
)

add_definitions(-D_THREAD_SAFE)

# we're building a library
add_library(${TARGET} SHARED ${SRCS})

# libraries we're linking against
target_link_libraries(${TARGET} ${EXTRA_LIBS})

<<<<<<< HEAD
if (NOT MSVC)
	target_compile_options(${TARGET}
    	PRIVATE -fvisibility=hidden
	    PRIVATE -msse2
    	PRIVATE -msse
	    PRIVATE -mmmx
    	PRIVATE -Wno-unused-variable
	    PRIVATE -Wno-deprecated-declarations
    	PRIVATE -Wno-switch
	    PRIVATE -Wno-tautological-pointer-compare
    	PRIVATE -Wno-parentheses-equality
	)
endif()
=======
target_compile_options(${TARGET}
    PRIVATE -msse2
    PRIVATE -msse
    PRIVATE -mmmx
    PRIVATE -Wno-unused-variable
    PRIVATE -Wno-deprecated-declarations
    PRIVATE -Wno-switch
    PRIVATE -Wno-tautological-pointer-compare
    PRIVATE -Wno-parentheses-equality
)
>>>>>>> 8fd3f5d4

# specify where the public headers of this library are
target_include_directories(${TARGET} PUBLIC ${PUBLIC_HDR_DIR})

if (WIN32)
    # Making this option public because the warning occurs in public headers
    target_compile_options(${TARGET} PUBLIC -Wno-pragma-pack)
    target_compile_options(${TARGET} PRIVATE -Wno-unused-local-typedef)
    # Windows needs a WinMain static library.
    add_library(${TARGET}main ${SRC_DIR}/main/windows/SDL_windows_main.c)
    target_compile_options(${TARGET}main PRIVATE -Wno-pragma-pack)
else()
    target_compile_options(${TARGET} PRIVATE -fvisibility=hidden)
endif()<|MERGE_RESOLUTION|>--- conflicted
+++ resolved
@@ -147,43 +147,32 @@
 # libraries we're linking against
 target_link_libraries(${TARGET} ${EXTRA_LIBS})
 
-<<<<<<< HEAD
-if (NOT MSVC)
-	target_compile_options(${TARGET}
-    	PRIVATE -fvisibility=hidden
-	    PRIVATE -msse2
-    	PRIVATE -msse
-	    PRIVATE -mmmx
-    	PRIVATE -Wno-unused-variable
-	    PRIVATE -Wno-deprecated-declarations
-    	PRIVATE -Wno-switch
-	    PRIVATE -Wno-tautological-pointer-compare
-    	PRIVATE -Wno-parentheses-equality
-	)
-endif()
-=======
-target_compile_options(${TARGET}
-    PRIVATE -msse2
-    PRIVATE -msse
-    PRIVATE -mmmx
-    PRIVATE -Wno-unused-variable
-    PRIVATE -Wno-deprecated-declarations
-    PRIVATE -Wno-switch
-    PRIVATE -Wno-tautological-pointer-compare
-    PRIVATE -Wno-parentheses-equality
-)
->>>>>>> 8fd3f5d4
-
 # specify where the public headers of this library are
 target_include_directories(${TARGET} PUBLIC ${PUBLIC_HDR_DIR})
 
-if (WIN32)
-    # Making this option public because the warning occurs in public headers
-    target_compile_options(${TARGET} PUBLIC -Wno-pragma-pack)
-    target_compile_options(${TARGET} PRIVATE -Wno-unused-local-typedef)
-    # Windows needs a WinMain static library.
-    add_library(${TARGET}main ${SRC_DIR}/main/windows/SDL_windows_main.c)
-    target_compile_options(${TARGET}main PRIVATE -Wno-pragma-pack)
+if (MSVC)
+	
 else()
-    target_compile_options(${TARGET} PRIVATE -fvisibility=hidden)
+	target_compile_options(${TARGET}
+    	PRIVATE -msse2
+	    PRIVATE -msse
+    	PRIVATE -mmmx
+	    PRIVATE -Wno-unused-variable
+    	PRIVATE -Wno-deprecated-declarations
+	    PRIVATE -Wno-switch
+    	PRIVATE -Wno-tautological-pointer-compare
+	    PRIVATE -Wno-parentheses-equality
+	)
+
+	if (WIN32)
+    	# Making this option public because the warning occurs in public headers
+	    target_compile_options(${TARGET} PUBLIC -Wno-pragma-pack)
+    	target_compile_options(${TARGET} PRIVATE -Wno-unused-local-typedef)
+	    # Windows needs a WinMain static library.
+	    add_library(${TARGET}main ${SRC_DIR}/main/windows/SDL_windows_main.c)
+    	target_compile_options(${TARGET}main PRIVATE -Wno-pragma-pack)
+	else()
+    	target_compile_options(${TARGET} PRIVATE -fvisibility=hidden)
+	endif()
+
 endif()