cmake_minimum_required(VERSION 3.1)
project(assimp)

set(OUR_DIR ${CMAKE_CURRENT_SOURCE_DIR}/..)

set(TARGET              assimp)
set(SRC_DIR             ${OUR_DIR})
set(PUBLIC_HDR_DIR      ${OUR_DIR}/include)
set(PRIVATE_HDR_DIR     ${OUR_DIR}/code)

# public headers dependencies
set(PUBLIC_HDRS
    ${PUBLIC_HDR_DIR}/${TARGET}/DefaultIOStream.h
    ${PUBLIC_HDR_DIR}/${TARGET}/DefaultIOSystem.h
    ${PUBLIC_HDR_DIR}/${TARGET}/Defines.h
    ${PUBLIC_HDR_DIR}/${TARGET}/SceneCombiner.h
    ${PUBLIC_HDR_DIR}/${TARGET}/ai_assert.h
    ${PUBLIC_HDR_DIR}/${TARGET}/anim.h
    ${PUBLIC_HDR_DIR}/${TARGET}/camera.h
    ${PUBLIC_HDR_DIR}/${TARGET}/cexport.h
    ${PUBLIC_HDR_DIR}/${TARGET}/cfileio.h
    ${PUBLIC_HDR_DIR}/${TARGET}/cimport.h
    ${PUBLIC_HDR_DIR}/${TARGET}/color4.h
    ${PUBLIC_HDR_DIR}/${TARGET}/config.h
    ${PUBLIC_HDR_DIR}/${TARGET}/defs.h
    ${PUBLIC_HDR_DIR}/${TARGET}/importerdesc.h
    ${PUBLIC_HDR_DIR}/${TARGET}/light.h
    ${PUBLIC_HDR_DIR}/${TARGET}/material.h
    ${PUBLIC_HDR_DIR}/${TARGET}/matrix3x3.h
    ${PUBLIC_HDR_DIR}/${TARGET}/matrix4x4.h
    ${PUBLIC_HDR_DIR}/${TARGET}/mesh.h
    ${PUBLIC_HDR_DIR}/${TARGET}/metadata.h
    ${PUBLIC_HDR_DIR}/${TARGET}/postprocess.h
    ${PUBLIC_HDR_DIR}/${TARGET}/quaternion.h
    ${PUBLIC_HDR_DIR}/${TARGET}/scene.h
    ${PUBLIC_HDR_DIR}/${TARGET}/texture.h
    ${PUBLIC_HDR_DIR}/${TARGET}/types.h
    ${PUBLIC_HDR_DIR}/${TARGET}/vector2.h
    ${PUBLIC_HDR_DIR}/${TARGET}/vector3.h
    ${PUBLIC_HDR_DIR}/${TARGET}/version.h
)

# private headers dependencies
set(PRIVATE_HDRS
    ${PRIVATE_HDR_DIR}/BaseImporter.h
    ${PRIVATE_HDR_DIR}/BaseProcess.h
    ${PRIVATE_HDR_DIR}/Bitmap.h
    ${PRIVATE_HDR_DIR}/BlenderBMesh.h
    ${PRIVATE_HDR_DIR}/BlenderDNA.h
    ${PRIVATE_HDR_DIR}/BlenderIntermediate.h
    ${PRIVATE_HDR_DIR}/BlenderLoader.h
    ${PRIVATE_HDR_DIR}/BlenderModifier.h
    ${PRIVATE_HDR_DIR}/BlenderScene.h
    ${PRIVATE_HDR_DIR}/BlenderSceneGen.h
    ${PRIVATE_HDR_DIR}/BlenderTessellator.h
    ${PRIVATE_HDR_DIR}/BlobIOSystem.h
    ${PRIVATE_HDR_DIR}/ByteSwapper.h
    ${PRIVATE_HDR_DIR}/CInterfaceIOWrapper.h
    ${PRIVATE_HDR_DIR}/CalcTangentsProcess.h
    ${PRIVATE_HDR_DIR}/ColladaHelper.h
    ${PRIVATE_HDR_DIR}/ColladaLoader.h
    ${PRIVATE_HDR_DIR}/ColladaParser.h
    ${PRIVATE_HDR_DIR}/ComputeUVMappingProcess.h
    ${PRIVATE_HDR_DIR}/ConvertToLHProcess.h
    ${PRIVATE_HDR_DIR}/CreateAnimMesh.h
    ${PRIVATE_HDR_DIR}/DeboneProcess.h
    ${PRIVATE_HDR_DIR}/DefaultProgressHandler.h
    ${PRIVATE_HDR_DIR}/Exceptional.h
    ${PRIVATE_HDR_DIR}/FBXCompileConfig.h
    ${PRIVATE_HDR_DIR}/FBXConverter.h
    ${PRIVATE_HDR_DIR}/FBXDocument.h
    ${PRIVATE_HDR_DIR}/FBXDocumentUtil.h
    ${PRIVATE_HDR_DIR}/FBXImportSettings.h
    ${PRIVATE_HDR_DIR}/FBXImporter.h
    ${PRIVATE_HDR_DIR}/FBXMeshGeometry.h
    ${PRIVATE_HDR_DIR}/FBXParser.h
    ${PRIVATE_HDR_DIR}/FBXProperties.h
    ${PRIVATE_HDR_DIR}/FBXTokenizer.h
    ${PRIVATE_HDR_DIR}/FBXUtil.h
    ${PRIVATE_HDR_DIR}/FileLogStream.h
    ${PRIVATE_HDR_DIR}/FileSystemFilter.h
    ${PRIVATE_HDR_DIR}/FindDegenerates.h
    ${PRIVATE_HDR_DIR}/FindInstancesProcess.h
    ${PRIVATE_HDR_DIR}/FindInvalidDataProcess.h
    ${PRIVATE_HDR_DIR}/FixNormalsStep.h
    ${PRIVATE_HDR_DIR}/GenFaceNormalsProcess.h
    ${PRIVATE_HDR_DIR}/GenVertexNormalsProcess.h
    ${PRIVATE_HDR_DIR}/GenericProperty.h
    ${PRIVATE_HDR_DIR}/Hash.h
    ${PRIVATE_HDR_DIR}/IFF.h
    ${PRIVATE_HDR_DIR}/IOStreamBuffer.h
    ${PRIVATE_HDR_DIR}/Importer.h
    ${PRIVATE_HDR_DIR}/ImproveCacheLocality.h
    ${PRIVATE_HDR_DIR}/JoinVerticesProcess.h
    ${PRIVATE_HDR_DIR}/LimitBoneWeightsProcess.h
    ${PRIVATE_HDR_DIR}/LineSplitter.h
    ${PRIVATE_HDR_DIR}/LogAux.h
    ${PRIVATE_HDR_DIR}/Macros.h
    ${PRIVATE_HDR_DIR}/MakeVerboseFormat.h
    ${PRIVATE_HDR_DIR}/MaterialSystem.h
    ${PRIVATE_HDR_DIR}/MathFunctions.h
    ${PRIVATE_HDR_DIR}/MemoryIOWrapper.h
    ${PRIVATE_HDR_DIR}/ObjFileData.h
    ${PRIVATE_HDR_DIR}/ObjFileImporter.h
    ${PRIVATE_HDR_DIR}/ObjFileMtlImporter.h
    ${PRIVATE_HDR_DIR}/ObjFileParser.h
    ${PRIVATE_HDR_DIR}/ObjTools.h
    ${PRIVATE_HDR_DIR}/OptimizeGraph.h
    ${PRIVATE_HDR_DIR}/OptimizeMeshes.h
    ${PRIVATE_HDR_DIR}/ParsingUtils.h
    ${PRIVATE_HDR_DIR}/PlyLoader.h
    ${PRIVATE_HDR_DIR}/PlyParser.h
    ${PRIVATE_HDR_DIR}/PolyTools.h
    ${PRIVATE_HDR_DIR}/PretransformVertices.h
    ${PRIVATE_HDR_DIR}/ProcessHelper.h
    ${PRIVATE_HDR_DIR}/Profiler.h
    ${PRIVATE_HDR_DIR}/RemoveComments.h
    ${PRIVATE_HDR_DIR}/RemoveRedundantMaterials.h
    ${PRIVATE_HDR_DIR}/RemoveVCProcess.h
    ${PRIVATE_HDR_DIR}/SGSpatialSort.h
    ${PRIVATE_HDR_DIR}/ScaleProcess.h
    ${PRIVATE_HDR_DIR}/ScenePreprocessor.h
    ${PRIVATE_HDR_DIR}/ScenePrivate.h
    ${PRIVATE_HDR_DIR}/SkeletonMeshBuilder.h
    ${PRIVATE_HDR_DIR}/SmoothingGroups.h
    ${PRIVATE_HDR_DIR}/SortByPTypeProcess.h
    ${PRIVATE_HDR_DIR}/SpatialSort.h
    ${PRIVATE_HDR_DIR}/SplitByBoneCountProcess.h
    ${PRIVATE_HDR_DIR}/SplitLargeMeshes.h
    ${PRIVATE_HDR_DIR}/StandardShapes.h
    ${PRIVATE_HDR_DIR}/StdOStreamLogStream.h
    ${PRIVATE_HDR_DIR}/StreamReader.h
    ${PRIVATE_HDR_DIR}/StreamWriter.h
    ${PRIVATE_HDR_DIR}/StringComparison.h
    ${PRIVATE_HDR_DIR}/StringUtils.h
    ${PRIVATE_HDR_DIR}/Subdivision.h
    ${PRIVATE_HDR_DIR}/TargetAnimation.h
    ${PRIVATE_HDR_DIR}/TextureTransform.h
    ${PRIVATE_HDR_DIR}/TinyFormatter.h
    ${PRIVATE_HDR_DIR}/TriangulateProcess.h
    ${PRIVATE_HDR_DIR}/ValidateDataStructure.h
    ${PRIVATE_HDR_DIR}/Vertex.h
    ${PRIVATE_HDR_DIR}/VertexTriangleAdjacency.h
    ${PRIVATE_HDR_DIR}/Win32DebugLogStream.h
    ${PRIVATE_HDR_DIR}/assbin_chunks.h
    ${PRIVATE_HDR_DIR}/fast_atof.h
    ${PRIVATE_HDR_DIR}/glTF2Asset.h
    ${PRIVATE_HDR_DIR}/glTF2AssetWriter.h
    ${PRIVATE_HDR_DIR}/glTF2Importer.h
    ${PRIVATE_HDR_DIR}/glTFAsset.h
    ${PRIVATE_HDR_DIR}/glTFAssetWriter.h
    ${PRIVATE_HDR_DIR}/glTFImporter.h
    ${PRIVATE_HDR_DIR}/irrXMLWrapper.h
    ${PRIVATE_HDR_DIR}/qnan.h
)

# sources dependencies
set(SRCS
    ${SRC_DIR}/code/Assimp.cpp
    ${SRC_DIR}/code/BaseImporter.cpp
    ${SRC_DIR}/code/BaseProcess.cpp
    ${SRC_DIR}/code/Bitmap.cpp
    ${SRC_DIR}/code/BlenderBMesh.cpp
    ${SRC_DIR}/code/BlenderDNA.cpp
    ${SRC_DIR}/code/BlenderLoader.cpp
    ${SRC_DIR}/code/BlenderModifier.cpp
    ${SRC_DIR}/code/BlenderScene.cpp
    ${SRC_DIR}/code/BlenderTessellator.cpp
    ${SRC_DIR}/code/CInterfaceIOWrapper.cpp
    ${SRC_DIR}/code/CalcTangentsProcess.cpp
    ${SRC_DIR}/code/ColladaLoader.cpp
    ${SRC_DIR}/code/ColladaParser.cpp
    ${SRC_DIR}/code/ComputeUVMappingProcess.cpp
    ${SRC_DIR}/code/ConvertToLHProcess.cpp
    ${SRC_DIR}/code/CreateAnimMesh.cpp
    ${SRC_DIR}/code/DeboneProcess.cpp
    ${SRC_DIR}/code/DefaultIOStream.cpp
    ${SRC_DIR}/code/DefaultIOSystem.cpp
    ${SRC_DIR}/code/DefaultLogger.cpp
    ${SRC_DIR}/code/Exporter.cpp
    ${SRC_DIR}/code/FBXAnimation.cpp
    ${SRC_DIR}/code/FBXBinaryTokenizer.cpp
    ${SRC_DIR}/code/FBXConverter.cpp
    ${SRC_DIR}/code/FBXDeformer.cpp
    ${SRC_DIR}/code/FBXDocument.cpp
    ${SRC_DIR}/code/FBXDocumentUtil.cpp
    ${SRC_DIR}/code/FBXImporter.cpp
    ${SRC_DIR}/code/FBXMaterial.cpp
    ${SRC_DIR}/code/FBXMeshGeometry.cpp
    ${SRC_DIR}/code/FBXModel.cpp
    ${SRC_DIR}/code/FBXNodeAttribute.cpp
    ${SRC_DIR}/code/FBXParser.cpp
    ${SRC_DIR}/code/FBXProperties.cpp
    ${SRC_DIR}/code/FBXTokenizer.cpp
    ${SRC_DIR}/code/FBXUtil.cpp
    ${SRC_DIR}/code/FIReader.cpp
    ${SRC_DIR}/code/FindDegenerates.cpp
    ${SRC_DIR}/code/FindInstancesProcess.cpp
    ${SRC_DIR}/code/FindInvalidDataProcess.cpp
    ${SRC_DIR}/code/FixNormalsStep.cpp
    ${SRC_DIR}/code/GenFaceNormalsProcess.cpp
    ${SRC_DIR}/code/GenVertexNormalsProcess.cpp
    ${SRC_DIR}/code/Importer.cpp
    ${SRC_DIR}/code/ImporterRegistry.cpp
    ${SRC_DIR}/code/ImproveCacheLocality.cpp
    ${SRC_DIR}/code/JoinVerticesProcess.cpp
    ${SRC_DIR}/code/LimitBoneWeightsProcess.cpp
    ${SRC_DIR}/code/MakeVerboseFormat.cpp
    ${SRC_DIR}/code/MaterialSystem.cpp
    ${SRC_DIR}/code/ObjFileImporter.cpp
    ${SRC_DIR}/code/ObjFileMtlImporter.cpp
    ${SRC_DIR}/code/ObjFileParser.cpp
    ${SRC_DIR}/code/OptimizeGraph.cpp
    ${SRC_DIR}/code/OptimizeMeshes.cpp
    ${SRC_DIR}/code/PlyLoader.cpp
    ${SRC_DIR}/code/PlyParser.cpp
    ${SRC_DIR}/code/PostStepRegistry.cpp
    ${SRC_DIR}/code/PretransformVertices.cpp
    ${SRC_DIR}/code/ProcessHelper.cpp
    ${SRC_DIR}/code/RemoveComments.cpp
    ${SRC_DIR}/code/RemoveRedundantMaterials.cpp
    ${SRC_DIR}/code/RemoveVCProcess.cpp
    ${SRC_DIR}/code/SGSpatialSort.cpp
    ${SRC_DIR}/code/ScaleProcess.cpp
    ${SRC_DIR}/code/SceneCombiner.cpp
    ${SRC_DIR}/code/ScenePreprocessor.cpp
    ${SRC_DIR}/code/SkeletonMeshBuilder.cpp
    ${SRC_DIR}/code/SortByPTypeProcess.cpp
    ${SRC_DIR}/code/SpatialSort.cpp
    ${SRC_DIR}/code/SplitByBoneCountProcess.cpp
    ${SRC_DIR}/code/SplitLargeMeshes.cpp
    ${SRC_DIR}/code/StandardShapes.cpp
    ${SRC_DIR}/code/Subdivision.cpp
    ${SRC_DIR}/code/TargetAnimation.cpp
    ${SRC_DIR}/code/TextureTransform.cpp
    ${SRC_DIR}/code/TriangulateProcess.cpp
    ${SRC_DIR}/code/ValidateDataStructure.cpp
    ${SRC_DIR}/code/Version.cpp
    ${SRC_DIR}/code/VertexTriangleAdjacency.cpp
    ${SRC_DIR}/code/glTF2Importer.cpp
    ${SRC_DIR}/code/glTFImporter.cpp
    ${SRC_DIR}/code/scene.cpp
    ${SRC_DIR}/contrib/clipper/clipper.cpp
    ${SRC_DIR}/contrib/irrXML/irrXML.cpp
    ${SRC_DIR}/contrib/poly2tri/poly2tri/common/shapes.cc
    ${SRC_DIR}/contrib/poly2tri/poly2tri/sweep/advancing_front.cc
    ${SRC_DIR}/contrib/poly2tri/poly2tri/sweep/cdt.cc
    ${SRC_DIR}/contrib/poly2tri/poly2tri/sweep/sweep_context.cc
    ${SRC_DIR}/contrib/poly2tri/poly2tri/sweep/sweep.cc
    ${SRC_DIR}/contrib/unzip/ioapi.c
    ${SRC_DIR}/contrib/unzip/unzip.c
)

add_definitions(
    -DASSIMP_BUILD_NO_3D_IMPORTER
    -DASSIMP_BUILD_NO_3DS_IMPORTER
    -DASSIMP_BUILD_NO_3MF_IMPORTER
    -DASSIMP_BUILD_NO_AC_IMPORTER
    -DASSIMP_BUILD_NO_AMF_IMPORTER
    -DASSIMP_BUILD_NO_ASSBIN_IMPORTER
    -DASSIMP_BUILD_NO_ASE_IMPORTER
    -DASSIMP_BUILD_NO_B3D_IMPORTER
    -DASSIMP_BUILD_NO_BLEND_IMPORTER
    -DASSIMP_BUILD_NO_BVH_IMPORTER
    -DASSIMP_BUILD_NO_C4D_IMPORTER
    -DASSIMP_BUILD_NO_COB_IMPORTER
    -DASSIMP_BUILD_NO_CSM_IMPORTER
    -DASSIMP_BUILD_NO_DXF_IMPORTER
    -DASSIMP_BUILD_NO_HMP_IMPORTER
    -DASSIMP_BUILD_NO_IFC_IMPORTER
    -DASSIMP_BUILD_NO_IRR_IMPORTER
    -DASSIMP_BUILD_NO_IRRMESH_IMPORTER
    -DASSIMP_BUILD_NO_LWO_IMPORTER
    -DASSIMP_BUILD_NO_LWS_IMPORTER
    -DASSIMP_BUILD_NO_M3_IMPORTER
    -DASSIMP_BUILD_NO_MD2_IMPORTER
    -DASSIMP_BUILD_NO_MD3_IMPORTER
    -DASSIMP_BUILD_NO_MD5_IMPORTER
    -DASSIMP_BUILD_NO_MDC_IMPORTER
    -DASSIMP_BUILD_NO_MDL_IMPORTER
    -DASSIMP_BUILD_NO_MMD_IMPORTER
    -DASSIMP_BUILD_NO_MS3D_IMPORTER
    -DASSIMP_BUILD_NO_NDO_IMPORTER
    -DASSIMP_BUILD_NO_NFF_IMPORTER
    -DASSIMP_BUILD_NO_OFF_IMPORTER
    -DASSIMP_BUILD_NO_OGRE_IMPORTER
    -DASSIMP_BUILD_NO_OPENGEX_IMPORTER
    -DASSIMP_BUILD_NO_Q3BSP_IMPORTER
    -DASSIMP_BUILD_NO_Q3D_IMPORTER
    -DASSIMP_BUILD_NO_RAW_IMPORTER
    -DASSIMP_BUILD_NO_SIB_IMPORTER
    -DASSIMP_BUILD_NO_SMD_IMPORTER
    -DASSIMP_BUILD_NO_STL_IMPORTER
    -DASSIMP_BUILD_NO_TERRAGEN_IMPORTER
    -DASSIMP_BUILD_NO_X3D_IMPORTER
    -DASSIMP_BUILD_NO_XGL_IMPORTER
    -DASSIMP_BUILD_NO_X_IMPORTER
    -DASSIMP_BUILD_NO_XX_IMPORTER
    -DASSIMP_BUILD_NO_EXPORTER
)

add_definitions(
    -DASSIMP_BUILD_NO_OWN_ZLIB
)

# specify where our headers are
include_directories(${SRC_DIR}/contrib/irrXML)
include_directories(${SRC_DIR}/contrib/rapidjson/include)
include_directories(${SRC_DIR})
include_directories(${SRC_DIR}/code/BoostWorkaround)

# we're building a library
add_library(${TARGET} STATIC ${PRIVATE_HDRS} ${PUBLIC_HDRS} ${SRCS})

<<<<<<< HEAD
if (NOT MSVC)
	target_compile_options(${TARGET}
    	PRIVATE -Wno-strict-aliasing
    	PRIVATE -Wno-sign-compare
	    PRIVATE -Wno-unused-const-variable
    	PRIVATE -Wno-unused-variable
    	PRIVATE -Wno-deprecated-declarations
    	PRIVATE -Wno-parentheses
    	PRIVATE -Wno-uninitialized
    	PRIVATE -Wno-strict-overflow
    	PRIVATE -Wno-deprecated-register
    	PRIVATE -Wno-tautological-undefined-compare
    	PRIVATE -Wno-incompatible-pointer-types
    	PRIVATE -Wno-tautological-compare
    	PRIVATE -Wno-undefined-var-template
	)
endif()
=======
target_compile_options(${TARGET}
    PRIVATE -Wno-strict-aliasing
    PRIVATE -Wno-sign-compare
    PRIVATE -Wno-unused-const-variable
    PRIVATE -Wno-unused-private-field
    PRIVATE -Wno-unused-variable
    PRIVATE -Wno-deprecated-declarations
    PRIVATE -Wno-parentheses
    PRIVATE -Wno-uninitialized
    PRIVATE -Wno-strict-overflow
    PRIVATE -Wno-deprecated-register
    PRIVATE -Wno-tautological-undefined-compare
    PRIVATE -Wno-incompatible-pointer-types
    PRIVATE -Wno-tautological-compare
    PRIVATE -Wno-undefined-var-template
)
>>>>>>> 8fd3f5d4

if (NOT WIN32)
    target_compile_options(${TARGET} PRIVATE -Wno-address-of-packed-member)
else()
    # Making this option public because the warnings occurs in public headers of libassimp
    target_compile_options(${TARGET} PUBLIC -Wno-pragma-pack)
    # RapidJSON disables warnings in-code that clang-cl doesnt know about
    target_compile_options(${TARGET} PRIVATE -Wno-unknown-warning-option)
endif()

# specify where the public headers of this library are
target_include_directories (${TARGET} PUBLIC ${PUBLIC_HDR_DIR})

# and we're linking against the libraries below, importing their public headers
target_link_libraries(${TARGET} LINK_PUBLIC z)<|MERGE_RESOLUTION|>--- conflicted
+++ resolved
@@ -312,25 +312,7 @@
 # we're building a library
 add_library(${TARGET} STATIC ${PRIVATE_HDRS} ${PUBLIC_HDRS} ${SRCS})
 
-<<<<<<< HEAD
 if (NOT MSVC)
-	target_compile_options(${TARGET}
-    	PRIVATE -Wno-strict-aliasing
-    	PRIVATE -Wno-sign-compare
-	    PRIVATE -Wno-unused-const-variable
-    	PRIVATE -Wno-unused-variable
-    	PRIVATE -Wno-deprecated-declarations
-    	PRIVATE -Wno-parentheses
-    	PRIVATE -Wno-uninitialized
-    	PRIVATE -Wno-strict-overflow
-    	PRIVATE -Wno-deprecated-register
-    	PRIVATE -Wno-tautological-undefined-compare
-    	PRIVATE -Wno-incompatible-pointer-types
-    	PRIVATE -Wno-tautological-compare
-    	PRIVATE -Wno-undefined-var-template
-	)
-endif()
-=======
 target_compile_options(${TARGET}
     PRIVATE -Wno-strict-aliasing
     PRIVATE -Wno-sign-compare
@@ -347,13 +329,16 @@
     PRIVATE -Wno-tautological-compare
     PRIVATE -Wno-undefined-var-template
 )
->>>>>>> 8fd3f5d4
+endif()
 
 if (NOT WIN32)
+
     target_compile_options(${TARGET} PRIVATE -Wno-address-of-packed-member)
-else()
+
+elseif (NOT MSVC)
     # Making this option public because the warnings occurs in public headers of libassimp
     target_compile_options(${TARGET} PUBLIC -Wno-pragma-pack)
+
     # RapidJSON disables warnings in-code that clang-cl doesnt know about
     target_compile_options(${TARGET} PRIVATE -Wno-unknown-warning-option)
 endif()
