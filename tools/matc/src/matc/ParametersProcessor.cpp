--- conflicted
+++ resolved
@@ -228,8 +228,6 @@
         auto multisample = multiSampleValue ? multiSampleValue->toJsonBool()->getBool() : false;
 
         if (transformNameValue) {
-<<<<<<< HEAD
-=======
             if (type != MaterialBuilder::SamplerType::SAMPLER_EXTERNAL) {
                 std::cerr << "parameters: the parameter with name '" << nameString << "'"
                     << " is a sampler of type " << typeString << " and has a transformName."
@@ -237,7 +235,6 @@
                     << std::endl;
                 return false;
             }
->>>>>>> 02223dca
             auto transformName = transformNameValue->toJsonString()->getString();
             builder.parameter(nameString.c_str(), type, format, precision, multisample, transformName.c_str());
         } else {
