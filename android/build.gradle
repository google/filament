--- conflicted
+++ resolved
@@ -67,20 +67,13 @@
             .gradleProperty("com.google.android.filament.exclude-vulkan")
             .isPresent()
 
-<<<<<<< HEAD
-     def fgviewer = providers
-             .gradleProperty("com.google.android.filament.fgviewer")
-             .isPresent()
-=======
     def includeWebGPU = providers
             .gradleProperty("com.google.android.filament.include-webgpu")
             .isPresent()
 
-    // TODO: Uncomment below when fgviewer is ready
-    // def fgviewer = providers
-    //         .gradleProperty("com.google.android.filament.fgviewer")
-    //         .isPresent()
->>>>>>> 4ede119c
+    def fgviewer = providers
+                 .gradleProperty("com.google.android.filament.fgviewer")
+                 .isPresent()
 
     def matdbg = providers
             .gradleProperty("com.google.android.filament.matdbg")
@@ -136,13 +129,8 @@
         "-DANDROID_STL=c++_static",
         "-DFILAMENT_DIST_DIR=${filamentPath}".toString(),
         "-DFILAMENT_SUPPORTS_VULKAN=${excludeVulkan ? 'OFF' : 'ON'}".toString(),
-<<<<<<< HEAD
+        "-DFILAMENT_SUPPORTS_WEBGPU=${includeWebGPU ? 'ON' : 'OFF'}".toString(),
         "-DFILAMENT_ENABLE_FGVIEWER=${fgviewer ? 'ON' : 'OFF'}".toString(),
-=======
-        "-DFILAMENT_SUPPORTS_WEBGPU=${includeWebGPU ? 'ON' : 'OFF'}".toString(),
-        // TODO: Uncomment below when fgviewer is ready
-        // "-DFILAMENT_ENABLE_FGVIEWER=${fgviewer ? 'ON' : 'OFF'}".toString(),
->>>>>>> 4ede119c
         "-DFILAMENT_ENABLE_MATDBG=${matdbg ? 'ON' : 'OFF'}".toString(),
         "-DFILAMENT_DISABLE_MATOPT=${matnopt ? 'ON' : 'OFF'}".toString()
     ]
