# Filament

[![Android Build Status](https://github.com/google/filament/workflows/Android/badge.svg)](https://github.com/google/filament/actions?query=workflow%3AAndroid)
[![iOS Build Status](https://github.com/google/filament/workflows/iOS/badge.svg)](https://github.com/google/filament/actions?query=workflow%3AiOS)
[![Linux Build Status](https://github.com/google/filament/workflows/Linux/badge.svg)](https://github.com/google/filament/actions?query=workflow%3ALinux)
[![macOS Build Status](https://github.com/google/filament/workflows/macOS/badge.svg)](https://github.com/google/filament/actions?query=workflow%3AmacOS)
[![Windows Build Status](https://github.com/google/filament/workflows/Windows/badge.svg)](https://github.com/google/filament/actions?query=workflow%3AWindows)
[![Web Build Status](https://github.com/google/filament/workflows/Web/badge.svg)](https://github.com/google/filament/actions?query=workflow%3AWeb)

Filament is a real-time physically based rendering engine for Android, iOS, Linux, macOS, Windows,
and WebGL. It is designed to be as small as possible and as efficient as possible on Android.

## Download

[Download Filament releases](https://github.com/google/filament/releases) to access stable builds.
Filament release archives contains host-side tools that are required to generate assets.

Make sure you always use tools from the same release as the runtime library. This is particularly
important for `matc` (material compiler).

If you'd rather build Filament yourself, please refer to our [build manual](BUILDING.md).

### Android

Android projects can simply declare Filament libraries as Maven dependencies:

```gradle
repositories {
    // ...
    mavenCentral()
}

dependencies {
<<<<<<< HEAD
    implementation 'com.google.android.filament:filament-android:1.50.4'
=======
    implementation 'com.google.android.filament:filament-android:1.50.5'
>>>>>>> 4e648b22
}
```

Here are all the libraries available in the group `com.google.android.filament`:

| Artifact      | Description   |
| ------------- | ------------- |
| [![filament-android](https://maven-badges.herokuapp.com/maven-central/com.google.android.filament/filament-android/badge.svg?subject=filament-android)](https://maven-badges.herokuapp.com/maven-central/com.google.android.filament/filament-android)  | The Filament rendering engine itself. |
| [![filament-android-debug](https://maven-badges.herokuapp.com/maven-central/com.google.android.filament/filament-android-debug/badge.svg?subject=filament-android-debug)](https://maven-badges.herokuapp.com/maven-central/com.google.android.filament/filament-android-debug)  | Debug version of `filament-android`. |
| [![gltfio-android](https://maven-badges.herokuapp.com/maven-central/com.google.android.filament/gltfio-android/badge.svg?subject=gltfio-android)](https://maven-badges.herokuapp.com/maven-central/com.google.android.filament/gltfio-android) | A glTF 2.0 loader for Filament, depends on `filament-android`. |
| [![filament-utils-android](https://maven-badges.herokuapp.com/maven-central/com.google.android.filament/filament-utils-android/badge.svg?subject=filament-utils-android)](https://maven-badges.herokuapp.com/maven-central/com.google.android.filament/filament-utils-android) | KTX loading, Kotlin math, and camera utilities, depends on `gltfio-android`. |
| [![filamat-android](https://maven-badges.herokuapp.com/maven-central/com.google.android.filament/filamat-android/badge.svg?subject=filamat-android)](https://maven-badges.herokuapp.com/maven-central/com.google.android.filament/filamat-android) | A runtime material builder/compiler. This library is large but contains a full shader compiler/validator/optimizer and supports both OpenGL and Vulkan. |
| [![filamat-android-lite](https://maven-badges.herokuapp.com/maven-central/com.google.android.filament/filamat-android-lite/badge.svg?subject=filamat-android-lite)](https://maven-badges.herokuapp.com/maven-central/com.google.android.filament/filamat-android-lite) | A much smaller alternative to `filamat-android` that can only generate OpenGL shaders. It does not provide validation or optimizations. |

### iOS

iOS projects can use CocoaPods to install the latest release:

```shell
<<<<<<< HEAD
pod 'Filament', '~> 1.50.4'
=======
pod 'Filament', '~> 1.50.5'
>>>>>>> 4e648b22
```

### Snapshots

If you prefer to live on the edge, you can download a continuous build by following the following
steps:

1. Find the [commit](https://github.com/google/filament/commits/main) you're interested in.
2. Click the green check mark under the commit message.
3. Click on the _Details_ link for the platform you're interested in.
4. On the top left click _Summary_, then in the _Artifacts_ section choose the desired artifact.

## Documentation

- [Filament](https://google.github.io/filament/Filament.html), an in-depth explanation of
  real-time physically based rendering, the graphics capabilities and implementation of Filament.
  This document explains the math and reasoning behind most of our decisions. This document is a
  good introduction to PBR for graphics programmers.
- [Materials](https://google.github.io/filament/Materials.html), the full reference
  documentation for our material system. This document explains our different material models, how
  to use the material compiler `matc` and how to write custom materials.
- [Material Properties](https://google.github.io/filament/Material%20Properties.pdf), a reference
  sheet for the standard material model.

## Examples

![Night scene](docs/images/samples/example_bistro1.jpg)
![Night scene](docs/images/samples/example_bistro2.jpg)
![Materials](docs/images/samples/example_materials1.jpg)
![Materials](docs/images/samples/example_materials2.jpg)
![Helmet](docs/images/samples/example_helmet.jpg)
![Screen-space refraction](docs/images/samples/example_ssr.jpg)

## Features

### APIs

- Native C++ API for Android, iOS, Linux, macOS and Windows
- Java/JNI API for Android
- JavaScript API

### Backends

- OpenGL 4.1+ for Linux, macOS and Windows
- OpenGL ES 3.0+ for Android and iOS
- Metal for macOS and iOS
- Vulkan 1.0 for Android, Linux, macOS, and Windows
- WebGL 2.0 for all platforms

### Rendering

- Clustered forward renderer
- Cook-Torrance microfacet specular BRDF
- Lambertian diffuse BRDF
- Custom lighting/surface shading
- HDR/linear lighting
- Metallic workflow
- Clear coat
- Anisotropic lighting
- Approximated translucent (subsurface) materials
- Cloth/fabric/sheen shading
- Normal mapping & ambient occlusion mapping
- Image-based lighting
- Physically-based camera (shutter speed, sensitivity and aperture)
- Physical light units
- Point lights, spot lights, and directional light
- Specular anti-aliasing
- Point, spot, and directional light shadows
- Cascaded shadows
- EVSM, PCSS, DPCF, or PCF shadows
- Transparent shadows
- Contact shadows
- Screen-space ambient occlusion
- Screen-space reflections
- Screen-space refraction
- Global fog
- Dynamic resolution (with support for AMD FidelityFX FSR)

### Post processing

- HDR bloom
- Depth of field bokeh
- Multiple tone mappers: generic (customizable), ACES, filmic, etc.
- Color and tone management: luminance scaling, gamut mapping
- Color grading: exposure, night adaptation, white balance, channel mixer,
  shadows/mid-tones/highlights, ASC CDL, contrast, saturation, etc.
- TAA, FXAA, MSAA
- Screen-space lens flares

### glTF 2.0

- Encodings
  - [x] Embeded
  - [x] Binary

- Primitive Types
  - [x] Points
  - [x] Lines
  - [ ] Line Loop
  - [x] Line Strip
  - [x] Triangles
  - [x] Triangle Strip
  - [ ] Triangle Fan

- Animation
  - [x] Transform animation
  - [x] Linear interpolation
  - [x] Morph animation
    - [x] Sparse accessor
  - [x] Skin animation
  - [x] Joint animation

- Extensions
  - [x] KHR_draco_mesh_compression
  - [x] KHR_lights_punctual
  - [x] KHR_materials_clearcoat
  - [x] KHR_materials_emissive_strength
  - [x] KHR_materials_ior
  - [x] KHR_materials_pbrSpecularGlossiness
  - [x] KHR_materials_sheen
  - [x] KHR_materials_transmission
  - [x] KHR_materials_unlit
  - [x] KHR_materials_variants
  - [x] KHR_materials_volume
  - [x] KHR_mesh_quantization
  - [x] KHR_texture_basisu
  - [x] KHR_texture_transform
  - [x] EXT_meshopt_compression


## Rendering with Filament

### Native Linux, macOS and Windows

You must create an `Engine`, a `Renderer` and a `SwapChain`. The `SwapChain` is created from a
native window pointer (an `NSView` on macOS or a `HWND` on Windows for instance):

```c++
Engine* engine = Engine::create();
SwapChain* swapChain = engine->createSwapChain(nativeWindow);
Renderer* renderer = engine->createRenderer();
```

To render a frame you must then create a `View`, a `Scene` and a `Camera`:

```c++
Camera* camera = engine->createCamera(EntityManager::get().create());
View* view = engine->createView();
Scene* scene = engine->createScene();

view->setCamera(camera);
view->setScene(scene);
```

Renderables are added to the scene:

```c++
Entity renderable = EntityManager::get().create();
// build a quad
RenderableManager::Builder(1)
        .boundingBox({{ -1, -1, -1 }, { 1, 1, 1 }})
        .material(0, materialInstance)
        .geometry(0, RenderableManager::PrimitiveType::TRIANGLES, vertexBuffer, indexBuffer, 0, 6)
        .culling(false)
        .build(*engine, renderable);
scene->addEntity(renderable);
```

The material instance is obtained from a material, itself loaded from a binary blob generated
by `matc`:

```c++
Material* material = Material::Builder()
        .package((void*) BAKED_MATERIAL_PACKAGE, sizeof(BAKED_MATERIAL_PACKAGE))
        .build(*engine);
MaterialInstance* materialInstance = material->createInstance();
```

To learn more about materials and `matc`, please refer to the
[materials documentation](./docs/Materials.md.html).

To render, simply pass the `View` to the `Renderer`:

```c++
// beginFrame() returns false if we need to skip a frame
if (renderer->beginFrame(swapChain)) {
    // for each View
    renderer->render(view);
    renderer->endFrame();
}
```

For complete examples of Linux, macOS and Windows Filament applications, look at the source files
in the `samples/` directory. These samples are all based on `libs/filamentapp/` which contains the
code that creates a native window with SDL2 and initializes the Filament engine, renderer and views.

For more information on how to prepare environment maps for image-based lighting please refer to
[BUILDING.md](https://github.com/google/filament/blob/main/BUILDING.md#running-the-native-samples).

### Android

See `android/samples` for examples of how to use Filament on Android.

You must always first initialize Filament by calling `Filament.init()`.

Rendering with Filament on Android is similar to rendering from native code (the APIs are largely
the same across languages). You can render into a `Surface` by passing a `Surface` to the
`createSwapChain` method. This allows you to render to a `SurfaceTexture`, a `TextureView` or
a `SurfaceView`. To make things easier we provide an Android specific API called `UiHelper` in the
package `com.google.android.filament.android`. All you need to do is set a render callback on the
helper and attach your `SurfaceView` or `TextureView` to it. You are still responsible for
creating the swap chain in the `onNativeWindowChanged()` callback.

### iOS

Filament is supported on iOS 11.0 and above. See `ios/samples` for examples of using Filament on
iOS.

Filament on iOS is largely the same as native rendering with C++. A `CAEAGLLayer` or `CAMetalLayer`
is passed to the `createSwapChain` method. Filament for iOS supports both Metal (preferred) and
OpenGL ES.

## Assets

To get started you can use the textures and environment maps found respectively in
`third_party/textures` and `third_party/environments`. These assets are under CC0 license. Please
refer to their respective `URL.txt` files to know more about the original authors.

Environments must be pre-processed using
[`cmgen`](https://github.com/google/filament/blob/main/BUILDING.md#running-the-native-samples) or
using the `libiblprefilter` library.

## How to make contributions

Please read and follow the steps in [CONTRIBUTING.md](/CONTRIBUTING.md). Make sure you are
familiar with the [code style](/CODE_STYLE.md).

## Directory structure

This repository not only contains the core Filament engine, but also its supporting libraries
and tools.

- `android`:                  Android libraries and projects
  - `filamat-android`:        Filament material generation library (AAR) for Android
  - `filament-android`:       Filament library (AAR) for Android
  - `filament-utils-android`: Extra utilities (KTX loader, math types, etc.)
  - `gltfio-android`:         Filament glTF loading library (AAR) for Android
  - `samples`:                Android-specific Filament samples
- `art`:                      Source for various artworks (logos, PDF manuals, etc.)
- `assets`:                   3D assets to use with sample applications
- `build`:                    CMake build scripts
- `docs`:                     Documentation
  - `math`:                   Mathematica notebooks used to explore BRDFs, equations, etc.
- `filament`:                 Filament rendering engine (minimal dependencies)
  - `backend`:                Rendering backends/drivers (Vulkan, Metal, OpenGL/ES)
- `ide`:                      Configuration files for IDEs (CLion, etc.)
- `ios`:                      Sample projects for iOS
- `libs`:                     Libraries
  - `bluegl`:                 OpenGL bindings for macOS, Linux and Windows
  - `bluevk`:                 Vulkan bindings for macOS, Linux, Windows and Android
  - `camutils`:               Camera manipulation utilities
  - `filabridge`:             Library shared by the Filament engine and host tools
  - `filaflat`:               Serialization/deserialization library used for materials
  - `filagui`:                Helper library for [Dear ImGui](https://github.com/ocornut/imgui)
  - `filamat`:                Material generation library
  - `filamentapp`:            SDL2 skeleton to build sample apps
  - `filameshio`:             Tiny filamesh parsing library (see also `tools/filamesh`)
  - `geometry`:               Mesh-related utilities
  - `gltfio`:                 Loader for glTF 2.0
  - `ibl`:                    IBL generation tools
  - `image`:                  Image filtering and simple transforms
  - `imageio`:                Image file reading / writing, only intended for internal use
  - `matdbg`:                 DebugServer for inspecting shaders at run-time (debug builds only)
  - `math`:                   Math library
  - `mathio`:                 Math types support for output streams
  - `utils`:                  Utility library (threads, memory, data structures, etc.)
  - `viewer`:                 glTF viewer library (requires gltfio)
- `samples`:                  Sample desktop applications
- `shaders`:                  Shaders used by `filamat` and `matc`
- `third_party`:              External libraries and assets
  - `environments`:           Environment maps under CC0 license that can be used with `cmgen`
  - `models`:                 Models under permissive licenses
  - `textures`:               Textures under CC0 license
- `tools`:                    Host tools
  - `cmgen`:                  Image-based lighting asset generator
  - `filamesh`:               Mesh converter
  - `glslminifier`:           Minifies GLSL source code
  - `matc`:                   Material compiler
  - `matinfo`                 Displays information about materials compiled with `matc`
  - `mipgen`                  Generates a series of miplevels from a source image
  - `normal-blending`:        Tool to blend normal maps
  - `resgen`                  Aggregates binary blobs into embeddable resources
  - `roughness-prefilter`:    Pre-filters a roughness map from a normal map to reduce aliasing
  - `specular-color`:         Computes the specular color of conductors based on spectral data
- `web`:                      JavaScript bindings, documentation, and samples

## License

Please see [LICENSE](/LICENSE).

## Disclaimer

This is not an officially supported Google product.<|MERGE_RESOLUTION|>--- conflicted
+++ resolved
@@ -31,11 +31,7 @@
 }
 
 dependencies {
-<<<<<<< HEAD
-    implementation 'com.google.android.filament:filament-android:1.50.4'
-=======
     implementation 'com.google.android.filament:filament-android:1.50.5'
->>>>>>> 4e648b22
 }
 ```
 
@@ -55,11 +51,7 @@
 iOS projects can use CocoaPods to install the latest release:
 
 ```shell
-<<<<<<< HEAD
-pod 'Filament', '~> 1.50.4'
-=======
 pod 'Filament', '~> 1.50.5'
->>>>>>> 4e648b22
 ```
 
 ### Snapshots
