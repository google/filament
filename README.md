# Filament

[![Android Build Status](https://github.com/google/filament/workflows/Android/badge.svg)](https://github.com/google/filament/actions?query=workflow%3AAndroid)
[![iOS Build Status](https://github.com/google/filament/workflows/iOS/badge.svg)](https://github.com/google/filament/actions?query=workflow%3AiOS)
[![Linux Build Status](https://github.com/google/filament/workflows/Linux/badge.svg)](https://github.com/google/filament/actions?query=workflow%3ALinux)
[![macOS Build Status](https://github.com/google/filament/workflows/macOS/badge.svg)](https://github.com/google/filament/actions?query=workflow%3AmacOS)
[![Windows Build Status](https://github.com/google/filament/workflows/Windows/badge.svg)](https://github.com/google/filament/actions?query=workflow%3AWindows)
[![Web Build Status](https://github.com/google/filament/workflows/Web/badge.svg)](https://github.com/google/filament/actions?query=workflow%3AWeb)

Filament is a real-time physically based rendering engine for Android, iOS, Linux, macOS, Windows,
and WebGL. It is designed to be as small as possible and as efficient as possible on Android.

## Download

[Download Filament releases](https://github.com/google/filament/releases) to access stable builds.
Filament release archives contains host-side tools that are required to generate assets.

Make sure you always use tools from the same release as the runtime library. This is particularly
important for `matc` (material compiler).

If you'd rather build Filament yourself, please refer to our [build manual](BUILDING.md).

### Android

Android projects can simply declare Filament libraries as Maven dependencies:

```gradle
repositories {
    // ...
    mavenCentral()
}

dependencies {
    implementation 'com.google.android.filament:filament-android:1.7.0'
}
```

Here are all the libraries available in the group `com.google.android.filament`:

[![filament-android](https://maven-badges.herokuapp.com/maven-central/com.google.android.filament/filament-android/badge.svg?subject=filament-android)](https://maven-badges.herokuapp.com/maven-central/com.google.android.filament/filament-android)  
The Filament rendering engine itself.

[![gltfio-android](https://maven-badges.herokuapp.com/maven-central/com.google.android.filament/gltfio-android/badge.svg?subject=gltfio-android)](https://maven-badges.herokuapp.com/maven-central/com.google.android.filament/gltfio-android)  
A glTF 2.0 loader for Filament, depends on `filament-android`  .

[![gltfio-android-lite](https://maven-badges.herokuapp.com/maven-central/com.google.android.filament/gltfio-android-lite/badge.svg?subject=gltfio-android-lite)](https://maven-badges.herokuapp.com/maven-central/com.google.android.filament/gltfio-android-lite)  
Trimmed version of `gltfio` that does not support some glTF features.

[![filament-utils-android](https://maven-badges.herokuapp.com/maven-central/com.google.android.filament/filament-utils-android/badge.svg?subject=filament-utils-android)](https://maven-badges.herokuapp.com/maven-central/com.google.android.filament/filament-utils-android)  
KTX loading, Kotlin math, and camera utilities, depends on `gltfio-android`.

[![filament-utils-android-lite](https://maven-badges.herokuapp.com/maven-central/com.google.android.filament/filament-utils-android-lite/badge.svg?subject=filament-utils-lite)](https://maven-badges.herokuapp.com/maven-central/com.google.android.filament/filament-utils-android-lite)  
Trimmed version of `filament-utils` that does not support some glTF features.

[![filamat-android](https://maven-badges.herokuapp.com/maven-central/com.google.android.filament/filamat-android/badge.svg?subject=filamat-android)](https://maven-badges.herokuapp.com/maven-central/com.google.android.filament/filamat-android)  
A runtime material builder/compiler. This library is large but contains a full shader compiler/validator/optimizer.

[![filamat-android-lite](https://maven-badges.herokuapp.com/maven-central/com.google.android.filament/filamat-android-lite/badge.svg?subject=filamat-android-lite)](https://maven-badges.herokuapp.com/maven-central/com.google.android.filament/filamat-android-lite)  
A much smaller alternative to `filamat-android` that can only generate OpenGL shaders. It does not provide validation or optimizations.

### Snapshots

If you prefer to live on the edge, you can download a continuous build by following the following
steps:

1. Find the [commit](https://github.com/google/filament/commits/master) you're interested in.
2. Click the green check mark under the commit message.
3. Click on the _Details_ link for the platform you're interested in.
4. On the top right, click on the _Artifacts_ dropdown and choose an artifact.

## Documentation

- [Filament](https://google.github.io/filament/Filament.html), an in-depth explanation of
  real-time physically based rendering, the graphics capabilities and implementation of Filament.
  This document explains the math and reasoning behind most of our decisions. This document is a
  good introduction to PBR for graphics programmers.
- [Materials](https://google.github.io/filament/Materials.html), the full reference
  documentation for our material system. This document explains our different material models, how
  to use the material compiler `matc` and how to write custom materials.
- [Material Properties](https://google.github.io/filament/Material%20Properties.pdf), a reference
  sheet for the standard material model.

## Examples

![Night scene](docs/images/samples/example_bistro1.jpg)
![Night scene](docs/images/samples/example_bistro2.jpg)
![Materials](docs/images/samples/example_materials1.jpg)
![Materials](docs/images/samples/example_materials2.jpg)
![Helmet](docs/images/samples/example_helmet.jpg)
![Screen-space refraction](docs/images/samples/example_ssr.jpg)


### Applications

Here are a few screenshots of applications that use Filament in production:

#### Google Maps AR Navigation

![Google Maps AR Navigation](docs/images/samples/app_gmm_ar_nav.jpg)

#### Google Search 3D/AR Viewer on Android

![Google Search 3D/AR Viewer on Android](docs/images/samples/app_google_3d_viewer.jpg)

## Features

### APIs

- Native C++ API for Android, iOS, Linux, macOS and Windows
- Java/JNI API for Android, Linux, macOS and Windows
- JavaScript API

### Backends

- OpenGL 4.1+ for Linux, macOS and Windows
- OpenGL ES 3.0+ for Android and iOS
- Metal for macOS and iOS
- Vulkan 1.0 for Android, Linux, macOS, and Windows
- WebGL 2.0 for all platforms

### Rendering

- Clustered forward renderer
- Cook-Torrance microfacet specular BRDF
- Lambertian diffuse BRDF
- HDR/linear lighting
- Metallic workflow
- Clear coat
- Anisotropic lighting
- Approximated translucent (subsurface) materials
- Cloth shading
- Normal mapping & ambient occlusion mapping
- Image-based lighting
- Physically-based camera (shutter speed, sensitivity and aperture)
- Physical light units
- Point lights, spot lights and directional light
- Spot and directional light shadows
- Contact shadows
- Screen-space ambient occlusion
- Screen-space refraction
- Global fog
- HDR bloom
- Depth of field bokeh
- Multiple tone mappers: ACES, filmic, etc.
<<<<<<< HEAD
- Color grading: white balance, channel mixer, shadows/mid-tones/highlights, ASC CDL,
  contrast, saturation, etc.
- Temporal dithering
=======
- Color grading: white balance, channel mixer, shadows/mid-tones/highlights, contrast, saturation, etc.
>>>>>>> b281022e
- FXAA, MSAA and specular anti-aliasing
- Dynamic resolution

## Rendering with Filament

### Native Linux, macOS and Windows

You must create an `Engine`, a `Renderer` and a `SwapChain`. The `SwapChain` is created from a
native window pointer (an `NSView` on macOS or a `HWND` on Windows for instance):

```c++
Engine* engine = Engine::create();
SwapChain* swapChain = engine->createSwapChain(nativeWindow);
Renderer* renderer = engine->createRenderer();
```

To render a frame you must then create a `View`, a `Scene` and a `Camera`:

```c++
Camera* camera = engine->createCamera();
View* view = engine->createView();
Scene* scene = engine->createScene();

view->setCamera(camera);
view->setScene(scene);
```

Renderables are added to the scene:

```c++
Entity renderable = EntityManager::get().create();
// build a quad
RenderableManager::Builder(1)
        .boundingBox({{ -1, -1, -1 }, { 1, 1, 1 }})
        .material(0, materialInstance)
        .geometry(0, RenderableManager::PrimitiveType::TRIANGLES, vertexBuffer, indexBuffer, 0, 6)
        .culling(false)
        .build(*engine, renderable);
scene->addEntity(renderable);
```

The material instance is obtained from a material, itself loaded from a binary blob generated
by `matc`:

```c++
Material* material = Material::Builder()
        .package((void*) BAKED_MATERIAL_PACKAGE, sizeof(BAKED_MATERIAL_PACKAGE))
        .build(*engine);
MaterialInstance* materialInstance = material->createInstance();
```

To learn more about materials and `matc`, please refer to the
[materials documentation](./docs/Materials.md.html).

To render, simply pass the `View` to the `Renderer`:

```c++
// beginFrame() returns false if we need to skip a frame
if (renderer->beginFrame(swapChain)) {
    // for each View
    renderer->render(view);
    renderer->endFrame();
}
```

For complete examples of Linux, macOS and Windows Filament applications, look at the source files
in the `samples/` directory. These samples are all based on `samples/app/` which contains the code
that creates a native window with SDL2 and initializes the Filament engine, renderer and views.

### Java on Linux, macOS and Windows

After building Filament, you can use `filament-java.jar` and its companion `filament-jni` native
library to use Filament in desktop Java applications.

You must always first initialize Filament by calling `Filament.init()`.

You can use Filament either with AWT or Swing, using respectively a `FilamentCanvas` or a
`FilamentPanel`.

Following the steps above (how to use Filament from native code), create an `Engine` and a
`Renderer`, but instead of calling `beginFrame` and `endFrame` on the renderer itself, call
these methods on `FilamentCanvas` or `FilamentPanel`.

### Android

See `android/samples` for examples of how to use Filament on Android.

You must always first initialize Filament by calling `Filament.init()`.

Rendering with Filament on Android is similar to rendering from native code (the APIs are largely
the same across languages). You can render into a `Surface` by passing a `Surface` to the
`createSwapChain` method. This allows you to render to a `SurfaceTexture`, a `TextureView` or
a `SurfaceView`. To make things easier we provide an Android specific API called `UiHelper` in the
package `com.google.android.filament.android`. All you need to do is set a render callback on the
helper and attach your `SurfaceView` or `TextureView` to it. You are still responsible for
creating the swap chain in the `onNativeWindowChanged()` callback.

### iOS

Filament is supported on iOS 12.0 and above. See `ios/samples` for examples of using Filament on
iOS.

Filament on iOS is largely the same as native rendering with C++. A `CAEAGLLayer` or `CAMetalLayer`
is passed to the `createSwapChain` method. Filament for iOS supports both Metal (preferred) and
OpenGL ES.

## Assets

To get started you can use the textures and environment maps found respectively in
`third_party/textures` and `third_party/environments`. These assets are under CC0 license. Please
refer to their respective `URL.txt` files to know more about the original authors.

## How to make contributions

Please read and follow the steps in [CONTRIBUTING.md](/CONTRIBUTING.md). Make sure you are
familiar with the [code style](/CODE_STYLE.md).

## Directory structure

This repository not only contains the core Filament engine, but also its supporting libraries
and tools.

- `android`:               Android libraries and projects
  - `filamat-android`:     Filament material generation library (AAR) for Android
  - `filament-android`:    Filament library (AAR) for Android
  - `gltfio-android`:      Filament glTF loading library (AAR) for Android
  - `samples`:             Android-specific Filament samples
- `art`:                   Source for various artworks (logos, PDF manuals, etc.)
- `assets`:                3D assets to use with sample applications
- `build`:                 CMake build scripts
- `docs`:                  Documentation
  - `math`:                Mathematica notebooks used to explore BRDFs, equations, etc.
- `filament`:              Filament rendering engine (minimal dependencies)
- `ide`:                   Configuration files for IDEs (CLion, etc.)
- `ios`:                   Sample projects for iOS
- `java`:                  Java bindings for Filament libraries
- `libs`:                  Libraries
  - `bluegl`:              OpenGL bindings for macOS, Linux and Windows
  - `bluevk`:              Vulkan bindings for macOS, Linux, Windows and Android
  - `filabridge`:          Library shared by the Filament engine and host tools
  - `filaflat`:            Serialization/deserialization library used for materials
  - `filagui`:             Helper library for [Dear ImGui](https://github.com/ocornut/imgui)
  - `filamat`:             Material generation library
  - `filameshio`:          Tiny filamesh parsing library (see also `tools/filamesh`)
  - `geometry`:            Mesh-related utilities
  - `gltfio`:              Loader for glTF 2.0
  - `ibl`:                 IBL generation tools
  - `image`:               Image filtering and simple transforms
  - `imageio`:             Image file reading / writing, only intended for internal use
  - `matdbg`:              DebugServer for inspecting shaders at run-time (debug builds only)
  - `math`:                Math library
  - `utils`:               Utility library (threads, memory, data structures, etc.)
- `samples`:               Sample desktop applications
- `shaders`:               Shaders used by `filamat` and `matc`
- `third_party`:           External libraries and assets
  - `environments`:        Environment maps under CC0 license that can be used with `cmgen`
  - `models`:              Models under permissive licenses
  - `textures`:            Textures under CC0 license
- `tools`:                 Host tools
  - `cmgen`:               Image-based lighting asset generator
  - `filamesh`:            Mesh converter
  - `glslminifier`:        Minifies GLSL source code
  - `matc`:                Material compiler
  - `matinfo`              Displays information about materials compiled with `matc`
  - `mipgen`               Generates a series of miplevels from a source image
  - `normal-blending`:     Tool to blend normal maps
  - `resgen`               Aggregates binary blobs into embeddable resources
  - `roughness-prefilter`: Pre-filters a roughness map from a normal map to reduce aliasing
  - `skygen`:              Physically-based sky environment texture generator
  - `specular-color`:      Computes the specular color of conductors based on spectral data
- `web`:                   JavaScript bindings, documentation, and samples

## License

Please see [LICENSE](/LICENSE).

## Disclaimer

This is not an officially supported Google product.<|MERGE_RESOLUTION|>--- conflicted
+++ resolved
@@ -142,13 +142,8 @@
 - HDR bloom
 - Depth of field bokeh
 - Multiple tone mappers: ACES, filmic, etc.
-<<<<<<< HEAD
 - Color grading: white balance, channel mixer, shadows/mid-tones/highlights, ASC CDL,
   contrast, saturation, etc.
-- Temporal dithering
-=======
-- Color grading: white balance, channel mixer, shadows/mid-tones/highlights, contrast, saturation, etc.
->>>>>>> b281022e
 - FXAA, MSAA and specular anti-aliasing
 - Dynamic resolution
 
