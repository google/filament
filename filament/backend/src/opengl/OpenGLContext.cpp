/*
 * Copyright (C) 2019 The Android Open Source Project
 *
 * Licensed under the Apache License, Version 2.0 (the "License");
 * you may not use this file except in compliance with the License.
 * You may obtain a copy of the License at
 *
 *      http://www.apache.org/licenses/LICENSE-2.0
 *
 * Unless required by applicable law or agreed to in writing, software
 * distributed under the License is distributed on an "AS IS" BASIS,
 * WITHOUT WARRANTIES OR CONDITIONS OF ANY KIND, either express or implied.
 * See the License for the specific language governing permissions and
 * limitations under the License.
 */

#include "OpenGLContext.h"

#include <backend/platforms/OpenGLPlatform.h>

#include <utility>

// change to true to display all GL extensions in the console on start-up
#define DEBUG_PRINT_EXTENSIONS false

using namespace utils;

namespace filament::backend {

bool OpenGLContext::queryOpenGLVersion(GLint* major, GLint* minor) noexcept {
#ifdef BACKEND_OPENGL_VERSION_GLES
#   ifdef BACKEND_OPENGL_LEVEL_GLES30
    char const* version = (char const*)glGetString(GL_VERSION);
    // This works on all versions of GLES
    int const n = version ? sscanf(version, "OpenGL ES %d.%d", major, minor) : 0;
    return n == 2;
#   else
    // when we compile with GLES2.0 only, we force the context version to 2.0
    *major = 2;
    *minor = 0;
    return true;
#   endif
#else
    // OpenGL version
    glGetIntegerv(GL_MAJOR_VERSION, major);
    glGetIntegerv(GL_MINOR_VERSION, minor);
    return (glGetError() == GL_NO_ERROR);
#endif
}

OpenGLContext::OpenGLContext() noexcept {
    state.vao.p = &mDefaultVAO;

    // These queries work with all GL/GLES versions!
    state.vendor   = (char const*)glGetString(GL_VENDOR);
    state.renderer = (char const*)glGetString(GL_RENDERER);
    state.version  = (char const*)glGetString(GL_VERSION);
    state.shader   = (char const*)glGetString(GL_SHADING_LANGUAGE_VERSION);

    slog.v << "[" << state.vendor << "], [" << state.renderer << "], "
              "[" << state.version << "], [" << state.shader << "]" << io::endl;

    /*
     * Figure out GL / GLES version and available features
     */

    queryOpenGLVersion(&state.major, &state.minor);

    glGetIntegerv(GL_MAX_RENDERBUFFER_SIZE, &gets.max_renderbuffer_size);
    glGetIntegerv(GL_MAX_TEXTURE_IMAGE_UNITS, &gets.max_texture_image_units);
    glGetIntegerv(GL_MAX_COMBINED_TEXTURE_IMAGE_UNITS, &gets.max_combined_texture_image_units);

    if (state.major > 2) { // this check works for both GL and GLES, but is intended for GLES
#ifndef FILAMENT_SILENCE_NOT_SUPPORTED_BY_ES2
        glGetIntegerv(GL_MAX_UNIFORM_BLOCK_SIZE, &gets.max_uniform_block_size);
        glGetIntegerv(GL_MAX_UNIFORM_BUFFER_BINDINGS, &gets.max_uniform_buffer_bindings);
        glGetIntegerv(GL_UNIFORM_BUFFER_OFFSET_ALIGNMENT, &gets.uniform_buffer_offset_alignment);
        glGetIntegerv(GL_MAX_SAMPLES, &gets.max_samples);
        glGetIntegerv(GL_MAX_DRAW_BUFFERS, &gets.max_draw_buffers);
        glGetIntegerv(GL_MAX_TRANSFORM_FEEDBACK_SEPARATE_ATTRIBS,
                &gets.max_transform_feedback_separate_attribs);
#endif
    } else {
        gets.max_uniform_block_size = 0;
        gets.max_uniform_buffer_bindings = 0;
        gets.uniform_buffer_offset_alignment = 0;
        gets.max_samples = 1;
        gets.max_draw_buffers = 1;
        gets.max_transform_feedback_separate_attribs = 0;
    }

    constexpr auto const caps3 = FEATURE_LEVEL_CAPS[+FeatureLevel::FEATURE_LEVEL_3];
    constexpr GLint MAX_VERTEX_SAMPLER_COUNT = caps3.MAX_VERTEX_SAMPLER_COUNT;
    constexpr GLint MAX_FRAGMENT_SAMPLER_COUNT = caps3.MAX_FRAGMENT_SAMPLER_COUNT;

    // default procs that can be overridden based on runtime version
#ifdef BACKEND_OPENGL_LEVEL_GLES30
    procs.genVertexArrays = glGenVertexArrays;
    procs.bindVertexArray = glBindVertexArray;
    procs.deleteVertexArrays = glDeleteVertexArrays;

    // these are core in GL and GLES 3.x
    procs.genQueries = glGenQueries;
    procs.deleteQueries = glDeleteQueries;
    procs.beginQuery = glBeginQuery;
    procs.endQuery = glEndQuery;
    procs.getQueryObjectuiv = glGetQueryObjectuiv;
#   ifdef BACKEND_OPENGL_VERSION_GL
        procs.getQueryObjectui64v = glGetQueryObjectui64v; // only core in GL
#   elif defined(GL_EXT_disjoint_timer_query)
        procs.getQueryObjectui64v = glGetQueryObjectui64vEXT;
#   endif // BACKEND_OPENGL_VERSION_GL

     // core in ES 3.0 and GL 4.3
    procs.invalidateFramebuffer = glInvalidateFramebuffer;
#endif // BACKEND_OPENGL_LEVEL_GLES30

    // no-op if not supported
    procs.maxShaderCompilerThreadsKHR = +[](GLuint) {};

#ifdef BACKEND_OPENGL_VERSION_GLES
    initExtensionsGLES();
    if (state.major == 3) {
        // Runtime OpenGL version is ES 3.x
        assert_invariant(gets.max_texture_image_units >= 16);
        assert_invariant(gets.max_combined_texture_image_units >= 32);
        if (state.minor >= 1) {
            features.multisample_texture = true;
            // figure out our feature level
            if (ext.EXT_texture_cube_map_array) {
                mFeatureLevel = FeatureLevel::FEATURE_LEVEL_2;
                if (gets.max_texture_image_units >= MAX_FRAGMENT_SAMPLER_COUNT &&
                    gets.max_combined_texture_image_units >=
                            (MAX_FRAGMENT_SAMPLER_COUNT + MAX_VERTEX_SAMPLER_COUNT)) {
                    mFeatureLevel = FeatureLevel::FEATURE_LEVEL_3;
                }
            }
        }
    }
#ifndef IOS // IOS is guaranteed to have ES3.x
    else if (UTILS_UNLIKELY(state.major == 2)) {
        // Runtime OpenGL version is ES 2.x

#if defined(BACKEND_OPENGL_LEVEL_GLES30)
        // mandatory extensions (all supported by Mali-400 and Adreno 304)
        assert_invariant(ext.OES_depth_texture);
        assert_invariant(ext.OES_depth24);
        assert_invariant(ext.OES_packed_depth_stencil);
        assert_invariant(ext.OES_rgb8_rgba8);
        assert_invariant(ext.OES_standard_derivatives);
        assert_invariant(ext.OES_texture_npot);
#endif

        if (UTILS_LIKELY(ext.OES_vertex_array_object)) {
            procs.genVertexArrays = glGenVertexArraysOES;
            procs.bindVertexArray = glBindVertexArrayOES;
            procs.deleteVertexArrays = glDeleteVertexArraysOES;
        } else {
            // if we don't have OES_vertex_array_object, just don't do anything with real VAOs,
            // we'll just rebind everything each time. Most Mali-400 support this extension, but
            // a few don't.
            procs.genVertexArrays = +[](GLsizei, GLuint*) {};
            procs.bindVertexArray = +[](GLuint) {};
            procs.deleteVertexArrays = +[](GLsizei, GLuint const*) {};
            // we activate this workaround path, which does the reset of array buffer
            bugs.vao_doesnt_store_element_array_buffer_binding = true;
        }

        // EXT_disjoint_timer_query is optional -- pointers will be null if not available
        procs.genQueries = glGenQueriesEXT;
        procs.deleteQueries = glDeleteQueriesEXT;
        procs.beginQuery = glBeginQueryEXT;
        procs.endQuery = glEndQueryEXT;
        procs.getQueryObjectuiv = glGetQueryObjectuivEXT;
        procs.getQueryObjectui64v = glGetQueryObjectui64vEXT;

        procs.invalidateFramebuffer = glDiscardFramebufferEXT;

        procs.maxShaderCompilerThreadsKHR = glMaxShaderCompilerThreadsKHR;

        mFeatureLevel = FeatureLevel::FEATURE_LEVEL_0;
    }
#endif // IOS
#else
    initExtensionsGL();
    if (state.major == 4) {
        assert_invariant(state.minor >= 1);
        mShaderModel = ShaderModel::DESKTOP;
        if (state.minor >= 3) {
            // cubemap arrays are available as of OpenGL 4.0
            mFeatureLevel = FeatureLevel::FEATURE_LEVEL_2;
            // figure out our feature level
            if (gets.max_texture_image_units >= MAX_FRAGMENT_SAMPLER_COUNT &&
                gets.max_combined_texture_image_units >=
                        (MAX_FRAGMENT_SAMPLER_COUNT + MAX_VERTEX_SAMPLER_COUNT)) {
                mFeatureLevel = FeatureLevel::FEATURE_LEVEL_3;
            }
        }
        features.multisample_texture = true;
    }
    // feedback loops are allowed on GL desktop as long as writes are disabled
    bugs.allow_read_only_ancillary_feedback_loop = true;
    assert_invariant(gets.max_texture_image_units >= 16);
    assert_invariant(gets.max_combined_texture_image_units >= 32);

    procs.maxShaderCompilerThreadsKHR = glMaxShaderCompilerThreadsARB;
#endif

#ifdef GL_EXT_texture_filter_anisotropic
    if (ext.EXT_texture_filter_anisotropic) {
        glGetFloatv(GL_MAX_TEXTURE_MAX_ANISOTROPY_EXT, &gets.max_anisotropy);
    }
#endif

    /*
     * Figure out which driver bugs we need to workaround
     */

    const bool isAngle = strstr(state.renderer, "ANGLE");
    if (!isAngle) {
        if (strstr(state.renderer, "Adreno")) {
            // Qualcomm GPU
            bugs.invalidate_end_only_if_invalidate_start = true;

            // On Adreno (As of 3/20) timer query seem to return the CPU time, not the GPU time.
            bugs.dont_use_timer_query = true;

            // Blits to texture arrays are failing
            //   This bug continues to reproduce, though at times we've seen it appear to "go away".
            //   The standalone sample app that was written to show this problem still reproduces.
            //   The working hypothesis is that some other state affects this behavior.
            bugs.disable_blit_into_texture_array = true;

            // early exit condition is flattened in EASU code
            bugs.split_easu = true;

            // initialize the non-used uniform array for Adreno drivers.
            bugs.enable_initialize_non_used_uniform_array = true;

            int maj, min, driverMajor, driverMinor;
            int const c = sscanf(state.version, "OpenGL ES %d.%d V@%d.%d", // NOLINT(cert-err34-c)
                    &maj, &min, &driverMajor, &driverMinor);
            if (c == 4) {
                // Workarounds based on version here.
                // notes:
                //  bugs.invalidate_end_only_if_invalidate_start
                //  - appeared at least in
                //      "OpenGL ES 3.2 V@0490.0 (GIT@85da404, I46ff5fc46f, 1606794520) (Date:11/30/20)"
                //  - wasn't present in
                //      "OpenGL ES 3.2 V@0490.0 (GIT@0905e9f, Ia11ce2d146, 1599072951) (Date:09/02/20)"
                //  - has been confirmed fixed in V@570.1 by Qualcomm
                if (driverMajor < 490 || driverMajor > 570 ||
                    (driverMajor == 570 && driverMinor >= 1)) {
                    bugs.invalidate_end_only_if_invalidate_start = false;
                }
            }

            // qualcomm seems to have no problem with this (which is good for us)
            bugs.allow_read_only_ancillary_feedback_loop = true;
        } else if (strstr(state.renderer, "Mali")) {
            // ARM GPU
            bugs.vao_doesnt_store_element_array_buffer_binding = true;
            if (strstr(state.renderer, "Mali-T")) {
                bugs.disable_glFlush = true;
                bugs.disable_shared_context_draws = true;
                bugs.texture_external_needs_rebind = true;
                // We have not verified that timer queries work on Mali-T, so we disable to be safe.
                bugs.dont_use_timer_query = true;
            }
            if (strstr(state.renderer, "Mali-G")) {
                // We have run into several problems with timer queries on Mali-Gxx:
                // - timer queries seem to cause memory corruptions in some cases on some devices
                //   (see b/233754398)
                //          - appeared at least in: "OpenGL ES 3.2 v1.r26p0-01eac0"
                //          - wasn't present in: "OpenGL ES 3.2 v1.r32p1-00pxl1"
                // - timer queries sometime crash with an NPE (see b/273759031)
                bugs.dont_use_timer_query = true;
            }
            // Mali seems to have no problem with this (which is good for us)
            bugs.allow_read_only_ancillary_feedback_loop = true;
        } else if (strstr(state.renderer, "Intel")) {
            // Intel GPU
            bugs.vao_doesnt_store_element_array_buffer_binding = true;
        } else if (strstr(state.renderer, "PowerVR")) {
            // PowerVR GPU
        } else if (strstr(state.renderer, "Apple")) {
            // Apple GPU
        } else if (strstr(state.renderer, "Tegra") ||
                   strstr(state.renderer, "GeForce") ||
                   strstr(state.renderer, "NV")) {
            // NVIDIA GPU
        } else if (strstr(state.renderer, "Vivante")) {
            // Vivante GPU
        } else if (strstr(state.renderer, "AMD") ||
                   strstr(state.renderer, "ATI")) {
            // AMD/ATI GPU
        } else if (strstr(state.renderer, "Mozilla")) {
            bugs.disable_invalidate_framebuffer = true;
        }
    } else {
        // When running under ANGLE, it's a different set of workaround that we need.
        if (strstr(state.renderer, "Adreno")) {
            // Qualcomm GPU
            // early exit condition is flattened in EASU code
            // (that should be regardless of ANGLE, but we should double-check)
            bugs.split_easu = true;
        }
        // TODO: see if we could use `bugs.allow_read_only_ancillary_feedback_loop = true`
    }

    slog.v << "Feature level: " << +mFeatureLevel << '\n';
    slog.v << "Active workarounds: " << '\n';
    UTILS_NOUNROLL
    for (auto [enabled, name, _] : mBugDatabase) {
        if (enabled) {
            slog.v << name << '\n';
        }
    }
    flush(slog.v);

#ifndef NDEBUG
    // this is useful for development
    slog.v  << "GL_MAX_DRAW_BUFFERS = " << gets.max_draw_buffers << '\n'
            << "GL_MAX_RENDERBUFFER_SIZE = " << gets.max_renderbuffer_size << '\n'
            << "GL_MAX_SAMPLES = " << gets.max_samples << '\n'
            << "GL_MAX_TEXTURE_MAX_ANISOTROPY_EXT = " << gets.max_anisotropy << '\n'
            << "GL_MAX_UNIFORM_BLOCK_SIZE = " << gets.max_uniform_block_size << '\n'
            << "GL_MAX_TEXTURE_IMAGE_UNITS = " << gets.max_texture_image_units << '\n'
            << "GL_UNIFORM_BUFFER_OFFSET_ALIGNMENT = " << gets.uniform_buffer_offset_alignment << '\n'
            ;
    flush(slog.v);
#endif

#ifndef FILAMENT_SILENCE_NOT_SUPPORTED_BY_ES2
    assert_invariant(state.major <= 2 || gets.max_draw_buffers >= 4); // minspec
#endif

    setDefaultState();

#ifdef GL_EXT_texture_filter_anisotropic
#ifndef FILAMENT_SILENCE_NOT_SUPPORTED_BY_ES2
    if (state.major > 2 && ext.EXT_texture_filter_anisotropic) {
        // make sure we don't have any error flag
        while (glGetError() != GL_NO_ERROR) { }

        // check that we can actually set the anisotropy on the sampler
        GLuint s;
        glGenSamplers(1, &s);
        glSamplerParameterf(s, GL_TEXTURE_MAX_ANISOTROPY_EXT, gets.max_anisotropy);
        if (glGetError() != GL_NO_ERROR) {
            // some drivers only allow to set the anisotropy on the texture itself
            bugs.texture_filter_anisotropic_broken_on_sampler = true;
        }
        glDeleteSamplers(1, &s);
    }
#endif
#endif

    // in practice KHR_Debug has never been useful, and actually is confusing. We keep this
    // only for our own debugging, in case we need it some day.
#if false && !defined(NDEBUG) && defined(GL_KHR_debug)
    if (ext.KHR_debug) {
        auto cb = +[](GLenum, GLenum type, GLuint, GLenum severity, GLsizei length,
                const GLchar* message, const void *) {
            io::ostream* stream = &slog.i;
            switch (severity) {
                case GL_DEBUG_SEVERITY_HIGH:    stream = &slog.e;   break;
                case GL_DEBUG_SEVERITY_MEDIUM:  stream = &slog.w;   break;
                case GL_DEBUG_SEVERITY_LOW:     stream = &slog.d;   break;
                case GL_DEBUG_SEVERITY_NOTIFICATION:
                default: break;
            }
            io::ostream& out = *stream;
            const char* level = ": ";
            switch (type) {
                case GL_DEBUG_TYPE_ERROR:               level = "ERROR: ";               break;
                case GL_DEBUG_TYPE_DEPRECATED_BEHAVIOR: level = "DEPRECATED_BEHAVIOR: "; break;
                case GL_DEBUG_TYPE_UNDEFINED_BEHAVIOR:  level = "UNDEFINED_BEHAVIOR: ";  break;
                case GL_DEBUG_TYPE_PORTABILITY:         level = "PORTABILITY: ";         break;
                case GL_DEBUG_TYPE_PERFORMANCE:         level = "PERFORMANCE: ";         break;
                case GL_DEBUG_TYPE_OTHER:               level = "OTHER: ";               break;
                case GL_DEBUG_TYPE_MARKER:              level = "MARKER: ";              break;
                default: break;
            }
            out << "KHR_debug " << level << std::string_view{ message, size_t(length) } << io::endl;
        };
        glEnable(GL_DEBUG_OUTPUT);
        glEnable(GL_DEBUG_OUTPUT_SYNCHRONOUS);
        glDebugMessageCallback(cb, nullptr);
    }
#endif
}

void OpenGLContext::setDefaultState() noexcept {
    // We need to make sure our internal state matches the GL state when we start.
    // (some of these calls may be unneeded as they might be the gl defaults)
    GLenum const caps[] = {
        GL_BLEND,
        GL_CULL_FACE,
        GL_SCISSOR_TEST,
        GL_DEPTH_TEST,
        GL_STENCIL_TEST,
        GL_DITHER,
        GL_SAMPLE_ALPHA_TO_COVERAGE,
        GL_SAMPLE_COVERAGE,
        GL_POLYGON_OFFSET_FILL,  
    };

    UTILS_NOUNROLL
    for (auto const capi : caps) {
        size_t const capIndex = getIndexForCap(capi);
        if (state.enables.caps[capIndex]) {
            glEnable(capi);
        } else {
            glDisable(capi);
        }
    }

    // Point sprite size and seamless cubemap filtering are disabled by default in desktop GL.
    // In OpenGL ES, these flags do not exist because they are always on.
#ifdef BACKEND_OPENGL_VERSION_GL
    glEnable(GL_PROGRAM_POINT_SIZE);
    enable(GL_PROGRAM_POINT_SIZE);
#endif

#ifdef GL_ARB_seamless_cube_map
    glEnable(GL_TEXTURE_CUBE_MAP_SEAMLESS);
    enable(GL_TEXTURE_CUBE_MAP_SEAMLESS);
#endif

#ifdef GL_FRAGMENT_SHADER_DERIVATIVE_HINT
    glHint(GL_FRAGMENT_SHADER_DERIVATIVE_HINT, GL_NICEST);
#endif

    if (ext.EXT_clip_control) {
#if defined(BACKEND_OPENGL_VERSION_GL)
        glClipControl(GL_LOWER_LEFT, GL_ZERO_TO_ONE);
#elif defined(GL_EXT_clip_control)
        glClipControlEXT(GL_LOWER_LEFT_EXT, GL_ZERO_TO_ONE_EXT);
#endif
    }

    if (ext.EXT_clip_cull_distance) {
<<<<<<< HEAD
#if defined(BACKEND_OPENGL_VERSION_GL)
        glEnable(GL_CLIP_DISTANCE0);
#elif defined(GL_CLIP_DISTANCE0_EXT)
        glEnable(GL_CLIP_DISTANCE0_EXT);
#endif
=======
        glEnable(GL_CLIP_DISTANCE0);
>>>>>>> 95c7e4d0
    }
}

#ifdef BACKEND_OPENGL_VERSION_GLES

void OpenGLContext::initExtensionsGLES() noexcept {
    const char * const extensions = (const char*)glGetString(GL_EXTENSIONS);
    GLUtils::unordered_string_set const exts = GLUtils::split(extensions);
    if constexpr (DEBUG_PRINT_EXTENSIONS) {
        for (auto extension: exts) {
            slog.d << "\"" << std::string_view(extension) << "\"\n";
        }
        flush(slog.d);
    }

    // figure out and initialize the extensions we need
    using namespace std::literals;
    ext.APPLE_color_buffer_packed_float = exts.has("GL_APPLE_color_buffer_packed_float"sv);
    ext.EXT_clip_control = exts.has("GL_EXT_clip_control"sv);
    ext.EXT_clip_cull_distance = exts.has("GL_EXT_clip_cull_distance"sv);
    ext.EXT_color_buffer_float = exts.has("GL_EXT_color_buffer_float"sv);
    ext.EXT_color_buffer_half_float = exts.has("GL_EXT_color_buffer_half_float"sv);
    ext.EXT_debug_marker = exts.has("GL_EXT_debug_marker"sv);
    ext.EXT_discard_framebuffer = exts.has("GL_EXT_discard_framebuffer"sv);
    ext.EXT_disjoint_timer_query = exts.has("GL_EXT_disjoint_timer_query"sv);
    ext.EXT_multisampled_render_to_texture = exts.has("GL_EXT_multisampled_render_to_texture"sv);
    ext.EXT_multisampled_render_to_texture2 = exts.has("GL_EXT_multisampled_render_to_texture2"sv);
    ext.EXT_shader_framebuffer_fetch = exts.has("GL_EXT_shader_framebuffer_fetch"sv);
#if !defined(__EMSCRIPTEN__)
    ext.EXT_texture_compression_etc2 = true;
#endif
    ext.EXT_texture_compression_s3tc = exts.has("GL_EXT_texture_compression_s3tc"sv);
    ext.EXT_texture_compression_s3tc_srgb = exts.has("GL_EXT_texture_compression_s3tc_srgb"sv);
    ext.EXT_texture_compression_rgtc = exts.has("GL_EXT_texture_compression_rgtc"sv);
    ext.EXT_texture_compression_bptc = exts.has("GL_EXT_texture_compression_bptc"sv);
    ext.EXT_texture_cube_map_array = exts.has("GL_EXT_texture_cube_map_array"sv) || exts.has("GL_OES_texture_cube_map_array"sv);
    ext.GOOGLE_cpp_style_line_directive = exts.has("GL_GOOGLE_cpp_style_line_directive"sv);
    ext.KHR_debug = exts.has("GL_KHR_debug"sv);
    ext.KHR_parallel_shader_compile = exts.has("GL_KHR_parallel_shader_compile"sv);
    ext.KHR_texture_compression_astc_hdr = exts.has("GL_KHR_texture_compression_astc_hdr"sv);
    ext.KHR_texture_compression_astc_ldr = exts.has("GL_KHR_texture_compression_astc_ldr"sv);
    ext.OES_depth_texture = exts.has("GL_OES_depth_texture"sv);
    ext.OES_depth24 = exts.has("GL_OES_depth24"sv);
    ext.OES_packed_depth_stencil = exts.has("GL_OES_packed_depth_stencil"sv);
    ext.OES_EGL_image_external_essl3 = exts.has("GL_OES_EGL_image_external_essl3"sv);
    ext.OES_rgb8_rgba8 = exts.has("GL_OES_rgb8_rgba8"sv);
    ext.OES_standard_derivatives = exts.has("GL_OES_standard_derivatives"sv);
    ext.OES_texture_npot = exts.has("GL_OES_texture_npot"sv);
    ext.OES_vertex_array_object = exts.has("GL_OES_vertex_array_object"sv);
    ext.WEBGL_compressed_texture_etc = exts.has("WEBGL_compressed_texture_etc"sv);
    ext.WEBGL_compressed_texture_s3tc = exts.has("WEBGL_compressed_texture_s3tc"sv);
    ext.WEBGL_compressed_texture_s3tc_srgb = exts.has("WEBGL_compressed_texture_s3tc_srgb"sv);

    // ES 3.2 implies EXT_color_buffer_float
    if (state.major > 3 || (state.major == 3 && state.minor >= 2)) {
        ext.EXT_color_buffer_float = true;
    }

    // ES 3.x implies EXT_discard_framebuffer and OES_vertex_array_object
    if (state.major >= 3) {
        ext.EXT_color_buffer_float = true;
        ext.OES_vertex_array_object = true;
    }
}

#endif // BACKEND_OPENGL_VERSION_GLES

#ifdef BACKEND_OPENGL_VERSION_GL

void OpenGLContext::initExtensionsGL() noexcept {
    GLUtils::unordered_string_set exts;
    GLint n = 0;
    glGetIntegerv(GL_NUM_EXTENSIONS, &n);
    for (GLint i = 0; i < n; i++) {
        exts.emplace((const char*)glGetStringi(GL_EXTENSIONS, (GLuint)i));
    }
    if constexpr (DEBUG_PRINT_EXTENSIONS) {
        for (auto extension: exts) {
            slog.d << "\"" << std::string_view(extension) << "\"\n";
        }
        flush(slog.d);
    }

    using namespace std::literals;
    ext.APPLE_color_buffer_packed_float = true;  // Assumes core profile.
    ext.ARB_shading_language_packing = exts.has("GL_ARB_shading_language_packing"sv);
    ext.EXT_color_buffer_float = true;  // Assumes core profile.
    ext.EXT_color_buffer_half_float = true;  // Assumes core profile.
    ext.EXT_clip_cull_distance = true;
    ext.EXT_debug_marker = exts.has("GL_EXT_debug_marker"sv);
    ext.EXT_discard_framebuffer = false;
    ext.EXT_disjoint_timer_query = true;
    ext.EXT_multisampled_render_to_texture = false;
    ext.EXT_multisampled_render_to_texture2 = false;
    ext.EXT_shader_framebuffer_fetch = exts.has("GL_EXT_shader_framebuffer_fetch"sv);
    ext.EXT_texture_compression_bptc = exts.has("GL_EXT_texture_compression_bptc"sv);
    ext.EXT_texture_compression_etc2 = exts.has("GL_ARB_ES3_compatibility"sv);
    ext.EXT_texture_compression_rgtc = exts.has("GL_EXT_texture_compression_rgtc"sv);
    ext.EXT_texture_compression_s3tc = exts.has("GL_EXT_texture_compression_s3tc"sv);
    ext.EXT_texture_compression_s3tc_srgb = exts.has("GL_EXT_texture_compression_s3tc_srgb"sv);
    ext.EXT_texture_cube_map_array = true;
    ext.EXT_texture_filter_anisotropic = exts.has("GL_EXT_texture_filter_anisotropic"sv);
    ext.EXT_texture_sRGB = exts.has("GL_EXT_texture_sRGB"sv);
    ext.GOOGLE_cpp_style_line_directive = exts.has("GL_GOOGLE_cpp_style_line_directive"sv);
    ext.KHR_parallel_shader_compile = exts.has("GL_KHR_parallel_shader_compile"sv);
    ext.KHR_texture_compression_astc_hdr = exts.has("GL_KHR_texture_compression_astc_hdr"sv);
    ext.KHR_texture_compression_astc_ldr = exts.has("GL_KHR_texture_compression_astc_ldr"sv);
    ext.OES_depth_texture = true;
    ext.OES_depth24 = true;
    ext.OES_EGL_image_external_essl3 = false;
    ext.OES_rgb8_rgba8 = true;
    ext.OES_standard_derivatives = true;
    ext.OES_texture_npot = true;
    ext.OES_vertex_array_object = true;
    ext.WEBGL_compressed_texture_etc = false;
    ext.WEBGL_compressed_texture_s3tc = false;
    ext.WEBGL_compressed_texture_s3tc_srgb = false;

    auto const major = state.major;
    auto const minor = state.minor;

    // OpenGL 4.2 implies ARB_shading_language_packing
    if (major > 4 || (major == 4 && minor >= 2)) {
        ext.ARB_shading_language_packing = true;
    }
    // OpenGL 4.3 implies EXT_discard_framebuffer
    if (major > 4 || (major == 4 && minor >= 3)) {
        ext.EXT_discard_framebuffer = true;
        ext.KHR_debug = true;
    }
    // OpenGL 4.5 implies EXT_clip_control
    if (major > 4 || (major == 4 && minor >= 5)) {
        ext.EXT_clip_control = true;
    }
}

#endif // BACKEND_OPENGL_VERSION_GL

void OpenGLContext::bindBuffer(GLenum target, GLuint buffer) noexcept {
    if (target == GL_ELEMENT_ARRAY_BUFFER) {
        constexpr size_t targetIndex = getIndexForBufferTarget(GL_ELEMENT_ARRAY_BUFFER);
        // GL_ELEMENT_ARRAY_BUFFER is a special case, where the currently bound VAO remembers
        // the index buffer, unless there are no VAO bound (see: bindVertexArray)
        assert_invariant(state.vao.p);
        if (state.buffers.genericBinding[targetIndex] != buffer
            || ((state.vao.p != &mDefaultVAO) && (state.vao.p->elementArray != buffer))) {
            state.buffers.genericBinding[targetIndex] = buffer;
            if (state.vao.p != &mDefaultVAO) {
                state.vao.p->elementArray = buffer;
            }
            glBindBuffer(target, buffer);
        }
    } else {
        size_t const targetIndex = getIndexForBufferTarget(target);
        update_state(state.buffers.genericBinding[targetIndex], buffer, [&]() {
            glBindBuffer(target, buffer);
        });
    }
}

void OpenGLContext::pixelStore(GLenum pname, GLint param) noexcept {
    GLint* pcur;

    // Note: GL_UNPACK_SKIP_PIXELS, GL_UNPACK_SKIP_ROWS and
    //       GL_PACK_SKIP_PIXELS, GL_PACK_SKIP_ROWS
    // are actually provided as conveniences to the programmer; they provide no functionality
    // that cannot be duplicated at the call site (e.g. glTexImage2D or glReadPixels)

    switch (pname) {
        case GL_PACK_ALIGNMENT:
            pcur = &state.pack.alignment;
            break;
        case GL_UNPACK_ALIGNMENT:
            pcur = &state.unpack.alignment;
            break;
#ifndef FILAMENT_SILENCE_NOT_SUPPORTED_BY_ES2
        case GL_UNPACK_ROW_LENGTH:
            assert_invariant(state.major > 2);
            pcur = &state.unpack.row_length;
            break;
#endif
        default:
            goto default_case;
    }

    if (UTILS_UNLIKELY(*pcur != param)) {
        *pcur = param;
default_case:
        glPixelStorei(pname, param);
    }
}

void OpenGLContext::unbindTexture(GLenum target, GLuint texture_id) noexcept {
    // unbind this texture from all the units it might be bound to
    // no need unbind the texture from FBOs because we're not tracking that state (and there is
    // no need to).
    const size_t index = getIndexForTextureTarget(target);
    UTILS_NOUNROLL
    for (GLuint unit = 0; unit < MAX_TEXTURE_UNIT_COUNT; unit++) {
        if (state.textures.units[unit].targets[index].texture_id == texture_id) {
            bindTexture(unit, target, (GLuint)0, index);
        }
    }
}

void OpenGLContext::unbindSampler(GLuint sampler) noexcept {
    // unbind this sampler from all the units it might be bound to
    UTILS_NOUNROLL  // clang generates >800B of code!!!
    for (GLuint unit = 0; unit < MAX_TEXTURE_UNIT_COUNT; unit++) {
        if (state.textures.units[unit].sampler == sampler) {
            bindSampler(unit, 0);
        }
    }
}

void OpenGLContext::deleteBuffers(GLsizei n, const GLuint* buffers, GLenum target) noexcept {
    glDeleteBuffers(n, buffers);
    // bindings of bound buffers are reset to 0
    const size_t targetIndex = getIndexForBufferTarget(target);
    auto& genericBuffer = state.buffers.genericBinding[targetIndex];
    UTILS_NOUNROLL
    for (GLsizei i = 0; i < n; ++i) {
        if (genericBuffer == buffers[i]) {
            genericBuffer = 0;
        }
    }

#ifndef FILAMENT_SILENCE_NOT_SUPPORTED_BY_ES2
    assert_invariant(state.major > 2 ||
            (target != GL_UNIFORM_BUFFER && target != GL_TRANSFORM_FEEDBACK_BUFFER));

    if (target == GL_UNIFORM_BUFFER || target == GL_TRANSFORM_FEEDBACK_BUFFER) {
        auto& indexedBuffer = state.buffers.targets[targetIndex];
        UTILS_NOUNROLL // clang generates >1 KiB of code!!
        for (GLsizei i = 0; i < n; ++i) {
            UTILS_NOUNROLL
            for (auto& buffer : indexedBuffer.buffers) {
                if (buffer.name == buffers[i]) {
                    buffer.name = 0;
                    buffer.offset = 0;
                    buffer.size = 0;
                }
            }
        }
    }
#endif
}

void OpenGLContext::deleteVertexArrays(GLsizei n, const GLuint* arrays) noexcept {
    procs.deleteVertexArrays(n, arrays);
    // if one of the destroyed VAO is bound, clear the binding.
    for (GLsizei i = 0; i < n; ++i) {
        if (state.vao.p->vao == arrays[i]) {
            bindVertexArray(nullptr);
            break;
        }
    }
}

void OpenGLContext::resetState() noexcept {
    // Force GL state to match the Filament state
    if (state.major > 2) {
#ifndef FILAMENT_SILENCE_NOT_SUPPORTED_BY_ES2
        glBindFramebuffer(GL_DRAW_FRAMEBUFFER, state.draw_fbo);
        glBindFramebuffer(GL_READ_FRAMEBUFFER, state.read_fbo);
#endif
    } else {
        assert_invariant(state.read_fbo == state.draw_fbo);
        glBindFramebuffer(GL_FRAMEBUFFER, state.draw_fbo);
        state.read_fbo = state.draw_fbo;
    }


    // state.program
    glUseProgram(state.program.use);

    // state.vao
    if (state.vao.p) {
        procs.bindVertexArray(state.vao.p->vao);
    } else {
        bindVertexArray(nullptr);
    }

    // state.raster
    glFrontFace(state.raster.frontFace);
    glCullFace(state.raster.cullFace);
    glBlendEquationSeparate(state.raster.blendEquationRGB, state.raster.blendEquationA);
    glBlendFuncSeparate(
        state.raster.blendFunctionSrcRGB, 
        state.raster.blendFunctionDstRGB,
        state.raster.blendFunctionSrcA,
        state.raster.blendFunctionDstA
    );
    glColorMask(
        state.raster.colorMask, 
        state.raster.colorMask, 
        state.raster.colorMask, 
        state.raster.colorMask
    );
    glDepthMask(state.raster.depthMask);
    glDepthFunc(state.raster.depthFunc);
    
    // state.stencil
    glStencilFuncSeparate(
        GL_FRONT, 
        state.stencil.front.func.func, 
        state.stencil.front.func.ref, 
        state.stencil.front.func.mask
    );
    glStencilFuncSeparate(
        GL_BACK, 
        state.stencil.back.func.func, 
        state.stencil.back.func.ref, 
        state.stencil.back.func.mask
    );
    glStencilOpSeparate(
        GL_FRONT, 
        state.stencil.front.op.sfail,
        state.stencil.front.op.dpfail,
        state.stencil.front.op.dppass
    );
    glStencilOpSeparate(
        GL_BACK, 
        state.stencil.back.op.sfail,
        state.stencil.back.op.dpfail,
        state.stencil.back.op.dppass
    );
    glStencilMaskSeparate(GL_FRONT, state.stencil.front.stencilMask);
    glStencilMaskSeparate(GL_BACK, state.stencil.back.stencilMask);

    // state.polygonOffset
    glPolygonOffset(state.polygonOffset.factor, state.polygonOffset.units);

    // state.enables
    setDefaultState();

    // state.buffers
    // Reset state.buffers to its default state to avoid the complexity and error-prone
    // nature of resetting the GL state to its existing state
    state.buffers = {};

    glBindBuffer(GL_ARRAY_BUFFER, 0);
    glBindBuffer(GL_ELEMENT_ARRAY_BUFFER, 0);

    if (state.major > 2) {
#ifndef FILAMENT_SILENCE_NOT_SUPPORTED_BY_ES2
        for (auto const target: {
                GL_UNIFORM_BUFFER,
                GL_TRANSFORM_FEEDBACK_BUFFER,
#if defined(BACKEND_OPENGL_LEVEL_GLES31)
                GL_SHADER_STORAGE_BUFFER,
#endif
                GL_PIXEL_PACK_BUFFER,
                GL_PIXEL_UNPACK_BUFFER,
        }) {
            glBindBuffer(target, 0);
        }

        for (size_t bufferIndex = 0; bufferIndex < MAX_BUFFER_BINDINGS; ++bufferIndex) {
            if (bufferIndex < (size_t)gets.max_uniform_buffer_bindings) {
                glBindBufferBase(GL_UNIFORM_BUFFER, bufferIndex, 0);
            }

            if (bufferIndex < (size_t)gets.max_transform_feedback_separate_attribs) {
                glBindBufferBase(GL_TRANSFORM_FEEDBACK_BUFFER, bufferIndex, 0);
            }
        }
#endif
    }

    // state.textures
    // Reset state.textures to its default state to avoid the complexity and error-prone
    // nature of resetting the GL state to its existing state
    state.textures = {};
    const std::pair<GLuint, bool> textureTargets[] = {
            { GL_TEXTURE_2D,                true },
            { GL_TEXTURE_2D_ARRAY,          true },
            { GL_TEXTURE_CUBE_MAP,          true },
            { GL_TEXTURE_3D,                true },
#if defined(BACKEND_OPENGL_LEVEL_GLES31)
            { GL_TEXTURE_2D_MULTISAMPLE,    true },
#endif
#if !defined(__EMSCRIPTEN__)
#if defined(GL_OES_EGL_image_external)
            { GL_TEXTURE_EXTERNAL_OES,      ext.OES_EGL_image_external_essl3 },
#endif
#if defined(BACKEND_OPENGL_VERSION_GL) || defined(GL_EXT_texture_cube_map_array)
            { GL_TEXTURE_CUBE_MAP_ARRAY,    ext.EXT_texture_cube_map_array },
#endif
#endif
    };
    for (GLint unit = 0; unit < gets.max_combined_texture_image_units; ++unit) {
        glActiveTexture(GL_TEXTURE0 + unit);
        if (state.major > 2) {
#ifndef FILAMENT_SILENCE_NOT_SUPPORTED_BY_ES2
            glBindSampler(unit, 0);
#endif
        }
        for (auto [target, available] : textureTargets) {
            if (available) {
                glBindTexture(target, 0);
            }
        }
    }
    glActiveTexture(GL_TEXTURE0 + state.textures.active);

    // state.unpack
    glPixelStorei(GL_UNPACK_ALIGNMENT, state.unpack.alignment);
    if (state.major > 2) {
#ifndef FILAMENT_SILENCE_NOT_SUPPORTED_BY_ES2
        glPixelStorei(GL_UNPACK_ROW_LENGTH, state.unpack.row_length);
#endif
    }


    // state.pack
    glPixelStorei(GL_PACK_ALIGNMENT, state.pack.alignment);
    if (state.major > 2) {
#ifndef FILAMENT_SILENCE_NOT_SUPPORTED_BY_ES2
        glPixelStorei(GL_PACK_ROW_LENGTH, 0); // we rely on GL_PACK_ROW_LENGTH being zero
#endif
    }

    // state.window
    glScissor(
        state.window.scissor.x, 
        state.window.scissor.y, 
        state.window.scissor.z, 
        state.window.scissor.w
    );
    glViewport(
        state.window.viewport.x,
        state.window.viewport.y,
        state.window.viewport.z,
        state.window.viewport.w
    );
    glDepthRangef(state.window.depthRange.x, state.window.depthRange.y);
    
}

OpenGLContext::FenceSync OpenGLContext::createFenceSync(
        OpenGLPlatform& platform) noexcept {

    if (UTILS_UNLIKELY(isES2())) {
        assert_invariant(platform.canCreateFence());
        return { .fence = platform.createFence() };
    }

#ifndef FILAMENT_SILENCE_NOT_SUPPORTED_BY_ES2
    auto sync = glFenceSync(GL_SYNC_GPU_COMMANDS_COMPLETE, 0);
    CHECK_GL_ERROR(utils::slog.e)
    return { .sync = sync };
#else
    return {};
#endif
}

void OpenGLContext::destroyFenceSync(
        OpenGLPlatform& platform, FenceSync sync) noexcept {

    if (UTILS_UNLIKELY(isES2())) {
        platform.destroyFence(static_cast<Platform::Fence*>(sync.fence));
        return;
    }

#ifndef FILAMENT_SILENCE_NOT_SUPPORTED_BY_ES2
    glDeleteSync(sync.sync);
    CHECK_GL_ERROR(utils::slog.e)
#endif
}

OpenGLContext::FenceSync::Status OpenGLContext::clientWaitSync(
        OpenGLPlatform& platform, FenceSync sync) const noexcept {

    if (UTILS_UNLIKELY(isES2())) {
        using Status = OpenGLContext::FenceSync::Status;
        auto const status = platform.waitFence(static_cast<Platform::Fence*>(sync.fence), 0u);
        switch (status) {
            case FenceStatus::ERROR:                return Status::FAILURE;
            case FenceStatus::CONDITION_SATISFIED:  return Status::CONDITION_SATISFIED;
            case FenceStatus::TIMEOUT_EXPIRED:      return Status ::TIMEOUT_EXPIRED;
        }
    }

#ifndef FILAMENT_SILENCE_NOT_SUPPORTED_BY_ES2
    GLenum const status = glClientWaitSync(sync.sync, 0, 0u);
    CHECK_GL_ERROR(utils::slog.e)
    using Status = OpenGLContext::FenceSync::Status;
    switch (status) {
        case GL_ALREADY_SIGNALED:       return Status::ALREADY_SIGNALED;
        case GL_TIMEOUT_EXPIRED:        return Status::TIMEOUT_EXPIRED;
        case GL_CONDITION_SATISFIED:    return Status::CONDITION_SATISFIED;
        default:                        return Status::FAILURE;
    }
#else
    return FenceSync::Status::FAILURE;
#endif
}

} // namesapce filament<|MERGE_RESOLUTION|>--- conflicted
+++ resolved
@@ -441,15 +441,7 @@
     }
 
     if (ext.EXT_clip_cull_distance) {
-<<<<<<< HEAD
-#if defined(BACKEND_OPENGL_VERSION_GL)
         glEnable(GL_CLIP_DISTANCE0);
-#elif defined(GL_CLIP_DISTANCE0_EXT)
-        glEnable(GL_CLIP_DISTANCE0_EXT);
-#endif
-=======
-        glEnable(GL_CLIP_DISTANCE0);
->>>>>>> 95c7e4d0
     }
 }
 
