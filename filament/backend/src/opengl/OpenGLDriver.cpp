--- conflicted
+++ resolved
@@ -1065,13 +1065,8 @@
     if (th) {
         auto& gl = mContext;
         GLTexture* t = handle_cast<GLTexture*>(th);
-<<<<<<< HEAD
-        if (UTILS_LIKELY(t->usage & TextureUsage::SAMPLEABLE)) {
+        if (UTILS_LIKELY(!!(t->usage & TextureUsage::SAMPLEABLE))) {
             gl.unbindTexture(t->gl.target, t->gl.id);
-=======
-        if (UTILS_LIKELY(!!(t->usage & TextureUsage::SAMPLEABLE))) {
-            unbindTexture(t->gl.target, t->gl.id);
->>>>>>> 178d6acc
             if (UTILS_UNLIKELY(t->hwStream)) {
                 detachStream(t);
             }
