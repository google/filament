/*
 * Copyright (C) 2015 The Android Open Source Project
 *
 * Licensed under the Apache License, Version 2.0 (the "License");
 * you may not use this file except in compliance with the License.
 * You may obtain a copy of the License at
 *
 *      http://www.apache.org/licenses/LICENSE-2.0
 *
 * Unless required by applicable law or agreed to in writing, software
 * distributed under the License is distributed on an "AS IS" BASIS,
 * WITHOUT WARRANTIES OR CONDITIONS OF ANY KIND, either express or implied.
 * See the License for the specific language governing permissions and
 * limitations under the License.
 */

#include "OpenGLDriver.h"

#include "CommandStreamDispatcher.h"
#include "GLTexture.h"
#include "GLUtils.h"
#include "OpenGLContext.h"
#include "OpenGLDriverFactory.h"
#include "OpenGLProgram.h"
#include "OpenGLTimerQuery.h"
#include "SystraceProfile.h"
#include "gl_headers.h"

#include <backend/platforms/OpenGLPlatform.h>

#include <backend/BufferDescriptor.h>
#include <backend/CallbackHandler.h>
#include <backend/DescriptorSetOffsetArray.h>
#include <backend/DriverApiForward.h>
#include <backend/DriverEnums.h>
#include <backend/Handle.h>
#include <backend/PipelineState.h>
#include <backend/Platform.h>
#include <backend/Program.h>
#include <backend/TargetBufferInfo.h>
#include <backend/BufferObjectStreamDescriptor.h>

#include "private/backend/CommandStream.h"
#include "private/backend/Dispatcher.h"
#include "private/backend/DriverApi.h"

#include <type_traits>
#include <utils/BitmaskEnum.h>
#include <utils/FixedCapacityVector.h>
#include <utils/CString.h>
#include <utils/Invocable.h>
#include <utils/Log.h>
#include <utils/Panic.h>
#include <utils/Systrace.h>
#include <utils/Slice.h>
#include <utils/compiler.h>
#include <utils/debug.h>
#include <utils/ostream.h>

#include <math/vec2.h>
#include <math/vec3.h>
#include <math/mat3.h>

#include <algorithm>
#include <chrono>
#include <functional>
#include <limits>
#include <memory>
#include <mutex>
#include <new>
#include <type_traits>
#include <utility>
#include <variant>

#include <stdint.h>
#include <stdlib.h>
#include <string.h>

#if defined(__EMSCRIPTEN__)
#include <emscripten.h>
#endif

#if defined(__clang__)
#pragma clang diagnostic push
#pragma clang diagnostic ignored "-Wunknown-pragmas"
#pragma ide diagnostic ignored "OCUnusedGlobalDeclarationInspection"
#endif

// We can only support this feature on OpenGL ES 3.1+
// Support is currently disabled as we don't need it
#define TEXTURE_2D_MULTISAMPLE_SUPPORTED false

#if defined(__EMSCRIPTEN__)
#define HAS_MAPBUFFERS 0
#else
#define HAS_MAPBUFFERS 1
#endif

#define DEBUG_GROUP_MARKER_NONE       0x00    // no debug marker
#define DEBUG_GROUP_MARKER_OPENGL     0x01    // markers in the gl command queue (req. driver support)
#define DEBUG_GROUP_MARKER_BACKEND    0x02    // markers on the backend side (systrace)
#define DEBUG_GROUP_MARKER_ALL        0xFF    // all markers

#define DEBUG_MARKER_NONE             0x00    // no debug marker
#define DEBUG_MARKER_OPENGL           0x01    // markers in the gl command queue (req. driver support)
#define DEBUG_MARKER_BACKEND          0x02    // markers on the backend side (systrace)
#define DEBUG_MARKER_PROFILE          0x04    // profiling on the backend side (systrace)
#define DEBUG_MARKER_ALL              (0xFF & ~DEBUG_MARKER_PROFILE) // all markers

// set to the desired debug marker level (for user markers [default: All])
#define DEBUG_GROUP_MARKER_LEVEL      DEBUG_GROUP_MARKER_ALL

// set to the desired debug level (for internal debugging [Default: None])
#define DEBUG_MARKER_LEVEL            DEBUG_MARKER_NONE

// Override the debug markers if we are forcing profiling mode
#if defined(FILAMENT_FORCE_PROFILING_MODE)
#   undef DEBUG_GROUP_MARKER_LEVEL
#   undef DEBUG_MARKER_LEVEL

#   define DEBUG_GROUP_MARKER_LEVEL   DEBUG_GROUP_MARKER_NONE
#   define DEBUG_MARKER_LEVEL         DEBUG_MARKER_PROFILE
#endif

#if DEBUG_MARKER_LEVEL == DEBUG_MARKER_PROFILE
#   define DEBUG_MARKER()
#   define PROFILE_MARKER(marker) PROFILE_SCOPE(marker);
#   if DEBUG_GROUP_MARKER_LEVEL != DEBUG_GROUP_MARKER_NONE
#      error PROFILING is exclusive; group markers must be disabled.
#   endif
#   ifndef NDEBUG
#      error PROFILING is meaningless in DEBUG mode.
#   endif
#elif DEBUG_MARKER_LEVEL > DEBUG_MARKER_NONE
#   define DEBUG_MARKER() DebugMarker _debug_marker(*this, __func__);
#   define PROFILE_MARKER(marker) DEBUG_MARKER()
#   if DEBUG_MARKER_LEVEL & DEBUG_MARKER_PROFILE
#      error PROFILING is exclusive; all other debug features must be disabled.
#   endif
#else
#   define DEBUG_MARKER()
#   define PROFILE_MARKER(marker)
#endif

using namespace filament::math;
using namespace utils;

namespace filament::backend {

Driver* OpenGLDriverFactory::create(
        OpenGLPlatform* const platform,
        void* const sharedGLContext,
        const Platform::DriverConfig& driverConfig) noexcept {
    return OpenGLDriver::create(platform, sharedGLContext, driverConfig);
}

using namespace GLUtils;

// ------------------------------------------------------------------------------------------------

UTILS_NOINLINE
OpenGLDriver* OpenGLDriver::create(OpenGLPlatform* const platform,
        void* const /*sharedGLContext*/, const Platform::DriverConfig& driverConfig) noexcept {
    assert_invariant(platform);
    OpenGLPlatform* const ec = platform;

#if 0
    // this is useful for development, but too verbose even for debug builds
    // For reference on a 64-bits machine in Release mode:
    //    GLIndexBuffer             :   8       moderate
    //    GLSwapChain               :  16       few
    //    GLTimerQuery              :  16       few
    //    GLFence                   :  24       few
    //    GLRenderPrimitive         :  32       many
    //    GLBufferObject            :  32       many
    // -- less than or equal 32 bytes
    //    GLTexture                 :  64       moderate
    //    GLVertexBuffer            :  76       moderate
    //    OpenGLProgram             :  96       moderate
    // -- less than or equal 96 bytes
    //    GLStream                  : 104       few
    //    GLRenderTarget            : 112       few
    //    GLVertexBufferInfo        : 132       moderate
    // -- less than or equal to 136 bytes

    slog.d
           << "\nGLSwapChain: " << sizeof(GLSwapChain)
           << "\nGLBufferObject: " << sizeof(GLBufferObject)
           << "\nGLVertexBuffer: " << sizeof(GLVertexBuffer)
           << "\nGLVertexBufferInfo: " << sizeof(GLVertexBufferInfo)
           << "\nGLIndexBuffer: " << sizeof(GLIndexBuffer)
           << "\nGLRenderPrimitive: " << sizeof(GLRenderPrimitive)
           << "\nGLTexture: " << sizeof(GLTexture)
           << "\nGLTimerQuery: " << sizeof(GLTimerQuery)
           << "\nGLStream: " << sizeof(GLStream)
           << "\nGLRenderTarget: " << sizeof(GLRenderTarget)
           << "\nGLFence: " << sizeof(GLFence)
           << "\nOpenGLProgram: " << sizeof(OpenGLProgram)
           << io::endl;
#endif

    // here we check we're on a supported version of GL before initializing the driver
    GLint major = 0, minor = 0;
    bool const success = OpenGLContext::queryOpenGLVersion(&major, &minor);

    if (UTILS_UNLIKELY(!success)) {
        PANIC_LOG("Can't get OpenGL version");
        cleanup:
        ec->terminate();
        return {};
    }

#if defined(BACKEND_OPENGL_VERSION_GLES)
    if (UTILS_UNLIKELY(!(major >= 2 && minor >= 0))) {
        PANIC_LOG("OpenGL ES 2.0 minimum needed (current %d.%d)", major, minor);
        goto cleanup;
    }
    if (UTILS_UNLIKELY(driverConfig.forceGLES2Context)) {
        major = 2;
        minor = 0;
    }
#else
    // we require GL 4.1 headers and minimum version
    if (UTILS_UNLIKELY(!((major == 4 && minor >= 1) || major > 4))) {
        PANIC_LOG("OpenGL 4.1 minimum needed (current %d.%d)", major, minor);
        goto cleanup;
    }
#endif

    constexpr size_t defaultSize = FILAMENT_OPENGL_HANDLE_ARENA_SIZE_IN_MB * 1024U * 1024U;
    Platform::DriverConfig validConfig{ driverConfig };
    validConfig.handleArenaSize = std::max(driverConfig.handleArenaSize, defaultSize);
    OpenGLDriver* const driver = new(std::nothrow) OpenGLDriver(ec, validConfig);
    return driver;
}

// ------------------------------------------------------------------------------------------------

OpenGLDriver::DebugMarker::DebugMarker(OpenGLDriver& driver, const char* string) noexcept
        : driver(driver) {
#ifndef __EMSCRIPTEN__
#ifdef GL_EXT_debug_marker
#if DEBUG_MARKER_LEVEL & DEBUG_MARKER_OPENGL
    if (UTILS_LIKELY(driver.getContext().ext.EXT_debug_marker)) {
        glPushGroupMarkerEXT(GLsizei(strlen(string)), string);
    }
#endif
#endif

#if DEBUG_MARKER_LEVEL & DEBUG_MARKER_BACKEND
    SYSTRACE_CONTEXT();
    SYSTRACE_NAME_BEGIN(string);
#endif
#endif
}

OpenGLDriver::DebugMarker::~DebugMarker() noexcept {
#ifndef __EMSCRIPTEN__
#ifdef GL_EXT_debug_marker
#if DEBUG_MARKER_LEVEL & DEBUG_MARKER_OPENGL
    if (UTILS_LIKELY(driver.getContext().ext.EXT_debug_marker)) {
        glPopGroupMarkerEXT();
    }
#endif
#endif

#if DEBUG_MARKER_LEVEL & DEBUG_MARKER_BACKEND
    SYSTRACE_CONTEXT();
    SYSTRACE_NAME_END();
#endif
#endif
}

// ------------------------------------------------------------------------------------------------

OpenGLDriver::OpenGLDriver(OpenGLPlatform* platform, const Platform::DriverConfig& driverConfig) noexcept
        : mPlatform(*platform),
          mContext(mPlatform, driverConfig),
          mShaderCompilerService(*this),
          mHandleAllocator("Handles",
                  driverConfig.handleArenaSize,
                  driverConfig.disableHandleUseAfterFreeCheck,
                  driverConfig.disableHeapHandleTags),
          mDriverConfig(driverConfig),
          mCurrentPushConstants(new(std::nothrow) PushConstantBundle{}) {
    // set a reasonable default value for our stream array
    mTexturesWithStreamsAttached.reserve(8);
    mStreamsWithPendingAcquiredImage.reserve(8);

#ifndef NDEBUG
    slog.i << "OS version: " << mPlatform.getOSVersion() << io::endl;
#endif

    // Timer queries are core in GL 3.3, otherwise we need EXT_disjoint_timer_query
    // iOS headers don't define GL_EXT_disjoint_timer_query, so make absolutely sure
    // we won't use it.

#if defined(BACKEND_OPENGL_VERSION_GL)
    assert_invariant(mContext.ext.EXT_disjoint_timer_query);
#endif

    mShaderCompilerService.init();
}

OpenGLDriver::~OpenGLDriver() noexcept { // NOLINT(modernize-use-equals-default)
    // this is called from the main thread. Can't call GL.
}

Dispatcher OpenGLDriver::getDispatcher() const noexcept {
    auto dispatcher = ConcreteDispatcher<OpenGLDriver>::make();
    if (mContext.isES2()) {
        dispatcher.draw2_ = +[](Driver& driver, CommandBase* base, intptr_t* next){
            using Cmd = COMMAND_TYPE(draw2);
            OpenGLDriver& concreteDriver = static_cast<OpenGLDriver&>(driver);
            Cmd::execute(&OpenGLDriver::draw2GLES2, concreteDriver, base, next);
        };
    }
    return dispatcher;
}

// ------------------------------------------------------------------------------------------------
// Driver interface concrete implementation
// ------------------------------------------------------------------------------------------------

void OpenGLDriver::terminate() {
    // wait for the GPU to finish executing all commands
    glFinish();

    mShaderCompilerService.terminate();

#ifndef FILAMENT_SILENCE_NOT_SUPPORTED_BY_ES2
    // and make sure to execute all the GpuCommandCompleteOps callbacks
    executeGpuCommandsCompleteOps();

    // as well as the FrameCompleteOps callbacks
    if (UTILS_UNLIKELY(!mFrameCompleteOps.empty())) {
        for (auto&& op: mFrameCompleteOps) {
            op();
        }
        mFrameCompleteOps.clear();
    }

    // because we called glFinish(), all callbacks should have been executed
    assert_invariant(mGpuCommandCompleteOps.empty());
#endif

    delete mCurrentPushConstants;
    mCurrentPushConstants = nullptr;

    mContext.terminate();

    mPlatform.terminate();
}

ShaderModel OpenGLDriver::getShaderModel() const noexcept {
    return mContext.getShaderModel();
}

ShaderLanguage OpenGLDriver::getShaderLanguage() const noexcept {
    return mContext.isES2() ? ShaderLanguage::ESSL1 : ShaderLanguage::ESSL3;
}

// ------------------------------------------------------------------------------------------------
// Change and track GL state
// ------------------------------------------------------------------------------------------------
void OpenGLDriver::resetState(int) {
    mContext.resetState();
}

void OpenGLDriver::bindSampler(GLuint unit, GLuint sampler) noexcept {
    mContext.bindSampler(unit, sampler);
}

void OpenGLDriver::setPushConstant(ShaderStage stage, uint8_t index,
        PushConstantVariant value) {
    assert_invariant(stage == ShaderStage::VERTEX || stage == ShaderStage::FRAGMENT);

#if FILAMENT_ENABLE_MATDBG
    if (UTILS_UNLIKELY(!mValidProgram)) {
        return;
    }
#endif

    Slice<std::pair<GLint, ConstantType>> constants;
    if (stage == ShaderStage::VERTEX) {
        constants = mCurrentPushConstants->vertexConstants;
    } else if (stage == ShaderStage::FRAGMENT) {
        constants = mCurrentPushConstants->fragmentConstants;
    }

    assert_invariant(index < constants.size());
    auto const& [location, type] = constants[index];

    // This push constant wasn't found in the shader. It's ok to return without error-ing here.
    if (location < 0) {
        return;
    }

    if (std::holds_alternative<bool>(value)) {
        assert_invariant(type == ConstantType::BOOL);
        bool const bval = std::get<bool>(value);
        glUniform1i(location, bval ? 1 : 0);
    } else if (std::holds_alternative<float>(value)) {
        assert_invariant(type == ConstantType::FLOAT);
        float const fval = std::get<float>(value);
        glUniform1f(location, fval);
    } else {
        assert_invariant(type == ConstantType::INT);
        int const ival = std::get<int>(value);
        glUniform1i(location, ival);
    }
}

void OpenGLDriver::bindTexture(GLuint unit, GLTexture const* t) noexcept {
    assert_invariant(t != nullptr);
    mContext.bindTexture(unit, t->gl.target, t->gl.id, t->gl.external);
}

bool OpenGLDriver::useProgram(OpenGLProgram* p) noexcept {
    bool success = true;
    if (mBoundProgram != p) {
        // compile/link the program if needed and call glUseProgram
        success = p->use(this, mContext);
        assert_invariant(success == p->isValid());
        if (success) {
            // TODO: we could even improve this if the program could tell us which of the descriptors
            //       bindings actually changed. In practice, it is likely that set 0 or 1 might not
            //       change often.
            decltype(mInvalidDescriptorSetBindings) changed;
            changed.setValue((1 << MAX_DESCRIPTOR_SET_COUNT) - 1);
            mInvalidDescriptorSetBindings |= changed;

            mBoundProgram = p;
        }
    }

    if (UTILS_UNLIKELY(mContext.isES2() && success)) {
        // Set the output colorspace for this program (linear or rec709). This is only relevant
        // when mPlatform.isSRGBSwapChainSupported() is false (no need to check though).
        p->setRec709ColorSpace(mRec709OutputColorspace);
    }

    return success;
}


void OpenGLDriver::setRasterState(RasterState rs) noexcept {
    auto& gl = mContext;

    mRenderPassColorWrite |= rs.colorWrite;
    mRenderPassDepthWrite |= rs.depthWrite;

    // culling state
    if (rs.culling == CullingMode::NONE) {
        gl.disable(GL_CULL_FACE);
    } else {
        gl.enable(GL_CULL_FACE);
        gl.cullFace(getCullingMode(rs.culling));
    }

    gl.frontFace(rs.inverseFrontFaces ? GL_CW : GL_CCW);

    // blending state
    if (!rs.hasBlending()) {
        gl.disable(GL_BLEND);
    } else {
        gl.enable(GL_BLEND);
        gl.blendEquation(
                getBlendEquationMode(rs.blendEquationRGB),
                getBlendEquationMode(rs.blendEquationAlpha));

        gl.blendFunction(
                getBlendFunctionMode(rs.blendFunctionSrcRGB),
                getBlendFunctionMode(rs.blendFunctionSrcAlpha),
                getBlendFunctionMode(rs.blendFunctionDstRGB),
                getBlendFunctionMode(rs.blendFunctionDstAlpha));
    }

    // depth test
    if (rs.depthFunc == RasterState::DepthFunc::A && !rs.depthWrite) {
        gl.disable(GL_DEPTH_TEST);
    } else {
        gl.enable(GL_DEPTH_TEST);
        gl.depthFunc(getDepthFunc(rs.depthFunc));
        gl.depthMask(GLboolean(rs.depthWrite));
    }

    // write masks
    gl.colorMask(GLboolean(rs.colorWrite));

    // AA
    if (rs.alphaToCoverage) {
        gl.enable(GL_SAMPLE_ALPHA_TO_COVERAGE);
    } else {
        gl.disable(GL_SAMPLE_ALPHA_TO_COVERAGE);
    }

    if (gl.ext.EXT_depth_clamp) {
        if (rs.depthClamp) {
            gl.enable(GL_DEPTH_CLAMP);
        } else {
            gl.disable(GL_DEPTH_CLAMP);
        }
    }
}

void OpenGLDriver::setStencilState(StencilState ss) noexcept {
    auto& gl = mContext;

    mRenderPassStencilWrite |= ss.stencilWrite;

    // stencil test / operation
    // GL_STENCIL_TEST must be enabled if we're testing OR writing to the stencil buffer.
    if (UTILS_LIKELY(
            ss.front.stencilFunc == StencilState::StencilFunction::A &&
            ss.back.stencilFunc == StencilState::StencilFunction::A &&
            ss.front.stencilOpDepthFail == StencilOperation::KEEP &&
            ss.back.stencilOpDepthFail == StencilOperation::KEEP &&
            ss.front.stencilOpStencilFail == StencilOperation::KEEP &&
            ss.back.stencilOpStencilFail == StencilOperation::KEEP &&
            ss.front.stencilOpDepthStencilPass == StencilOperation::KEEP &&
            ss.back.stencilOpDepthStencilPass == StencilOperation::KEEP)) {
        // that's equivalent to having the stencil test disabled
        gl.disable(GL_STENCIL_TEST);
    } else {
        gl.enable(GL_STENCIL_TEST);
    }

    // glStencilFuncSeparate() also sets the reference value, which may be used depending
    // on the stencilOp, so we always need to call glStencilFuncSeparate().
    gl.stencilFuncSeparate(
            getStencilFunc(ss.front.stencilFunc), ss.front.ref, ss.front.readMask,
            getStencilFunc(ss.back.stencilFunc), ss.back.ref, ss.back.readMask);

    if (UTILS_LIKELY(!ss.stencilWrite)) {
        gl.stencilMaskSeparate(0x00, 0x00);
    } else {
        // Stencil ops are only relevant when stencil write is enabled
        gl.stencilOpSeparate(
                getStencilOp(ss.front.stencilOpStencilFail),
                getStencilOp(ss.front.stencilOpDepthFail),
                getStencilOp(ss.front.stencilOpDepthStencilPass),
                getStencilOp(ss.back.stencilOpStencilFail),
                getStencilOp(ss.back.stencilOpDepthFail),
                getStencilOp(ss.back.stencilOpDepthStencilPass));
        gl.stencilMaskSeparate(ss.front.writeMask, ss.back.writeMask);
    }
}

// ------------------------------------------------------------------------------------------------
// Creating driver objects
// ------------------------------------------------------------------------------------------------

Handle<HwVertexBufferInfo> OpenGLDriver::createVertexBufferInfoS() noexcept {
    return initHandle<GLVertexBufferInfo>();
}

Handle<HwVertexBuffer> OpenGLDriver::createVertexBufferS() noexcept {
    return initHandle<GLVertexBuffer>();
}

Handle<HwIndexBuffer> OpenGLDriver::createIndexBufferS() noexcept {
    return initHandle<GLIndexBuffer>();
}

Handle<HwBufferObject> OpenGLDriver::createBufferObjectS() noexcept {
    return initHandle<GLBufferObject>();
}

Handle<HwRenderPrimitive> OpenGLDriver::createRenderPrimitiveS() noexcept {
    return initHandle<GLRenderPrimitive>();
}

Handle<HwProgram> OpenGLDriver::createProgramS() noexcept {
    return initHandle<OpenGLProgram>();
}

Handle<HwTexture> OpenGLDriver::createTextureS() noexcept {
    return initHandle<GLTexture>();
}

Handle<HwTexture> OpenGLDriver::createTextureViewS() noexcept {
    return initHandle<GLTexture>();
}

Handle<HwTexture> OpenGLDriver::createTextureViewSwizzleS() noexcept {
    return initHandle<GLTexture>();
}

Handle<HwTexture> OpenGLDriver::createTextureExternalImage2S() noexcept {
    return initHandle<GLTexture>();
}

Handle<HwTexture> OpenGLDriver::createTextureExternalImageS() noexcept {
    return initHandle<GLTexture>();
}

Handle<HwTexture> OpenGLDriver::createTextureExternalImagePlaneS() noexcept {
    return initHandle<GLTexture>();
}

Handle<HwTexture> OpenGLDriver::importTextureS() noexcept {
    return initHandle<GLTexture>();
}

Handle<HwRenderTarget> OpenGLDriver::createDefaultRenderTargetS() noexcept {
    return initHandle<GLRenderTarget>();
}

Handle<HwRenderTarget> OpenGLDriver::createRenderTargetS() noexcept {
    return initHandle<GLRenderTarget>();
}

Handle<HwFence> OpenGLDriver::createFenceS() noexcept {
    return initHandle<GLFence>();
}

Handle<HwSwapChain> OpenGLDriver::createSwapChainS() noexcept {
    return initHandle<GLSwapChain>();
}

Handle<HwSwapChain> OpenGLDriver::createSwapChainHeadlessS() noexcept {
    return initHandle<GLSwapChain>();
}

Handle<HwTimerQuery> OpenGLDriver::createTimerQueryS() noexcept {
    return initHandle<GLTimerQuery>();
}

Handle<HwDescriptorSetLayout> OpenGLDriver::createDescriptorSetLayoutS() noexcept {
    return initHandle<GLDescriptorSetLayout>();
}

Handle<HwDescriptorSet> OpenGLDriver::createDescriptorSetS() noexcept {
    return initHandle<GLDescriptorSet>();
}

void OpenGLDriver::createVertexBufferInfoR(
        Handle<HwVertexBufferInfo> vbih,
        uint8_t bufferCount,
        uint8_t attributeCount,
        AttributeArray attributes) {
    DEBUG_MARKER()
    construct<GLVertexBufferInfo>(vbih, bufferCount, attributeCount, attributes);
}

void OpenGLDriver::createVertexBufferR(
        Handle<HwVertexBuffer> vbh,
        uint32_t vertexCount,
        Handle<HwVertexBufferInfo> vbih) {
    DEBUG_MARKER()
    construct<GLVertexBuffer>(vbh, vertexCount, vbih);
}

void OpenGLDriver::createIndexBufferR(
        Handle<HwIndexBuffer> ibh,
        ElementType elementType,
        uint32_t indexCount,
        BufferUsage usage) {
    DEBUG_MARKER()

    auto& gl = mContext;
    uint8_t const elementSize = static_cast<uint8_t>(getElementTypeSize(elementType));
    GLIndexBuffer* ib = construct<GLIndexBuffer>(ibh, elementSize, indexCount);
    glGenBuffers(1, &ib->gl.buffer);
    GLsizeiptr const size = elementSize * indexCount;
    gl.bindVertexArray(nullptr);
    gl.bindBuffer(GL_ELEMENT_ARRAY_BUFFER, ib->gl.buffer);
    glBufferData(GL_ELEMENT_ARRAY_BUFFER, size, nullptr, getBufferUsage(usage));
    CHECK_GL_ERROR(utils::slog.e)
}

void OpenGLDriver::createBufferObjectR(Handle<HwBufferObject> boh,
        uint32_t byteCount, BufferObjectBinding bindingType, BufferUsage usage) {
    DEBUG_MARKER()
    assert_invariant(byteCount > 0);

    auto& gl = mContext;
    if (bindingType == BufferObjectBinding::VERTEX) {
        gl.bindVertexArray(nullptr);
    }

    GLBufferObject* bo = construct<GLBufferObject>(boh, byteCount, bindingType, usage);
    if (UTILS_UNLIKELY(bindingType == BufferObjectBinding::UNIFORM && gl.isES2())) {
        bo->gl.id = ++mLastAssignedEmulatedUboId;
        bo->gl.buffer = malloc(byteCount);
        memset(bo->gl.buffer, 0, byteCount);
    } else {
        bo->gl.binding = getBufferBindingType(bindingType);
        glGenBuffers(1, &bo->gl.id);
        gl.bindBuffer(bo->gl.binding, bo->gl.id);
        glBufferData(bo->gl.binding, byteCount, nullptr, getBufferUsage(usage));
    }

    CHECK_GL_ERROR(utils::slog.e)
}

void OpenGLDriver::createRenderPrimitiveR(Handle<HwRenderPrimitive> rph,
        Handle<HwVertexBuffer> vbh, Handle<HwIndexBuffer> ibh,
        PrimitiveType pt) {
    DEBUG_MARKER()

    auto& gl = mContext;

    GLIndexBuffer const* const ib = handle_cast<const GLIndexBuffer*>(ibh);
    assert_invariant(ib->elementSize == 2 || ib->elementSize == 4);

    GLVertexBuffer* const vb = handle_cast<GLVertexBuffer*>(vbh);
    GLRenderPrimitive* const rp = handle_cast<GLRenderPrimitive*>(rph);
    rp->gl.indicesShift = (ib->elementSize == 4u) ? 2u : 1u;
    rp->gl.indicesType  = (ib->elementSize == 4u) ? GL_UNSIGNED_INT : GL_UNSIGNED_SHORT;
    rp->gl.vertexBufferWithObjects = vbh;
    rp->type = pt;
    rp->vbih = vb->vbih;

    // create a name for this VAO in the current context
    gl.procs.genVertexArrays(1, &rp->gl.vao[gl.contextIndex]);

    // this implies our name is up-to-date
    rp->gl.nameVersion = gl.state.age;

    // binding the VAO will actually create it
    gl.bindVertexArray(&rp->gl);

    // Note: we don't update the vertex buffer bindings in the VAO just yet, we will do that
    // later in draw() or bindRenderPrimitive(). At this point, the HwVertexBuffer might not
    // have all its buffers set.

    // this records the index buffer into the currently bound VAO
    gl.bindBuffer(GL_ELEMENT_ARRAY_BUFFER, ib->gl.buffer);

    CHECK_GL_ERROR(utils::slog.e)
}

void OpenGLDriver::createProgramR(Handle<HwProgram> ph, Program&& program) {
    DEBUG_MARKER()


    if (UTILS_UNLIKELY(mContext.isES2())) {
        // Here we patch the specialization constants to enable or not the rec709 output
        // color space emulation in this program. Obviously, the backend shouldn't know about
        // specific spec-constants, so we need to handle failures gracefully. This cannot be
        // done at Material creation time because only the backend has access to
        // Platform.isSRGBSwapChainSupported().
        if (!mPlatform.isSRGBSwapChainSupported()) {
            auto& specializationConstants = program.getSpecializationConstants();
            auto pos = std::find_if(specializationConstants.begin(), specializationConstants.end(),
                    [](auto&& sc) {
                        // This constant must match
                        // ReservedSpecializationConstants::CONFIG_SRGB_SWAPCHAIN_EMULATION
                        // which we can't use here because it's defined in EngineEnums.h.
                        // (we're breaking layering here, but it's for the good cause).
                        return sc.id == 3;
                    });
            if (pos != specializationConstants.end()) {
                pos->value = true;
            }
        }
    }

    construct<OpenGLProgram>(ph, *this, std::move(program));
    CHECK_GL_ERROR(utils::slog.e)
}

UTILS_NOINLINE
void OpenGLDriver::textureStorage(GLTexture* t,
        uint32_t width, uint32_t height, uint32_t depth, bool useProtectedMemory) noexcept {

    auto& gl = mContext;

    bindTexture(OpenGLContext::DUMMY_TEXTURE_BINDING, t);
    gl.activeTexture(OpenGLContext::DUMMY_TEXTURE_BINDING);

#ifdef GL_EXT_protected_textures
#ifndef FILAMENT_SILENCE_NOT_SUPPORTED_BY_ES2
    if (UTILS_UNLIKELY(useProtectedMemory)) {
        assert_invariant(gl.ext.EXT_protected_textures);
        glTexParameteri(t->gl.target, GL_TEXTURE_PROTECTED_EXT, 1);
    }
#endif
#endif

    switch (t->gl.target) {
        case GL_TEXTURE_2D:
        case GL_TEXTURE_CUBE_MAP:
            if (UTILS_LIKELY(!gl.isES2())) {
#ifndef FILAMENT_SILENCE_NOT_SUPPORTED_BY_ES2
                glTexStorage2D(t->gl.target, GLsizei(t->levels), t->gl.internalFormat,
                        GLsizei(width), GLsizei(height));
#endif
            }
#ifdef BACKEND_OPENGL_VERSION_GLES
            else {
                // FIXME: handle compressed texture format
                auto [format, type] = textureFormatToFormatAndType(t->format);
                assert_invariant(format != GL_NONE && type != GL_NONE);
                for (GLint level = 0 ; level < t->levels ; level++ ) {
                    if (t->gl.target == GL_TEXTURE_CUBE_MAP) {
                        for (GLint face = 0 ; face < 6 ; face++) {
                            glTexImage2D(GL_TEXTURE_CUBE_MAP_POSITIVE_X + face,
                                    level, GLint(t->gl.internalFormat),
                                    GLsizei(width), GLsizei(height), 0,
                                    format, type, nullptr);
                        }
                    } else {
                        glTexImage2D(t->gl.target, level, GLint(t->gl.internalFormat),
                                std::max(GLsizei(1), GLsizei(width >> level)),
                                std::max(GLsizei(1), GLsizei(height >> level)),
                                0, format, type, nullptr);
                    }
                }
            }
#endif
            break;
        case GL_TEXTURE_3D:
        case GL_TEXTURE_2D_ARRAY: {
            assert_invariant(!gl.isES2());
#ifndef FILAMENT_SILENCE_NOT_SUPPORTED_BY_ES2
            glTexStorage3D(t->gl.target, GLsizei(t->levels), t->gl.internalFormat,
                    GLsizei(width), GLsizei(height), GLsizei(depth));
#endif
            break;
        }
        case GL_TEXTURE_CUBE_MAP_ARRAY: {
            assert_invariant(!gl.isES2());
#ifndef FILAMENT_SILENCE_NOT_SUPPORTED_BY_ES2
            glTexStorage3D(t->gl.target, GLsizei(t->levels), t->gl.internalFormat,
                    GLsizei(width), GLsizei(height), GLsizei(depth) * 6);
#endif
            break;
        }
#ifdef BACKEND_OPENGL_LEVEL_GLES31
        case GL_TEXTURE_2D_MULTISAMPLE:
            if constexpr (TEXTURE_2D_MULTISAMPLE_SUPPORTED) {
                // NOTE: if there is a mix of texture and renderbuffers, "fixed_sample_locations" must be true
                // NOTE: what's the benefit of setting "fixed_sample_locations" to false?

                if (mContext.isAtLeastGL<4, 3>() || mContext.isAtLeastGLES<3, 1>()) {
                    // only supported from GL 4.3 and GLES 3.1 headers
                    glTexStorage2DMultisample(t->gl.target, t->samples, t->gl.internalFormat,
                            GLsizei(width), GLsizei(height), GL_TRUE);
                }
#ifdef BACKEND_OPENGL_VERSION_GL
                else {
                    // only supported in GL (GL4.1 doesn't support glTexStorage2DMultisample)
                    glTexImage2DMultisample(t->gl.target, t->samples, t->gl.internalFormat,
                            GLsizei(width), GLsizei(height), GL_TRUE);
                }
#endif
            } else {
                PANIC_LOG("GL_TEXTURE_2D_MULTISAMPLE is not supported");
            }
            break;
#endif // BACKEND_OPENGL_LEVEL_GLES31
        default: // cannot happen
            break;
    }

    // textureStorage can be used to reallocate the texture at a new size
    t->width = width;
    t->height = height;
    t->depth = depth;
}

void OpenGLDriver::createTextureR(Handle<HwTexture> th, SamplerType target, uint8_t levels,
        TextureFormat format, uint8_t samples, uint32_t w, uint32_t h, uint32_t depth,
        TextureUsage usage) {
    DEBUG_MARKER()

    GLenum internalFormat = getInternalFormat(format);
    assert_invariant(internalFormat);

    if (any(usage & TextureUsage::PROTECTED)) {
        // renderbuffers don't have a protected mode, so we need to use a texture
        // because protected textures are only supported on GLES 3.2, MSAA will be available.
        usage |= TextureUsage::SAMPLEABLE;
    } else if (any(usage & TextureUsage::UPLOADABLE)) {
        // if we have the uploadable flag, we also need to use a texture
        usage |= TextureUsage::SAMPLEABLE;
    } else if (target != SamplerType::SAMPLER_2D) {
        // renderbuffers can only be 2D
        usage |= TextureUsage::SAMPLEABLE;
    } else if (levels > 1) {
        // renderbuffers can't have mip levels
        usage |= TextureUsage::SAMPLEABLE;
    }

    auto& gl = mContext;
    samples = std::clamp(samples, uint8_t(1u), uint8_t(gl.gets.max_samples));
    GLTexture* t = construct<GLTexture>(th, target, levels, samples, w, h, depth, format, usage);
    if (UTILS_LIKELY(usage & TextureUsage::SAMPLEABLE)) {

        if (UTILS_UNLIKELY(gl.isES2())) {
            // on ES2, format and internal format must match
            // FIXME: handle compressed texture format
            internalFormat = textureFormatToFormatAndType(format).first;
        }

        if (UTILS_UNLIKELY(t->target == SamplerType::SAMPLER_EXTERNAL)) {
            t->externalTexture = mPlatform.createExternalImageTexture();
            if (t->externalTexture) {
                if (target == SamplerType::SAMPLER_EXTERNAL) {
                    if (UTILS_LIKELY(gl.ext.OES_EGL_image_external_essl3)) {
                        t->externalTexture->target = GL_TEXTURE_EXTERNAL_OES;
                    } else {
                        // revert to texture 2D if external is not supported; what else can we do?
                        t->externalTexture->target = GL_TEXTURE_2D;
                    }
                } else {
                    t->externalTexture->target = getTextureTargetNotExternal(target);
                }

                t->gl.target = t->externalTexture->target;
                t->gl.id = t->externalTexture->id;
                // internalFormat actually depends on the external image, but it doesn't matter
                // because it's not used anywhere for anything important.
                t->gl.internalFormat = internalFormat;
                t->gl.baseLevel = 0;
                t->gl.maxLevel = 0;
            }
        } else {
            glGenTextures(1, &t->gl.id);

            t->gl.internalFormat = internalFormat;

            t->gl.target = getTextureTargetNotExternal(target);

            if (t->samples > 1) {
                // Note: we can't be here in practice because filament's user API doesn't
                // allow the creation of multi-sampled textures.
#if defined(BACKEND_OPENGL_LEVEL_GLES31)
                if (gl.features.multisample_texture) {
                    // multi-sample texture on GL 3.2 / GLES 3.1 and above
                    t->gl.target = GL_TEXTURE_2D_MULTISAMPLE;
                } else {
                    // Turn off multi-sampling for that texture. It's just not supported.
                }
#endif
            }

            textureStorage(t, w, h, depth, bool(usage & TextureUsage::PROTECTED));
        }
    } else {
        t->gl.internalFormat = internalFormat;
        t->gl.target = GL_RENDERBUFFER;
        glGenRenderbuffers(1, &t->gl.id);
        renderBufferStorage(t->gl.id, internalFormat, w, h, samples);
    }

    CHECK_GL_ERROR(utils::slog.e)
}

void OpenGLDriver::createTextureViewR(Handle<HwTexture> th,
        Handle<HwTexture> srch, uint8_t baseLevel, uint8_t levelCount) {
    DEBUG_MARKER()
    GLTexture const* const src = handle_cast<GLTexture const*>(srch);

    FILAMENT_CHECK_PRECONDITION(any(src->usage & TextureUsage::SAMPLEABLE))
            << "TextureView can only be created on a SAMPLEABLE texture";

    FILAMENT_CHECK_PRECONDITION(!src->gl.imported)
            << "TextureView can't be created on imported textures";

    if (!src->ref) {
        // lazily create the ref handle, because most textures will never get a texture view
        src->ref = initHandle<GLTextureRef>();
    }

    GLTexture* t = construct<GLTexture>(th,
            src->target,
            src->levels,
            src->samples,
            src->width, src->height, src->depth,
            src->format,
            src->usage);

    t->gl = src->gl;
    t->gl.sidecarRenderBufferMS = 0;
    t->gl.sidecarSamples = 1;

    auto srcBaseLevel = src->gl.baseLevel;
    auto srcMaxLevel = src->gl.maxLevel;
    if (srcBaseLevel > srcMaxLevel) {
        srcBaseLevel = 0;
        srcMaxLevel = 127;
    }
    t->gl.baseLevel = (int8_t)std::min(127, srcBaseLevel + baseLevel);
    t->gl.maxLevel  = (int8_t)std::min(127, srcBaseLevel + baseLevel + levelCount - 1);

    // increase reference count to this texture handle
    t->ref = src->ref;
    GLTextureRef* ref = handle_cast<GLTextureRef*>(t->ref);
    assert_invariant(ref);
    ref->count++;

    CHECK_GL_ERROR(utils::slog.e)
}

void OpenGLDriver::createTextureViewSwizzleR(Handle<HwTexture> th, Handle<HwTexture> srch,
        TextureSwizzle r, TextureSwizzle g, TextureSwizzle b, TextureSwizzle a) {

    DEBUG_MARKER()
    GLTexture const* const src = handle_cast<GLTexture const*>(srch);

    FILAMENT_CHECK_PRECONDITION(any(src->usage & TextureUsage::SAMPLEABLE))
                    << "TextureView can only be created on a SAMPLEABLE texture";

    FILAMENT_CHECK_PRECONDITION(!src->gl.imported)
                    << "TextureView can't be created on imported textures";

    if (!src->ref) {
        // lazily create the ref handle, because most textures will never get a texture view
        src->ref = initHandle<GLTextureRef>();
    }

    GLTexture* t = construct<GLTexture>(th,
            src->target,
            src->levels,
            src->samples,
            src->width, src->height, src->depth,
            src->format,
            src->usage);

    t->gl = src->gl;
    t->gl.baseLevel = src->gl.baseLevel;
    t->gl.maxLevel = src->gl.maxLevel;
    t->gl.sidecarRenderBufferMS = 0;
    t->gl.sidecarSamples = 1;

    auto getChannel = [&swizzle = src->gl.swizzle](TextureSwizzle ch) {
        switch (ch) {
            case TextureSwizzle::SUBSTITUTE_ZERO:
            case TextureSwizzle::SUBSTITUTE_ONE:
                return ch;
            case TextureSwizzle::CHANNEL_0:
                return swizzle[0];
            case TextureSwizzle::CHANNEL_1:
                return swizzle[1];
            case TextureSwizzle::CHANNEL_2:
                return swizzle[2];
            case TextureSwizzle::CHANNEL_3:
                return swizzle[3];
        }
    };

    t->gl.swizzle = {
            getChannel(r),
            getChannel(g),
            getChannel(b),
            getChannel(a),
    };

    // increase reference count to this texture handle
    t->ref = src->ref;
    GLTextureRef* ref = handle_cast<GLTextureRef*>(t->ref);
    assert_invariant(ref);
    ref->count++;

    CHECK_GL_ERROR(utils::slog.e)
}

void OpenGLDriver::createTextureExternalImage2R(Handle<HwTexture> th, SamplerType target,
    TextureFormat format, uint32_t width, uint32_t height, TextureUsage usage,
    Platform::ExternalImageHandleRef image) {
    DEBUG_MARKER()

    usage |= TextureUsage::SAMPLEABLE;
    usage &= ~TextureUsage::UPLOADABLE;

    auto& gl = mContext;
    GLenum internalFormat = getInternalFormat(format);
    if (UTILS_UNLIKELY(gl.isES2())) {
        // on ES2, format and internal format must match
        // FIXME: handle compressed texture format
        internalFormat = textureFormatToFormatAndType(format).first;
    }
    assert_invariant(internalFormat);

    GLTexture* const t = construct<GLTexture>(th, target, 1, 1, width, height, 1, format, usage);
    assert_invariant(t);

    t->externalTexture = mPlatform.createExternalImageTexture();
    if (t->externalTexture) {
        if (target == SamplerType::SAMPLER_EXTERNAL) {
            if (UTILS_LIKELY(gl.ext.OES_EGL_image_external_essl3)) {
                t->externalTexture->target = GL_TEXTURE_EXTERNAL_OES;
            } else {
                // revert to texture 2D if external is not supported; what else can we do?
                t->externalTexture->target = GL_TEXTURE_2D;
            }
        } else {
            t->externalTexture->target = getTextureTargetNotExternal(target);
        }

        t->gl.target = t->externalTexture->target;
        t->gl.id = t->externalTexture->id;
        // internalFormat actually depends on the external image, but it doesn't matter
        // because it's not used anywhere for anything important.
        t->gl.internalFormat = internalFormat;
        t->gl.baseLevel = 0;
        t->gl.maxLevel = 0;
        t->gl.external = true; // forces bindTexture() call (they're never cached)
    }

    bindTexture(OpenGLContext::DUMMY_TEXTURE_BINDING, t);
    if (mPlatform.setExternalImage(image, t->externalTexture)) {
        // the target and id can be reset each time
        t->gl.target = t->externalTexture->target;
        t->gl.id = t->externalTexture->id;
    }
}

void OpenGLDriver::createTextureExternalImageR(Handle<HwTexture> th, SamplerType target,
    TextureFormat format, uint32_t width, uint32_t height, TextureUsage usage, void* image) {
    DEBUG_MARKER()

    usage |= TextureUsage::SAMPLEABLE;
    usage &= ~TextureUsage::UPLOADABLE;

    auto& gl = mContext;
    GLenum internalFormat = getInternalFormat(format);
    if (UTILS_UNLIKELY(gl.isES2())) {
        // on ES2, format and internal format must match
        // FIXME: handle compressed texture format
        internalFormat = textureFormatToFormatAndType(format).first;
    }
    assert_invariant(internalFormat);

    GLTexture* const t = construct<GLTexture>(th, target, 1, 1, width, height, 1, format, usage);
    assert_invariant(t);

    t->externalTexture = mPlatform.createExternalImageTexture();
    if (t->externalTexture) {
        if (target == SamplerType::SAMPLER_EXTERNAL) {
            if (UTILS_LIKELY(gl.ext.OES_EGL_image_external_essl3)) {
                t->externalTexture->target = GL_TEXTURE_EXTERNAL_OES;
            } else {
                // revert to texture 2D if external is not supported; what else can we do?
                t->externalTexture->target = GL_TEXTURE_2D;
            }
        } else {
            t->externalTexture->target = getTextureTargetNotExternal(target);
        }
        t->gl.target = t->externalTexture->target;
        t->gl.id = t->externalTexture->id;
        // internalFormat actually depends on the external image, but it doesn't matter
        // because it's not used anywhere for anything important.
        t->gl.internalFormat = internalFormat;
        t->gl.baseLevel = 0;
        t->gl.maxLevel = 0;
        t->gl.external = true; // forces bindTexture() call (they're never cached)
    }

    bindTexture(OpenGLContext::DUMMY_TEXTURE_BINDING, t);
    if (mPlatform.setExternalImage(image, t->externalTexture)) {
        // the target and id can be reset each time
        t->gl.target = t->externalTexture->target;
        t->gl.id = t->externalTexture->id;
    }
}

void OpenGLDriver::createTextureExternalImagePlaneR(Handle<HwTexture> th,
        TextureFormat format, uint32_t width, uint32_t height, TextureUsage usage,
        void* image, uint32_t plane) {
    // not relevant for the OpenGL backend
}

void OpenGLDriver::importTextureR(Handle<HwTexture> th, intptr_t id,
        SamplerType target, uint8_t levels, TextureFormat format, uint8_t samples,
        uint32_t w, uint32_t h, uint32_t depth, TextureUsage usage) {
    DEBUG_MARKER()

    auto& gl = mContext;
    samples = std::clamp(samples, uint8_t(1u), uint8_t(gl.gets.max_samples));
    GLTexture* t = construct<GLTexture>(th, target, levels, samples, w, h, depth, format, usage);

    t->gl.id = (GLuint)id;
    t->gl.imported = true;
    t->gl.internalFormat = getInternalFormat(format);
    assert_invariant(t->gl.internalFormat);

    switch (target) {
        case SamplerType::SAMPLER_EXTERNAL:
            t->gl.target = GL_TEXTURE_EXTERNAL_OES;
            t->gl.external = true; // forces bindTexture() call (they're never cached)
            break;
        case SamplerType::SAMPLER_2D:
            t->gl.target = GL_TEXTURE_2D;
            break;
        case SamplerType::SAMPLER_3D:
            t->gl.target = GL_TEXTURE_3D;
            break;
        case SamplerType::SAMPLER_2D_ARRAY:
            t->gl.target = GL_TEXTURE_2D_ARRAY;
            break;
        case SamplerType::SAMPLER_CUBEMAP:
            t->gl.target = GL_TEXTURE_CUBE_MAP;
            break;
        case SamplerType::SAMPLER_CUBEMAP_ARRAY:
            t->gl.target = GL_TEXTURE_CUBE_MAP_ARRAY;
            break;
    }

    if (t->samples > 1) {
        // Note: we can't be here in practice because filament's user API doesn't
        // allow the creation of multi-sampled textures.
#if defined(BACKEND_OPENGL_LEVEL_GLES31)
        if (gl.features.multisample_texture) {
            // multi-sample texture on GL 3.2 / GLES 3.1 and above
            t->gl.target = GL_TEXTURE_2D_MULTISAMPLE;
        } else {
            // Turn off multi-sampling for that texture. It's just not supported.
        }
#endif
    }

    CHECK_GL_ERROR(utils::slog.e)
}

void OpenGLDriver::updateVertexArrayObject(GLRenderPrimitive* rp, GLVertexBuffer const* vb) {
    // NOTE: this is called often and must be as efficient as possible.

    auto& gl = mContext;

#ifndef NDEBUG
    if (UTILS_LIKELY(gl.ext.OES_vertex_array_object)) {
        // The VAO for the given render primitive must already be bound.
        GLint vaoBinding;
        glGetIntegerv(GL_VERTEX_ARRAY_BINDING, &vaoBinding);
        assert_invariant(vaoBinding == (GLint)rp->gl.vao[gl.contextIndex]);
    }
#endif

    if (UTILS_LIKELY(rp->gl.vertexBufferVersion == vb->bufferObjectsVersion &&
                     rp->gl.stateVersion == gl.state.age)) {
        return;
    }

    GLVertexBufferInfo const* const vbi = handle_cast<const GLVertexBufferInfo*>(vb->vbih);

    for (size_t i = 0, n = vbi->attributes.size(); i < n; i++) {
        const auto& attribute = vbi->attributes[i];
        const uint8_t bi = attribute.buffer;
        if (bi != Attribute::BUFFER_UNUSED) {
            // if a buffer is defined it must not be invalid.
            assert_invariant(vb->gl.buffers[bi]);

            // if we're on ES2, the user shouldn't use FLAG_INTEGER_TARGET
            assert_invariant(!(gl.isES2() && (attribute.flags & Attribute::FLAG_INTEGER_TARGET)));

            gl.bindBuffer(GL_ARRAY_BUFFER, vb->gl.buffers[bi]);
            GLuint const index = i;
            GLint const size = (GLint)getComponentCount(attribute.type);
            GLenum const type = getComponentType(attribute.type);
            GLboolean const normalized = getNormalization(attribute.flags & Attribute::FLAG_NORMALIZED);
            GLsizei const stride = attribute.stride;
            void const* pointer = reinterpret_cast<void const *>(attribute.offset);

#ifndef FILAMENT_SILENCE_NOT_SUPPORTED_BY_ES2
            if (UTILS_UNLIKELY(attribute.flags & Attribute::FLAG_INTEGER_TARGET)) {
                // integer attributes can't be floats
                assert_invariant(type == GL_BYTE || type == GL_UNSIGNED_BYTE || type == GL_SHORT ||
                        type == GL_UNSIGNED_SHORT || type == GL_INT || type == GL_UNSIGNED_INT);
                glVertexAttribIPointer(index, size, type, stride, pointer);
            } else
#endif
            {
                glVertexAttribPointer(index, size, type, normalized, stride, pointer);
            }

            gl.enableVertexAttribArray(&rp->gl, GLuint(i));
        } else {
            // In some OpenGL implementations, we must supply a properly-typed placeholder for
            // every integer input that is declared in the vertex shader.
            // Note that the corresponding doesn't have to be enabled and in fact won't be. If it
            // was enabled, it would indicate a user-error (providing the wrong type of array).
            // With a disabled array, the vertex shader gets the attribute from glVertexAttrib,
            // and must have the proper intergerness.
            // But at this point, we don't know what the shader requirements are, and so we must
            // rely on the attribute.

#ifndef FILAMENT_SILENCE_NOT_SUPPORTED_BY_ES2
            if (UTILS_UNLIKELY(attribute.flags & Attribute::FLAG_INTEGER_TARGET)) {
                if (!gl.isES2()) {
                    // on ES2, we know the shader doesn't have integer attributes
                    glVertexAttribI4ui(GLuint(i), 0, 0, 0, 0);
                }
            } else
#endif
            {
                glVertexAttrib4f(GLuint(i), 0, 0, 0, 0);
            }

            gl.disableVertexAttribArray(&rp->gl, GLuint(i));
        }
    }

    rp->gl.stateVersion = gl.state.age;
    if (UTILS_LIKELY(gl.ext.OES_vertex_array_object)) {
        rp->gl.vertexBufferVersion = vb->bufferObjectsVersion;
    } else {
        // if we don't have OES_vertex_array_object, we never update the buffer version so
        // that it's always reset in draw
    }
}

void OpenGLDriver::framebufferTexture(TargetBufferInfo const& binfo,
        GLRenderTarget const* rt, GLenum attachment, uint8_t layerCount) noexcept {

#if !defined(NDEBUG)
    // Only used by assert_invariant() checks below
    UTILS_UNUSED_IN_RELEASE auto valueForLevel = [](size_t level, size_t value) {
        return std::max(size_t(1), value >> level);
    };
#endif

    GLTexture* t = handle_cast<GLTexture*>(binfo.handle);

    assert_invariant(t);
    assert_invariant(t->target != SamplerType::SAMPLER_EXTERNAL);
    assert_invariant(rt->width  <= valueForLevel(binfo.level, t->width) &&
           rt->height <= valueForLevel(binfo.level, t->height));

    // Declare a small mask of bits that will later be OR'd into the texture's resolve mask.
    TargetBufferFlags resolveFlags = {};

    switch (attachment) {
        case GL_COLOR_ATTACHMENT0:
#ifndef FILAMENT_SILENCE_NOT_SUPPORTED_BY_ES2
        case GL_COLOR_ATTACHMENT1:
        case GL_COLOR_ATTACHMENT2:
        case GL_COLOR_ATTACHMENT3:
        case GL_COLOR_ATTACHMENT4:
        case GL_COLOR_ATTACHMENT5:
        case GL_COLOR_ATTACHMENT6:
        case GL_COLOR_ATTACHMENT7:
#endif
            assert_invariant((attachment != GL_COLOR_ATTACHMENT0 && !mContext.isES2())
                             || attachment == GL_COLOR_ATTACHMENT0);

            static_assert(MRT::MAX_SUPPORTED_RENDER_TARGET_COUNT == 8);

            resolveFlags = getTargetBufferFlagsAt(attachment - GL_COLOR_ATTACHMENT0);
            break;
        case GL_DEPTH_ATTACHMENT:
            resolveFlags = TargetBufferFlags::DEPTH;
            break;
        case GL_STENCIL_ATTACHMENT:
            resolveFlags = TargetBufferFlags::STENCIL;
            break;
#ifndef FILAMENT_SILENCE_NOT_SUPPORTED_BY_ES2
        case GL_DEPTH_STENCIL_ATTACHMENT:
            assert_invariant(!mContext.isES2());
            resolveFlags = TargetBufferFlags::DEPTH;
            resolveFlags |= TargetBufferFlags::STENCIL;
            break;
#endif
        default:
            break;
    }

    // depth/stencil attachments must match the rendertarget sample count
    // because EXT_multisampled_render_to_texture[2] doesn't resolve the depth/stencil
    // buffers:
    // for EXT_multisampled_render_to_texture
    //      "the contents of the multisample buffer become undefined"
    // for EXT_multisampled_render_to_texture2
    //      "the contents of the multisample buffer is discarded rather than resolved -
    //       equivalent to the application calling InvalidateFramebuffer for this attachment"
    UTILS_UNUSED bool attachmentTypeNotSupportedByMSRTT = false;
    switch (attachment) {
#ifndef FILAMENT_SILENCE_NOT_SUPPORTED_BY_ES2
        case GL_DEPTH_STENCIL_ATTACHMENT:
            assert_invariant(!mContext.isES2());
            UTILS_FALLTHROUGH;
#endif
        case GL_DEPTH_ATTACHMENT:
        case GL_STENCIL_ATTACHMENT:
            attachmentTypeNotSupportedByMSRTT = rt->gl.samples != t->samples;
            break;
        default:
            break;
    }

    auto& gl = mContext;

    GLenum target = GL_TEXTURE_2D;
    if (any(t->usage & TextureUsage::SAMPLEABLE)) {
        switch (t->target) {
            case SamplerType::SAMPLER_2D:
            case SamplerType::SAMPLER_3D:
            case SamplerType::SAMPLER_2D_ARRAY:
            case SamplerType::SAMPLER_CUBEMAP_ARRAY:
                // this could be GL_TEXTURE_2D_MULTISAMPLE or GL_TEXTURE_2D_ARRAY
                target = t->gl.target;
                // note: multi-sampled textures can't have mipmaps
                break;
            case SamplerType::SAMPLER_CUBEMAP:
                target = getCubemapTarget(binfo.layer);
                // note: cubemaps can't be multi-sampled
                break;
            case SamplerType::SAMPLER_EXTERNAL:
                // This is an error. We have asserted in debug build.
                target = t->gl.target;
                break;
        }
    }

    // We can't use FramebufferTexture2DMultisampleEXT with GL_TEXTURE_2D_ARRAY or GL_TEXTURE_CUBE_MAP_ARRAY.
    if (!(target == GL_TEXTURE_2D ||
          target == GL_TEXTURE_CUBE_MAP_POSITIVE_X ||
          target == GL_TEXTURE_CUBE_MAP_NEGATIVE_X ||
          target == GL_TEXTURE_CUBE_MAP_POSITIVE_Y ||
          target == GL_TEXTURE_CUBE_MAP_NEGATIVE_Y ||
          target == GL_TEXTURE_CUBE_MAP_POSITIVE_Z ||
          target == GL_TEXTURE_CUBE_MAP_NEGATIVE_Z)) {
        attachmentTypeNotSupportedByMSRTT = true;
    }

    if (rt->gl.samples <= 1 ||
        (rt->gl.samples > 1 && t->samples > 1 && gl.features.multisample_texture)) {
        // On GL3.2 / GLES3.1 and above multisample is handled when creating the texture.
        // If multisampled textures are not supported and we end-up here, things should
        // still work, albeit without MSAA.
        gl.bindFramebuffer(GL_FRAMEBUFFER, rt->gl.fbo);
        switch (target) {
            case GL_TEXTURE_CUBE_MAP_POSITIVE_X:
            case GL_TEXTURE_CUBE_MAP_NEGATIVE_X:
            case GL_TEXTURE_CUBE_MAP_POSITIVE_Y:
            case GL_TEXTURE_CUBE_MAP_NEGATIVE_Y:
            case GL_TEXTURE_CUBE_MAP_POSITIVE_Z:
            case GL_TEXTURE_CUBE_MAP_NEGATIVE_Z:
            case GL_TEXTURE_2D:
#if defined(BACKEND_OPENGL_LEVEL_GLES31)
            case GL_TEXTURE_2D_MULTISAMPLE:
#endif
                if (any(t->usage & TextureUsage::SAMPLEABLE)) {
                    glFramebufferTexture2D(GL_FRAMEBUFFER, attachment,
                            target, t->gl.id, binfo.level);
                } else {
                    assert_invariant(target == GL_TEXTURE_2D);
                    glFramebufferRenderbuffer(GL_FRAMEBUFFER, attachment,
                            GL_RENDERBUFFER, t->gl.id);
                }
                break;
            case GL_TEXTURE_3D:
            case GL_TEXTURE_2D_ARRAY:
            case GL_TEXTURE_CUBE_MAP_ARRAY:
#ifndef FILAMENT_SILENCE_NOT_SUPPORTED_BY_ES2

                // TODO: support multiview for iOS and WebGL
#if !defined(__EMSCRIPTEN__) && !defined(FILAMENT_IOS)
                if (layerCount > 1) {
                    // if layerCount > 1, it means we use the multiview extension.
                    glFramebufferTextureMultiviewOVR(GL_FRAMEBUFFER, attachment,
                        t->gl.id, 0, binfo.layer, layerCount);
                } else
#endif // !defined(__EMSCRIPTEN__) && !defined(FILAMENT_IOS)
                {
                    // GL_TEXTURE_2D_MULTISAMPLE_ARRAY is not supported in GLES
                    glFramebufferTextureLayer(GL_FRAMEBUFFER, attachment,
                        t->gl.id, binfo.level, binfo.layer);
                }
#endif
                break;
            default:
                // we shouldn't be here
                break;
        }
        CHECK_GL_ERROR(utils::slog.e)
    } else
#ifndef __EMSCRIPTEN__
#ifdef GL_EXT_multisampled_render_to_texture
        // EXT_multisampled_render_to_texture only support GL_COLOR_ATTACHMENT0
    if (!attachmentTypeNotSupportedByMSRTT && (t->depth <= 1)
        && ((gl.ext.EXT_multisampled_render_to_texture && attachment == GL_COLOR_ATTACHMENT0)
            || gl.ext.EXT_multisampled_render_to_texture2)) {
        assert_invariant(rt->gl.samples > 1);
        // We have a multi-sample rendertarget, and we have EXT_multisampled_render_to_texture,
        // so, we can directly use a 1-sample texture as attachment, multi-sample resolve,
        // will happen automagically and efficiently in the driver.
        // This extension only exists on OpenGL ES.
        gl.bindFramebuffer(GL_FRAMEBUFFER, rt->gl.fbo);
        if (any(t->usage & TextureUsage::SAMPLEABLE)) {
            glFramebufferTexture2DMultisampleEXT(GL_FRAMEBUFFER,
                    attachment, target, t->gl.id, binfo.level, rt->gl.samples);
        } else {
            glFramebufferRenderbuffer(GL_FRAMEBUFFER, attachment,
                    GL_RENDERBUFFER, t->gl.id);
        }
        CHECK_GL_ERROR(utils::slog.e)
    } else
#endif // GL_EXT_multisampled_render_to_texture
#endif // __EMSCRIPTEN__
    if (!any(t->usage & TextureUsage::SAMPLEABLE) && t->samples > 1) {
        assert_invariant(rt->gl.samples > 1);
        assert_invariant(glIsRenderbuffer(t->gl.id));

        // Since this attachment is not sampleable, there is no need for a sidecar or explicit
        // resolve. We can simply render directly into the renderbuffer that was allocated in
        // createTexture.
        gl.bindFramebuffer(GL_FRAMEBUFFER, rt->gl.fbo);
        glFramebufferRenderbuffer(GL_FRAMEBUFFER, attachment, GL_RENDERBUFFER, t->gl.id);

        // Clear the resolve bit for this particular attachment. Note that other attachment(s)
        // might be sampleable, so this does not necessarily prevent the resolve from occurring.
        resolveFlags = TargetBufferFlags::NONE;

    } else {
        // Here we emulate EXT_multisampled_render_to_texture.
        //
        // This attachment needs to be explicitly resolved in endRenderPass().
        // The first step is to create a sidecar multi-sampled renderbuffer, which is where drawing
        // will actually take place, and use that in lieu of the requested attachment.
        // The sidecar will be destroyed when the render target handle is destroyed.

        assert_invariant(rt->gl.samples > 1);

        gl.bindFramebuffer(GL_FRAMEBUFFER, rt->gl.fbo);

        if (UTILS_UNLIKELY(t->gl.sidecarRenderBufferMS == 0 ||
                rt->gl.samples != t->gl.sidecarSamples))
        {
            if (t->gl.sidecarRenderBufferMS == 0) {
                glGenRenderbuffers(1, &t->gl.sidecarRenderBufferMS);
            }
            renderBufferStorage(t->gl.sidecarRenderBufferMS,
                    t->gl.internalFormat, t->width, t->height, rt->gl.samples);
            t->gl.sidecarSamples = rt->gl.samples;
        }

        glFramebufferRenderbuffer(GL_FRAMEBUFFER, attachment, GL_RENDERBUFFER,
                t->gl.sidecarRenderBufferMS);

        // Here we lazily create a "read" sidecar FBO, used later as the resolve target. Note that
        // at least one of the render target's attachments needs to be both MSAA and sampleable in
        // order for fbo_read to be created. If we never bother to create it, then endRenderPass()
        // will skip doing an explicit resolve.
        if (!rt->gl.fbo_read) {
            glGenFramebuffers(1, &rt->gl.fbo_read);
        }
        gl.bindFramebuffer(GL_FRAMEBUFFER, rt->gl.fbo_read);
        switch (target) {
            case GL_TEXTURE_CUBE_MAP_POSITIVE_X:
            case GL_TEXTURE_CUBE_MAP_NEGATIVE_X:
            case GL_TEXTURE_CUBE_MAP_POSITIVE_Y:
            case GL_TEXTURE_CUBE_MAP_NEGATIVE_Y:
            case GL_TEXTURE_CUBE_MAP_POSITIVE_Z:
            case GL_TEXTURE_CUBE_MAP_NEGATIVE_Z:
            case GL_TEXTURE_2D:
                if (any(t->usage & TextureUsage::SAMPLEABLE)) {
                    glFramebufferTexture2D(GL_FRAMEBUFFER, attachment,
                            target, t->gl.id, binfo.level);
                } else {
                    assert_invariant(target == GL_TEXTURE_2D);
                    glFramebufferRenderbuffer(GL_FRAMEBUFFER, attachment,
                            GL_RENDERBUFFER, t->gl.id);
                }
                break;
            case GL_TEXTURE_3D:
            case GL_TEXTURE_2D_ARRAY:
            case GL_TEXTURE_CUBE_MAP_ARRAY:
#ifndef FILAMENT_SILENCE_NOT_SUPPORTED_BY_ES2
                glFramebufferTextureLayer(GL_FRAMEBUFFER, attachment,
                        t->gl.id, binfo.level, binfo.layer);
#endif
                break;
            default:
                // we shouldn't be here
                break;
        }

        CHECK_GL_ERROR(utils::slog.e)
    }

    rt->gl.resolve |= resolveFlags;

    CHECK_GL_ERROR(utils::slog.e)
    CHECK_GL_FRAMEBUFFER_STATUS(utils::slog.e, GL_FRAMEBUFFER)
}

void OpenGLDriver::renderBufferStorage(GLuint rbo, GLenum internalformat, uint32_t width, // NOLINT(readability-convert-member-functions-to-static)
        uint32_t height, uint8_t samples) const noexcept {
    glBindRenderbuffer(GL_RENDERBUFFER, rbo);
    if (samples > 1) {
#ifndef __EMSCRIPTEN__
#ifdef GL_EXT_multisampled_render_to_texture
        auto& gl = mContext;
        if (gl.ext.EXT_multisampled_render_to_texture ||
            gl.ext.EXT_multisampled_render_to_texture2) {
            glext::glRenderbufferStorageMultisampleEXT(GL_RENDERBUFFER,
                    samples, internalformat, width, height);
        } else
#endif // GL_EXT_multisampled_render_to_texture
#endif // __EMSCRIPTEN__
        {
#ifndef FILAMENT_SILENCE_NOT_SUPPORTED_BY_ES2
            glRenderbufferStorageMultisample(GL_RENDERBUFFER,
                    samples, internalformat, (GLsizei)width, (GLsizei)height);
#endif
        }
    } else {
        glRenderbufferStorage(GL_RENDERBUFFER, internalformat, (GLsizei)width, (GLsizei)height);
    }
    // unbind the renderbuffer, to avoid any later confusion
    glBindRenderbuffer(GL_RENDERBUFFER, 0);

    CHECK_GL_ERROR(utils::slog.e)
}

void OpenGLDriver::createDefaultRenderTargetR(
        Handle<HwRenderTarget> rth, int) {
    DEBUG_MARKER()

    construct<GLRenderTarget>(rth, 0, 0);  // FIXME: we don't know the width/height

    GLRenderTarget* rt = handle_cast<GLRenderTarget*>(rth);
    rt->gl.isDefault = true;
    rt->gl.fbo = 0; // the actual id is resolved at binding time
    rt->gl.samples = 1;
    // FIXME: these flags should reflect the actual attachments present
    rt->targets = TargetBufferFlags::COLOR0 | TargetBufferFlags::DEPTH;
}

void OpenGLDriver::createRenderTargetR(Handle<HwRenderTarget> rth,
        TargetBufferFlags targets,
        uint32_t width,
        uint32_t height,
        uint8_t samples,
        uint8_t layerCount,
        MRT color,
        TargetBufferInfo depth,
        TargetBufferInfo stencil) {
    DEBUG_MARKER()

    GLRenderTarget* rt = construct<GLRenderTarget>(rth, width, height);
    glGenFramebuffers(1, &rt->gl.fbo);

    /*
     * The GLES 3.0 spec states:
     *
     *                             --------------
     *
     * GL_FRAMEBUFFER_INCOMPLETE_MULTISAMPLE is returned
     * - if the value of GL_RENDERBUFFER_SAMPLES is not the same for all attached renderbuffers or,
     * - if the attached images are a mix of renderbuffers and textures,
     *      the value of GL_RENDERBUFFER_SAMPLES is not zero.
     *
     * GLES 3.1 (spec, refpages are wrong) and EXT_multisampled_render_to_texture add:
     *
     * The value of RENDERBUFFER_SAMPLES is the same for all
     *    attached renderbuffers; the value of TEXTURE_SAMPLES
     *    is the same for all texture attachments; and, if the attached
     *    images are a mix of renderbuffers and textures, the value of
     *    RENDERBUFFER_SAMPLES matches the value of TEXTURE_SAMPLES.
     *
     *
     * In other words, heterogeneous (renderbuffer/textures) attachments are not supported in
     * GLES3.0, unless EXT_multisampled_render_to_texture is present.
     *
     * 'features.multisample_texture' below is a proxy for "GLES3.1 or GL4.x".
     *
     *                             --------------
     *
     * About the size of the attachments:
     *
     *  If the attachment sizes are not all identical, the results of rendering are defined only
     *  within the largest area that can fit in all the attachments. This area is defined as
     *  the intersection of rectangles having a lower left of (0, 0) and an upper right of
     *  (width, height) for each attachment. Contents of attachments outside this area are
     *  undefined after execution of a rendering command.
     */

    samples = std::clamp(samples, uint8_t(1u), uint8_t(mContext.gets.max_samples));

    rt->gl.samples = samples;
    rt->targets = targets;

    UTILS_UNUSED_IN_RELEASE vec2<uint32_t> tmin = { std::numeric_limits<uint32_t>::max() };
    UTILS_UNUSED_IN_RELEASE vec2<uint32_t> tmax = { 0 };
    auto checkDimensions = [&tmin, &tmax](GLTexture const* t, uint8_t level) {
        const auto twidth = std::max(1u, t->width >> level);
        const auto theight = std::max(1u, t->height >> level);
        tmin = { std::min(tmin.x, twidth), std::min(tmin.y, theight) };
        tmax = { std::max(tmax.x, twidth), std::max(tmax.y, theight) };
    };


#ifndef FILAMENT_SILENCE_NOT_SUPPORTED_BY_ES2
    if (any(targets & TargetBufferFlags::COLOR_ALL)) {
        GLenum bufs[MRT::MAX_SUPPORTED_RENDER_TARGET_COUNT] = { GL_NONE };
        const size_t maxDrawBuffers = getMaxDrawBuffers();
        for (size_t i = 0; i < maxDrawBuffers; i++) {
            if (any(targets & getTargetBufferFlagsAt(i))) {
                assert_invariant(color[i].handle);
                rt->gl.color[i] = handle_cast<GLTexture*>(color[i].handle);
                framebufferTexture(color[i], rt, GL_COLOR_ATTACHMENT0 + i, layerCount);
                bufs[i] = GL_COLOR_ATTACHMENT0 + i;
                checkDimensions(rt->gl.color[i], color[i].level);
            }
        }
        if (UTILS_LIKELY(!getContext().isES2())) {
            glDrawBuffers((GLsizei)maxDrawBuffers, bufs);
        }
        CHECK_GL_ERROR(utils::slog.e)
    }
#endif

    // handle special cases first (where depth/stencil are packed)
    bool specialCased = false;

#ifndef FILAMENT_SILENCE_NOT_SUPPORTED_BY_ES2
    if (!getContext().isES2() &&
            (targets & TargetBufferFlags::DEPTH_AND_STENCIL) == TargetBufferFlags::DEPTH_AND_STENCIL) {
        assert_invariant(depth.handle);
        // either we supplied only the depth handle or both depth/stencil are identical and not null
        if (depth.handle && (stencil.handle == depth.handle || !stencil.handle)) {
            rt->gl.depth = handle_cast<GLTexture*>(depth.handle);
            framebufferTexture(depth, rt, GL_DEPTH_STENCIL_ATTACHMENT, layerCount);
            specialCased = true;
            checkDimensions(rt->gl.depth, depth.level);
        }
    }
#endif

    if (!specialCased) {
        if (any(targets & TargetBufferFlags::DEPTH)) {
            assert_invariant(depth.handle);
            rt->gl.depth = handle_cast<GLTexture*>(depth.handle);
            framebufferTexture(depth, rt, GL_DEPTH_ATTACHMENT, layerCount);
            checkDimensions(rt->gl.depth, depth.level);
        }
        if (any(targets & TargetBufferFlags::STENCIL)) {
            assert_invariant(stencil.handle);
            rt->gl.stencil = handle_cast<GLTexture*>(stencil.handle);
            framebufferTexture(stencil, rt, GL_STENCIL_ATTACHMENT, layerCount);
            checkDimensions(rt->gl.stencil, stencil.level);
        }
    }

    // Verify that all attachments have the same dimensions.
    assert_invariant(any(targets & TargetBufferFlags::ALL));
    assert_invariant(tmin == tmax);

    CHECK_GL_ERROR(utils::slog.e)
}

void OpenGLDriver::createFenceR(Handle<HwFence> fh, int) {
    DEBUG_MARKER()

    GLFence* f = handle_cast<GLFence*>(fh);

    if (mPlatform.canCreateFence() || mContext.isES2()) {
        assert_invariant(mPlatform.canCreateFence());
        f->fence = mPlatform.createFence();
    }
#ifndef FILAMENT_SILENCE_NOT_SUPPORTED_BY_ES2
    else {
        std::weak_ptr<GLFence::State> const weak = f->state;
        whenGpuCommandsComplete([weak](){
            auto state = weak.lock();
            if (state) {
                std::lock_guard const lock(state->lock);
                state->status = FenceStatus::CONDITION_SATISFIED;
                state->cond.notify_all();
            }
        });
    }
#endif
}

void OpenGLDriver::createSwapChainR(Handle<HwSwapChain> sch, void* nativeWindow, uint64_t flags) {
    DEBUG_MARKER()

    GLSwapChain* sc = handle_cast<GLSwapChain*>(sch);
    sc->swapChain = mPlatform.createSwapChain(nativeWindow, flags);

#if !defined(__EMSCRIPTEN__)
    // note: in practice this should never happen on Android
    FILAMENT_CHECK_POSTCONDITION(sc->swapChain) << "createSwapChain(" << nativeWindow << ", "
                                                << flags << ") failed. See logs for details.";
#endif

    // See if we need the emulated rec709 output conversion
    if (UTILS_UNLIKELY(mContext.isES2())) {
        sc->rec709 = ((flags & SWAP_CHAIN_CONFIG_SRGB_COLORSPACE) &&
                !mPlatform.isSRGBSwapChainSupported());
    }
}

void OpenGLDriver::createSwapChainHeadlessR(Handle<HwSwapChain> sch,
        uint32_t width, uint32_t height, uint64_t flags) {
    DEBUG_MARKER()

    GLSwapChain* sc = handle_cast<GLSwapChain*>(sch);
    sc->swapChain = mPlatform.createSwapChain(width, height, flags);

#if !defined(__EMSCRIPTEN__)
    // note: in practice this should never happen on Android
    FILAMENT_CHECK_POSTCONDITION(sc->swapChain)
            << "createSwapChainHeadless(" << width << ", " << height << ", " << flags
            << ") failed. See logs for details.";
#endif

    // See if we need the emulated rec709 output conversion
    if (UTILS_UNLIKELY(mContext.isES2())) {
        sc->rec709 = (flags & SWAP_CHAIN_CONFIG_SRGB_COLORSPACE &&
                      !mPlatform.isSRGBSwapChainSupported());
    }
}

void OpenGLDriver::createTimerQueryR(Handle<HwTimerQuery> tqh, int) {
    DEBUG_MARKER()
    GLTimerQuery* tq = handle_cast<GLTimerQuery*>(tqh);
    mContext.createTimerQuery(tq);
}

void OpenGLDriver::createDescriptorSetLayoutR(Handle<HwDescriptorSetLayout> dslh,
        DescriptorSetLayout&& info) {
    DEBUG_MARKER()
    construct<GLDescriptorSetLayout>(dslh, std::move(info));
}

void OpenGLDriver::createDescriptorSetR(Handle<HwDescriptorSet> dsh,
        Handle<HwDescriptorSetLayout> dslh) {
    DEBUG_MARKER()
    GLDescriptorSetLayout const* dsl = handle_cast<GLDescriptorSetLayout*>(dslh);
    construct<GLDescriptorSet>(dsh, mContext, dslh, dsl);
}

// ------------------------------------------------------------------------------------------------
// Destroying driver objects
// ------------------------------------------------------------------------------------------------

void OpenGLDriver::destroyVertexBufferInfo(Handle<HwVertexBufferInfo> vbih) {
    DEBUG_MARKER()
    if (vbih) {
        GLVertexBufferInfo const* vbi = handle_cast<const GLVertexBufferInfo*>(vbih);
        destruct(vbih, vbi);
    }
}

void OpenGLDriver::destroyVertexBuffer(Handle<HwVertexBuffer> vbh) {
    DEBUG_MARKER()
    if (vbh) {
        GLVertexBuffer const* vb = handle_cast<const GLVertexBuffer*>(vbh);
        destruct(vbh, vb);
    }
}

void OpenGLDriver::destroyIndexBuffer(Handle<HwIndexBuffer> ibh) {
    DEBUG_MARKER()

    if (ibh) {
        auto& gl = mContext;
        GLIndexBuffer const* ib = handle_cast<const GLIndexBuffer*>(ibh);
        gl.deleteBuffer(ib->gl.buffer, GL_ELEMENT_ARRAY_BUFFER);
        destruct(ibh, ib);
    }
}

void OpenGLDriver::destroyBufferObject(Handle<HwBufferObject> boh) {
    DEBUG_MARKER()
    if (boh) {
        auto& gl = mContext;
        GLBufferObject const* bo = handle_cast<const GLBufferObject*>(boh);
        if (UTILS_UNLIKELY(bo->bindingType == BufferObjectBinding::UNIFORM && gl.isES2())) {
            free(bo->gl.buffer);
        } else {
            gl.deleteBuffer(bo->gl.id, bo->gl.binding);
        }
        destruct(boh, bo);
    }
}

void OpenGLDriver::destroyRenderPrimitive(Handle<HwRenderPrimitive> rph) {
    DEBUG_MARKER()

    if (rph) {
        auto& gl = mContext;
        GLRenderPrimitive const* rp = handle_cast<const GLRenderPrimitive*>(rph);
        gl.deleteVertexArray(rp->gl.vao[gl.contextIndex]);

        // If we have a name in the "other" context, we need to schedule the destroy for
        // later, because it can't be done here. VAOs are "container objects" and are not
        // shared between contexts.
        size_t const otherContextIndex = 1 - gl.contextIndex;
        GLuint const nameInOtherContext = rp->gl.vao[otherContextIndex];
        if (UTILS_UNLIKELY(nameInOtherContext)) {
            gl.destroyWithContext(otherContextIndex,
                    [name = nameInOtherContext](OpenGLContext& gl) {
                gl.deleteVertexArray(name);
            });
        }

        destruct(rph, rp);
    }
}

void OpenGLDriver::destroyProgram(Handle<HwProgram> ph) {
    DEBUG_MARKER()
    if (ph) {
        OpenGLProgram* p = handle_cast<OpenGLProgram*>(ph);
        destruct(ph, p);
    }
}

void OpenGLDriver::destroyTexture(Handle<HwTexture> th) {
    DEBUG_MARKER()

    if (th) {
        auto& gl = mContext;
        GLTexture* t = handle_cast<GLTexture*>(th);

        if (UTILS_LIKELY(!t->gl.imported)) {
            if (UTILS_LIKELY(t->usage & TextureUsage::SAMPLEABLE)) {
                // drop a reference
                uint16_t count = 0;
                if (UTILS_UNLIKELY(t->ref)) {
                    // the common case is that we don't have a ref handle
                    GLTextureRef* const ref = handle_cast<GLTextureRef*>(t->ref);
                    count = --(ref->count);
                    if (count == 0) {
                        destruct(t->ref, ref);
                    }
                }
                if (count == 0) {
                    // if this was the last reference, we destroy the refcount as well as
                    // the GL texture name itself.
                    gl.unbindTexture(t->gl.target, t->gl.id);
                    if (UTILS_UNLIKELY(t->hwStream)) {
                        detachStream(t);
                    }
                    if (UTILS_UNLIKELY(t->target == SamplerType::SAMPLER_EXTERNAL)) {
                        mPlatform.destroyExternalImageTexture(t->externalTexture);
                    } else {
                        glDeleteTextures(1, &t->gl.id);
                    }
                } else {
                    // The Handle<HwTexture> is always destroyed. For extra precaution we also
                    // check that the GLTexture has a trivial destructor.
                    static_assert(std::is_trivially_destructible_v<GLTexture>);
                }
            } else {
                assert_invariant(t->gl.target == GL_RENDERBUFFER);
                glDeleteRenderbuffers(1, &t->gl.id);
            }
            if (t->gl.sidecarRenderBufferMS) {
                glDeleteRenderbuffers(1, &t->gl.sidecarRenderBufferMS);
            }
        } else {
            gl.unbindTexture(t->gl.target, t->gl.id);
        }
        destruct(th, t);
    }
}

void OpenGLDriver::destroyRenderTarget(Handle<HwRenderTarget> rth) {
    DEBUG_MARKER()

    if (rth) {
        auto& gl = mContext;
        GLRenderTarget* rt = handle_cast<GLRenderTarget*>(rth);
        if (rt->gl.fbo) {
            // first unbind this framebuffer if needed
            gl.unbindFramebuffer(GL_FRAMEBUFFER);
        }
        if (rt->gl.fbo_read) {
            // first unbind this framebuffer if needed
            gl.unbindFramebuffer(GL_FRAMEBUFFER);
        }

#ifndef FILAMENT_SILENCE_NOT_SUPPORTED_BY_ES2
        if (UTILS_UNLIKELY(gl.bugs.delay_fbo_destruction)) {
            if (rt->gl.fbo) {
                whenFrameComplete([fbo = rt->gl.fbo]() {
                    glDeleteFramebuffers(1, &fbo);
                });
            }
            if (rt->gl.fbo_read) {
                whenFrameComplete([fbo_read = rt->gl.fbo_read]() {
                    glDeleteFramebuffers(1, &fbo_read);
                });
            }
        } else
#endif
        {
            if (rt->gl.fbo) {
                glDeleteFramebuffers(1, &rt->gl.fbo);
            }
            if (rt->gl.fbo_read) {
                glDeleteFramebuffers(1, &rt->gl.fbo_read);
            }
        }
        destruct(rth, rt);
    }
}

void OpenGLDriver::destroySwapChain(Handle<HwSwapChain> sch) {
    DEBUG_MARKER()

    if (sch) {
        GLSwapChain* sc = handle_cast<GLSwapChain*>(sch);
        mPlatform.destroySwapChain(sc->swapChain);
        destruct(sch, sc);
    }
}

void OpenGLDriver::destroyStream(Handle<HwStream> sh) {
    DEBUG_MARKER()

    if (sh) {
        GLStream* s = handle_cast<GLStream*>(sh);

        // if this stream is still attached to a texture, detach it first
        auto& texturesWithStreamsAttached = mTexturesWithStreamsAttached;
        auto pos = std::find_if(
                texturesWithStreamsAttached.begin(), texturesWithStreamsAttached.end(),
                [s](GLTexture const* t) {
                    return t->hwStream == s;
                });

        if (pos != texturesWithStreamsAttached.end()) {
            detachStream(*pos);
        }

        // and then destroy the stream. Only NATIVE streams have Platform::Stream associated.
        if (s->streamType == StreamType::NATIVE) {
            mPlatform.destroyStream(s->stream);
        }

        // finally destroy the HwStream handle
        destruct(sh, s);
    }
}

void OpenGLDriver::destroyTimerQuery(Handle<HwTimerQuery> tqh) {
    DEBUG_MARKER()

    if (tqh) {
        GLTimerQuery* tq = handle_cast<GLTimerQuery*>(tqh);
        mContext.destroyTimerQuery(tq);
        destruct(tqh, tq);
    }
}

void OpenGLDriver::destroyDescriptorSetLayout(Handle<HwDescriptorSetLayout> dslh) {
    DEBUG_MARKER()
    if (dslh) {
        GLDescriptorSetLayout* dsl = handle_cast<GLDescriptorSetLayout*>(dslh);
        destruct(dslh, dsl);
    }
}

void OpenGLDriver::destroyDescriptorSet(Handle<HwDescriptorSet> dsh) {
    DEBUG_MARKER()
    if (dsh) {
        // unbind the descriptor-set, to avoid use-after-free
        for (auto& bound : mBoundDescriptorSets) {
            if (bound.dsh == dsh) {
                bound = {};
            }
        }
        GLDescriptorSet* ds = handle_cast<GLDescriptorSet*>(dsh);
        destruct(dsh, ds);
    }
}

// ------------------------------------------------------------------------------------------------
// Synchronous APIs
// These are called on the application's thread
// ------------------------------------------------------------------------------------------------

Handle<HwStream> OpenGLDriver::createStreamNative(void* nativeStream) {
    Platform::Stream* stream = mPlatform.createStream(nativeStream);
    return initHandle<GLStream>(stream);
}

Handle<HwStream> OpenGLDriver::createStreamAcquired() {
    return initHandle<GLStream>();
}

// Stashes an acquired external image and a release callback. The image is not bound to OpenGL until
// the subsequent call to beginFrame (see updateStreamAcquired).
//
// setAcquiredImage should be called by the user outside of beginFrame / endFrame, and should be
// called only once per frame. If the user pushes images to the same stream multiple times in a
// single frame, we emit a warning and honor only the final image, but still invoke all callbacks.
void OpenGLDriver::setAcquiredImage(Handle<HwStream> sh, void* hwbuffer,
        CallbackHandler* handler, StreamCallback cb, void* userData, math::mat3f transform) {
    GLStream* glstream = handle_cast<GLStream*>(sh);
    assert_invariant(glstream->streamType == StreamType::ACQUIRED);

    if (UTILS_UNLIKELY(glstream->user_thread.pending.image)) {
        scheduleRelease(glstream->user_thread.pending);
        slog.w << "Acquired image is set more than once per frame." << io::endl;
    }

    glstream->user_thread.pending = mPlatform.transformAcquiredImage({
            hwbuffer, cb, userData, handler, transform });

    if (glstream->user_thread.pending.image != nullptr) {
        // If there's no pending image, do nothing. Note that GL_OES_EGL_image does not let you pass
        // NULL to glEGLImageTargetTexture2DOES, and there is no concept of "detaching" an
        // EGLimage from a texture.
        mStreamsWithPendingAcquiredImage.push_back(glstream);
    }
}

// updateStreams() and setAcquiredImage() are both called from on the application's thread
// and therefore do not require synchronization. The former is always called immediately before
// beginFrame, the latter is called by the user from anywhere outside beginFrame / endFrame.
void OpenGLDriver::updateStreams(DriverApi* driver) {
    if (UTILS_UNLIKELY(!mStreamsWithPendingAcquiredImage.empty())) {
        for (GLStream* s : mStreamsWithPendingAcquiredImage) {
            assert_invariant(s);
            assert_invariant(s->streamType == StreamType::ACQUIRED);

            AcquiredImage const previousImage = s->user_thread.acquired;
            s->user_thread.acquired = s->user_thread.pending;
            s->user_thread.pending = { nullptr };

            // Bind the stashed EGLImage to its corresponding GL texture as soon as we start
            // making the GL calls for the upcoming frame.
            driver->queueCommand([this, s, image = s->user_thread.acquired.image, previousImage]() {

                auto& streams = mTexturesWithStreamsAttached;
                auto pos = std::find_if(streams.begin(), streams.end(),
                        [s](GLTexture const* t) {
                            return t->hwStream == s;
                        });
                if (pos != streams.end()) {
                    GLTexture* t = *pos;
                    bindTexture(OpenGLContext::DUMMY_TEXTURE_BINDING, t);
                    if (mPlatform.setExternalImage(image, t->externalTexture)) {
                        // the target and id can be reset each time
                        t->gl.target = t->externalTexture->target;
                        t->gl.id = t->externalTexture->id;
                        bindTexture(OpenGLContext::DUMMY_TEXTURE_BINDING, t);
                    }
                }

                if (previousImage.image) {
                    scheduleRelease(AcquiredImage(previousImage));
                }
            });
        }
        mStreamsWithPendingAcquiredImage.clear();
    }
}

void OpenGLDriver::setStreamDimensions(Handle<HwStream> sh, uint32_t width, uint32_t height) {
    if (sh) {
        GLStream* s = handle_cast<GLStream*>(sh);
        s->width = width;
        s->height = height;
    }
}

int64_t OpenGLDriver::getStreamTimestamp(Handle<HwStream> sh) {
    if (sh) {
        GLStream* s = handle_cast<GLStream*>(sh);
        return s->user_thread.timestamp;
    }
    return 0;
}

math::mat3f OpenGLDriver::getStreamTransformMatrix(Handle<HwStream> sh) {
    if (sh) {
        GLStream* s = handle_cast<GLStream*>(sh);        
        return mPlatform.getTransformMatrix(s->stream);
    }
    return math::mat3f();
}

void OpenGLDriver::destroyFence(Handle<HwFence> fh) {
    if (fh) {
        GLFence* f = handle_cast<GLFence*>(fh);
        if (mPlatform.canCreateFence() || mContext.isES2()) {
            mPlatform.destroyFence(f->fence);
        }
        destruct(fh, f);
    }
}

FenceStatus OpenGLDriver::getFenceStatus(Handle<HwFence> fh) {
    if (fh) {
        GLFence* f = handle_cast<GLFence*>(fh);
        if (mPlatform.canCreateFence() || mContext.isES2()) {
            if (f->fence == nullptr) {
                // we can end-up here if:
                // - the platform doesn't support h/w fences
                if (UTILS_UNLIKELY(!mPlatform.canCreateFence())) {
                    return FenceStatus::ERROR;
                }
                // - wait() was called before the fence was asynchronously created.
                return FenceStatus::TIMEOUT_EXPIRED;
            }
            return mPlatform.waitFence(f->fence, 0);
        }
#ifndef FILAMENT_SILENCE_NOT_SUPPORTED_BY_ES2
        else {
            assert_invariant(f->state);
            std::unique_lock lock(f->state->lock);
            f->state->cond.wait_for(lock, std::chrono::nanoseconds(0), [&state = f->state]() {
                return state->status != FenceStatus::TIMEOUT_EXPIRED;
            });
            return f->state->status;
        }
#endif
    }
    return FenceStatus::ERROR;
}

bool OpenGLDriver::isTextureFormatSupported(TextureFormat format) {
    const auto& ext = mContext.ext;
    if (isETC2Compression(format)) {
        return ext.EXT_texture_compression_etc2 ||
               ext.WEBGL_compressed_texture_etc; // WEBGL specific, apparently contains ETC2
    }
    if (isS3TCSRGBCompression(format)) {
        // see https://www.khronos.org/registry/OpenGL/extensions/EXT/EXT_texture_sRGB.txt
        return  ext.WEBGL_compressed_texture_s3tc_srgb || // this is WEBGL specific
                ext.EXT_texture_compression_s3tc_srgb || // this is ES specific
               (ext.EXT_texture_compression_s3tc && ext.EXT_texture_sRGB);
    }
    if (isS3TCCompression(format)) {
        return  ext.EXT_texture_compression_s3tc || // this is ES specific
                ext.WEBGL_compressed_texture_s3tc; // this is WEBGL specific
    }
    if (isRGTCCompression(format)) {
        return  ext.EXT_texture_compression_rgtc;
    }
    if (isBPTCCompression(format)) {
        return  ext.EXT_texture_compression_bptc;
    }
    if (isASTCCompression(format)) {
        return ext.KHR_texture_compression_astc_hdr;
    }
    if (mContext.isES2()) {
        return textureFormatToFormatAndType(format).first != GL_NONE;
    }
    return getInternalFormat(format) != 0;
}

bool OpenGLDriver::isTextureSwizzleSupported() {
#if defined(__EMSCRIPTEN__)
    // WebGL2 doesn't support texture swizzle
    // see https://registry.khronos.org/webgl/specs/latest/2.0/#5.19
    return false;
#elif defined(BACKEND_OPENGL_VERSION_GLES)
    return !mContext.isES2();
#else
    return true;
#endif
}

bool OpenGLDriver::isTextureFormatMipmappable(TextureFormat format) {
    // The OpenGL spec for GenerateMipmap stipulates that it returns INVALID_OPERATION unless
    // the sized internal format is both color-renderable and texture-filterable.
    switch (format) {
        case TextureFormat::DEPTH16:
        case TextureFormat::DEPTH24:
        case TextureFormat::DEPTH32F:
        case TextureFormat::DEPTH24_STENCIL8:
        case TextureFormat::DEPTH32F_STENCIL8:
            return false;
        default:
            return isRenderTargetFormatSupported(format);
    }
}

bool OpenGLDriver::isRenderTargetFormatSupported(TextureFormat format) {
    // Supported formats per http://docs.gl/es3/glRenderbufferStorage, note that desktop OpenGL may
    // support more formats, but it requires querying GL_INTERNALFORMAT_SUPPORTED which is not
    // available in OpenGL ES.
    auto& gl = mContext;
    if (UTILS_UNLIKELY(gl.isES2())) {
        auto [es2format, type] = textureFormatToFormatAndType(format);
        return es2format != GL_NONE && type != GL_NONE;
    }
    switch (format) {
        // Core formats.
        case TextureFormat::R8:
        case TextureFormat::R8UI:
        case TextureFormat::R8I:
        case TextureFormat::STENCIL8:
        case TextureFormat::R16UI:
        case TextureFormat::R16I:
        case TextureFormat::RG8:
        case TextureFormat::RG8UI:
        case TextureFormat::RG8I:
        case TextureFormat::RGB565:
        case TextureFormat::RGB5_A1:
        case TextureFormat::RGBA4:
        case TextureFormat::DEPTH16:
        case TextureFormat::RGB8:
        case TextureFormat::DEPTH24:
        case TextureFormat::R32UI:
        case TextureFormat::R32I:
        case TextureFormat::RG16UI:
        case TextureFormat::RG16I:
        case TextureFormat::RGBA8:
        case TextureFormat::SRGB8_A8:
        case TextureFormat::RGB10_A2:
        case TextureFormat::RGBA8UI:
        case TextureFormat::RGBA8I:
        case TextureFormat::DEPTH32F:
        case TextureFormat::DEPTH24_STENCIL8:
        case TextureFormat::DEPTH32F_STENCIL8:
        case TextureFormat::RG32UI:
        case TextureFormat::RG32I:
        case TextureFormat::RGBA16UI:
        case TextureFormat::RGBA16I:
            return true;

        // Three-component SRGB is a color-renderable texture format in core OpenGL on desktop.
        case TextureFormat::SRGB8:
            return mContext.isAtLeastGL<4, 5>();

        // Half-float formats, requires extension.
        case TextureFormat::R16F:
        case TextureFormat::RG16F:
        case TextureFormat::RGBA16F:
            return gl.ext.EXT_color_buffer_float || gl.ext.EXT_color_buffer_half_float;

        // RGB16F is only supported with EXT_color_buffer_half_float, however
        // some WebGL implementations do not consider this extension to be sufficient:
        // https://bugs.chromium.org/p/chromium/issues/detail?id=941671#c10
        case TextureFormat::RGB16F:
        #if defined(__EMSCRIPTEN__)
            return false;
        #else
            return gl.ext.EXT_color_buffer_half_float;
        #endif

        // Float formats from GL_EXT_color_buffer_float
        case TextureFormat::R32F:
        case TextureFormat::RG32F:
        case TextureFormat::RGBA32F:
            return gl.ext.EXT_color_buffer_float;

        // RGB_11_11_10 is only supported with some  specific extensions
        case TextureFormat::R11F_G11F_B10F:
            return gl.ext.EXT_color_buffer_float || gl.ext.APPLE_color_buffer_packed_float;

        default:
            return false;
    }
}

bool OpenGLDriver::isFrameBufferFetchSupported() {
    auto& gl = mContext;
    return gl.ext.EXT_shader_framebuffer_fetch;
}

bool OpenGLDriver::isFrameBufferFetchMultiSampleSupported() {
    return isFrameBufferFetchSupported();
}

bool OpenGLDriver::isFrameTimeSupported() {
    return TimerQueryFactory::isGpuTimeSupported();
}

bool OpenGLDriver::isAutoDepthResolveSupported() {
    // TODO: this should return true only for GLES3.1+ and EXT_multisampled_render_to_texture2
    return true;
}

bool OpenGLDriver::isSRGBSwapChainSupported() {
    if (UTILS_UNLIKELY(mContext.isES2())) {
        // On ES2 backend (i.e. feature level 0), we always pretend to the client that sRGB
        // SwapChain are available. If we actually have that feature, it'll be used, otherwise
        // we emulate it in the shaders.
        return true;
    }
    return mPlatform.isSRGBSwapChainSupported();
}

bool OpenGLDriver::isProtectedContentSupported() {
    return mPlatform.isProtectedContextSupported();
}

bool OpenGLDriver::isStereoSupported() {
    // Instanced-stereo requires instancing and EXT_clip_cull_distance.
    // Multiview-stereo requires ES 3.0 and OVR_multiview2.
    if (UTILS_UNLIKELY(mContext.isES2())) {
        return false;
    }
    switch (mDriverConfig.stereoscopicType) {
        case StereoscopicType::INSTANCED:
            return mContext.ext.EXT_clip_cull_distance;
        case StereoscopicType::MULTIVIEW:
            return mContext.ext.OVR_multiview2;
        case StereoscopicType::NONE:
            return false;
    }
}

bool OpenGLDriver::isParallelShaderCompileSupported() {
    return mShaderCompilerService.isParallelShaderCompileSupported();
}

bool OpenGLDriver::isDepthStencilResolveSupported() {
    return true;
}

bool OpenGLDriver::isDepthStencilBlitSupported(TextureFormat) {
    return true;
}

bool OpenGLDriver::isProtectedTexturesSupported() {
    return getContext().ext.EXT_protected_textures;
}

bool OpenGLDriver::isDepthClampSupported() {
    return getContext().ext.EXT_depth_clamp;
}

bool OpenGLDriver::isWorkaroundNeeded(Workaround workaround) {
    switch (workaround) {
        case Workaround::SPLIT_EASU:
            return mContext.bugs.split_easu;
        case Workaround::ALLOW_READ_ONLY_ANCILLARY_FEEDBACK_LOOP:
            return mContext.bugs.allow_read_only_ancillary_feedback_loop;
        case Workaround::ADRENO_UNIFORM_ARRAY_CRASH:
            return mContext.bugs.enable_initialize_non_used_uniform_array;
        case Workaround::DISABLE_BLIT_INTO_TEXTURE_ARRAY:
            return mContext.bugs.disable_blit_into_texture_array;
        case Workaround::POWER_VR_SHADER_WORKAROUNDS:
            return mContext.bugs.powervr_shader_workarounds;
        default:
            return false;
    }
    return false;
}

FeatureLevel OpenGLDriver::getFeatureLevel() {
    return mContext.getFeatureLevel();
}

float2 OpenGLDriver::getClipSpaceParams() {
    return mContext.ext.EXT_clip_control ?
           // z-coordinate of virtual and physical clip-space is in [-w, 0]
           float2{ 1.0f, 0.0f } :
           // z-coordinate of virtual clip-space is in [-w,0], physical is in [-w, w]
           float2{ 2.0f, -1.0f };
}

uint8_t OpenGLDriver::getMaxDrawBuffers() {
    return std::min(MRT::MAX_SUPPORTED_RENDER_TARGET_COUNT, uint8_t(mContext.gets.max_draw_buffers));
}

size_t OpenGLDriver::getMaxUniformBufferSize() {
    return mContext.gets.max_uniform_block_size;
}

// ------------------------------------------------------------------------------------------------
// Swap chains
// ------------------------------------------------------------------------------------------------


void OpenGLDriver::commit(Handle<HwSwapChain> sch) {
    DEBUG_MARKER()

    GLSwapChain* sc = handle_cast<GLSwapChain*>(sch);
    mPlatform.commit(sc->swapChain);

#ifndef FILAMENT_SILENCE_NOT_SUPPORTED_BY_ES2
    if (UTILS_UNLIKELY(!mFrameCompleteOps.empty())) {
        whenGpuCommandsComplete([ops = std::move(mFrameCompleteOps)]() {
            for (auto&& op: ops) {
                op();
            }
        });
    }
#endif
}

void OpenGLDriver::makeCurrent(Handle<HwSwapChain> schDraw, Handle<HwSwapChain> schRead) {
    DEBUG_MARKER()

    GLSwapChain* scDraw = handle_cast<GLSwapChain*>(schDraw);
    GLSwapChain* scRead = handle_cast<GLSwapChain*>(schRead);

    mPlatform.makeCurrent(scDraw->swapChain, scRead->swapChain,
            [this]() {
                // OpenGL context is about to change, unbind everything
                mContext.unbindEverything();
            },
            [this](size_t index) {
                // OpenGL context has changed, resynchronize the state with the cache
                mContext.synchronizeStateAndCache(index);
                slog.d << "*** OpenGL context change : " << (index ? "protected" : "default") << io::endl;
            });

    mCurrentDrawSwapChain = scDraw;

    // From the GL spec for glViewport and glScissor:
    // When a GL context is first attached to a window, width and height are set to the
    // dimensions of that window.
    // So basically, our viewport/scissor can be reset to "something" here.
    mContext.state.window.viewport = {};
    mContext.state.window.scissor = {};
}

// ------------------------------------------------------------------------------------------------
// Updating driver objects
// ------------------------------------------------------------------------------------------------

void OpenGLDriver::setDebugTag(HandleBase::HandleId handleId, CString tag) {
    mHandleAllocator.associateTagToHandle(handleId, std::move(tag));
}

void OpenGLDriver::setVertexBufferObject(Handle<HwVertexBuffer> vbh,
        uint32_t index, Handle<HwBufferObject> boh) {
   DEBUG_MARKER()

    GLVertexBuffer* vb = handle_cast<GLVertexBuffer *>(vbh);
    GLBufferObject* bo = handle_cast<GLBufferObject *>(boh);

    assert_invariant(bo->gl.binding == GL_ARRAY_BUFFER);

    // If the specified VBO handle is different from what's already in the slot, then update the
    // slot and bump the cyclical version number. Dependent VAOs use the version number to detect
    // when they should be updated.
    if (vb->gl.buffers[index] != bo->gl.id) {
        vb->gl.buffers[index] = bo->gl.id;
        static constexpr uint32_t kMaxVersion =
                std::numeric_limits<decltype(vb->bufferObjectsVersion)>::max();
        const uint32_t version = vb->bufferObjectsVersion;
        vb->bufferObjectsVersion = (version + 1) % kMaxVersion;
    }

    CHECK_GL_ERROR(utils::slog.e)
}

void OpenGLDriver::updateIndexBuffer(
        Handle<HwIndexBuffer> ibh, BufferDescriptor&& p, uint32_t byteOffset) {
    DEBUG_MARKER()

    auto& gl = mContext;
    GLIndexBuffer* ib = handle_cast<GLIndexBuffer *>(ibh);
    assert_invariant(ib->elementSize == 2 || ib->elementSize == 4);

    gl.bindVertexArray(nullptr);
    gl.bindBuffer(GL_ELEMENT_ARRAY_BUFFER, ib->gl.buffer);
    glBufferSubData(GL_ELEMENT_ARRAY_BUFFER, byteOffset, (GLsizeiptr)p.size, p.buffer);

    scheduleDestroy(std::move(p));

    CHECK_GL_ERROR(utils::slog.e)
}

void OpenGLDriver::registerBufferObjectStreams(Handle<HwBufferObject> boh, BufferObjectStreamDescriptor&& streams) {
    DEBUG_MARKER()

    GLBufferObject* bo = handle_cast<GLBufferObject*>(boh);
    mStreamUniformDescriptors[bo->gl.id] = std::move(streams);
}


// specialization for mat3f (which has a different alignment, see std140 layout rules)
<<<<<<< HEAD
void copyMat3f(void* addr, size_t const offset, const mat3f& v) noexcept {
=======
static void copyMat3f(void* addr, size_t const offset, const mat3f& v) noexcept {
>>>>>>> 71999612
    struct mat43 {
        float v[3][4];
    };

    addr = static_cast<char*>(addr) + offset;
    mat43& temp = *static_cast<mat43*>(addr);

    temp.v[0][0] = v[0][0];
    temp.v[0][1] = v[0][1];
    temp.v[0][2] = v[0][2];

    temp.v[1][0] = v[1][0];
    temp.v[1][1] = v[1][1];
    temp.v[1][2] = v[1][2];

    temp.v[2][0] = v[2][0];
    temp.v[2][1] = v[2][1];
    temp.v[2][2] = v[2][2];

    // don't store anything in temp.v[][3] because there could be uniforms packed there
}

void OpenGLDriver::updateBufferObject(
        Handle<HwBufferObject> boh, BufferDescriptor&& bd, uint32_t byteOffset) {
    DEBUG_MARKER()

    auto& gl = mContext;
    GLBufferObject* bo = handle_cast<GLBufferObject *>(boh);

    assert_invariant(bd.size + byteOffset <= bo->byteCount);

    if (bo->gl.binding == GL_ARRAY_BUFFER) {
        gl.bindVertexArray(nullptr);
    }

    if (UTILS_UNLIKELY(!mStreamUniformDescriptors.empty())) {
        auto streamDescriptors = mStreamUniformDescriptors.find(bo->gl.id);
        if (streamDescriptors != mStreamUniformDescriptors.end()) {
<<<<<<< HEAD
            for (auto const& [offset, stream, associationType] : streamDescriptors->second.streams) {
=======
            for (auto const& [offset, stream, associationType] : streamDescriptors->second.mStreams) {
>>>>>>> 71999612
                if (associationType == BufferObjectStreamAssociationType::TRANSFORM_MATRIX) {
                    auto transform = getStreamTransformMatrix(stream);
                    copyMat3f(bd.buffer, offset, transform);
                }
            }
            mStreamUniformDescriptors.erase(streamDescriptors);
        }
    }

    if (UTILS_UNLIKELY(bo->bindingType == BufferObjectBinding::UNIFORM && gl.isES2())) {
        assert_invariant(bo->gl.buffer);
        memcpy(static_cast<uint8_t*>(bo->gl.buffer) + byteOffset, bd.buffer, bd.size);
        bo->age++;
    } else {
        assert_invariant(bo->gl.id);
        gl.bindBuffer(bo->gl.binding, bo->gl.id);
        if (byteOffset == 0 && bd.size == bo->byteCount) {
            // it looks like it's generally faster (or not worse) to use glBufferData()
            glBufferData(bo->gl.binding, (GLsizeiptr)bd.size, bd.buffer, getBufferUsage(bo->usage));
        } else {
            // glBufferSubData() could be catastrophically inefficient if several are
            // issued during the same frame. Currently, we're not doing that though.
            glBufferSubData(bo->gl.binding, byteOffset, (GLsizeiptr)bd.size, bd.buffer);
        }
    }

    scheduleDestroy(std::move(bd));

    CHECK_GL_ERROR(utils::slog.e)
}

void OpenGLDriver::updateBufferObjectUnsynchronized(
        Handle<HwBufferObject> boh, BufferDescriptor&& bd, uint32_t byteOffset) {
    DEBUG_MARKER()

    if (UTILS_UNLIKELY(mContext.isES2())) {
        updateBufferObject(boh, std::move(bd), byteOffset);
        return;
    }

#ifndef FILAMENT_SILENCE_NOT_SUPPORTED_BY_ES2
    if constexpr (!HAS_MAPBUFFERS) {
        updateBufferObject(boh, std::move(bd), byteOffset);
    } else {
        GLBufferObject* bo = handle_cast<GLBufferObject*>(boh);

        assert_invariant(bo->gl.id);
        assert_invariant(bd.size + byteOffset <= bo->byteCount);

        if (bo->gl.binding != GL_UNIFORM_BUFFER) {
            // TODO: use updateBuffer() for all types of buffer? Make sure GL supports that.
            updateBufferObject(boh, std::move(bd), byteOffset);
        } else {
            auto& gl = mContext;
            gl.bindBuffer(bo->gl.binding, bo->gl.id);
retry:
            void* const vaddr = glMapBufferRange(bo->gl.binding, byteOffset, (GLsizeiptr)bd.size,
                    GL_MAP_WRITE_BIT |
                    GL_MAP_INVALIDATE_RANGE_BIT |
                    GL_MAP_UNSYNCHRONIZED_BIT);
            if (UTILS_LIKELY(vaddr)) {
                memcpy(vaddr, bd.buffer, bd.size);
                if (UTILS_UNLIKELY(glUnmapBuffer(bo->gl.binding) == GL_FALSE)) {
                    // According to the spec, UnmapBuffer can return FALSE in rare conditions (e.g.
                    // during a screen mode change). Note that this is not a GL error, and we can handle
                    // it by simply making a second attempt.
                    goto retry; // NOLINT(cppcoreguidelines-avoid-goto,hicpp-avoid-goto)
                }
            } else {
                // handle mapping error, revert to glBufferSubData()
                glBufferSubData(bo->gl.binding, byteOffset, (GLsizeiptr)bd.size, bd.buffer);
            }
            scheduleDestroy(std::move(bd));
        }
    }
    CHECK_GL_ERROR(utils::slog.e)
#endif
}

void OpenGLDriver::resetBufferObject(Handle<HwBufferObject> boh) {
    DEBUG_MARKER()

    auto& gl = mContext;
    GLBufferObject* bo = handle_cast<GLBufferObject*>(boh);

    if (UTILS_UNLIKELY(bo->bindingType == BufferObjectBinding::UNIFORM && gl.isES2())) {
        // nothing to do here
    } else {
        assert_invariant(bo->gl.id);
        gl.bindBuffer(bo->gl.binding, bo->gl.id);
        glBufferData(bo->gl.binding, bo->byteCount, nullptr, getBufferUsage(bo->usage));
    }
}

void OpenGLDriver::update3DImage(Handle<HwTexture> th,
        uint32_t level, uint32_t xoffset, uint32_t yoffset, uint32_t zoffset,
        uint32_t width, uint32_t height, uint32_t depth,
        PixelBufferDescriptor&& data) {
    DEBUG_MARKER()

    GLTexture* t = handle_cast<GLTexture *>(th);
    if (data.type == PixelDataType::COMPRESSED) {
        setCompressedTextureData(t,
                level, xoffset, yoffset, zoffset, width, height, depth, std::move(data));
    } else {
        setTextureData(t,
                level, xoffset, yoffset, zoffset, width, height, depth, std::move(data));
    }
}

void OpenGLDriver::generateMipmaps(Handle<HwTexture> th) {
    DEBUG_MARKER()

    auto& gl = mContext;
    GLTexture* t = handle_cast<GLTexture *>(th);
#if defined(BACKEND_OPENGL_LEVEL_GLES31)
    assert_invariant(t->gl.target != GL_TEXTURE_2D_MULTISAMPLE);
#endif
    // Note: glGenerateMimap can also fail if the internal format is not both
    // color-renderable and filterable (i.e.: doesn't work for depth)
    bindTexture(OpenGLContext::DUMMY_TEXTURE_BINDING, t);
    gl.activeTexture(OpenGLContext::DUMMY_TEXTURE_BINDING);

    glGenerateMipmap(t->gl.target);

    CHECK_GL_ERROR(utils::slog.e)
}

void OpenGLDriver::setTextureData(GLTexture const* t, uint32_t level,
        uint32_t xoffset, uint32_t yoffset, uint32_t zoffset,
        uint32_t width, uint32_t height, uint32_t depth,
        PixelBufferDescriptor&& p) {
    auto& gl = mContext;

    assert_invariant(t != nullptr);
    assert_invariant(xoffset + width <= std::max(1u, t->width >> level));
    assert_invariant(yoffset + height <= std::max(1u, t->height >> level));
    assert_invariant(t->samples <= 1);

    if (UTILS_UNLIKELY(t->gl.target == GL_TEXTURE_EXTERNAL_OES)) {
        // this is in fact an external texture, this becomes a no-op.
        return;
    }

    GLenum glFormat;
    GLenum glType;
    if (mContext.isES2()) {
        auto formatAndType = textureFormatToFormatAndType(t->format);
        glFormat = formatAndType.first;
        glType = formatAndType.second;
    } else {
        glFormat = getFormat(p.format);
        glType = getType(p.type);
    }

#ifndef FILAMENT_SILENCE_NOT_SUPPORTED_BY_ES2
    if (!gl.isES2()) {
        gl.pixelStore(GL_UNPACK_ROW_LENGTH, GLint(p.stride));
    }
#endif
    gl.pixelStore(GL_UNPACK_ALIGNMENT, GLint(p.alignment));

    // This is equivalent to using GL_UNPACK_SKIP_PIXELS and GL_UNPACK_SKIP_ROWS
    using PBD = PixelBufferDescriptor;
    size_t const stride = p.stride ? p.stride : width;
    size_t const bpp = PBD::computeDataSize(p.format, p.type, 1, 1, 1);
    size_t const bpr = PBD::computeDataSize(p.format, p.type, stride, 1, p.alignment);
    size_t const bpl = bpr * height; // TODO: PBD should have a "layer stride"
    void const* const buffer = static_cast<char const*>(p.buffer)
            + bpp* p.left + bpr * p.top + bpl * 0; // TODO: PBD should have a p.depth

    switch (t->target) {
        case SamplerType::SAMPLER_EXTERNAL:
            // if we get there, it's because the user is trying to use an external texture,
            // but it's not supported, so instead, we behave like a texture2d.
            // fallthrough...
        case SamplerType::SAMPLER_2D:
            // NOTE: GL_TEXTURE_2D_MULTISAMPLE is not allowed
            bindTexture(OpenGLContext::DUMMY_TEXTURE_BINDING, t);
            gl.activeTexture(OpenGLContext::DUMMY_TEXTURE_BINDING);
            assert_invariant(t->gl.target == GL_TEXTURE_2D);
            glTexSubImage2D(t->gl.target, GLint(level),
                    GLint(xoffset), GLint(yoffset),
                    GLsizei(width), GLsizei(height), glFormat, glType, buffer);
            break;
        case SamplerType::SAMPLER_3D:
            assert_invariant(!gl.isES2());
#ifndef FILAMENT_SILENCE_NOT_SUPPORTED_BY_ES2
            assert_invariant(zoffset + depth <= std::max(1u, t->depth >> level));
            bindTexture(OpenGLContext::DUMMY_TEXTURE_BINDING, t);
            gl.activeTexture(OpenGLContext::DUMMY_TEXTURE_BINDING);
            assert_invariant(t->gl.target == GL_TEXTURE_3D);
            glTexSubImage3D(t->gl.target, GLint(level),
                    GLint(xoffset), GLint(yoffset), GLint(zoffset),
                    GLsizei(width), GLsizei(height), GLsizei(depth), glFormat, glType, buffer);
#endif
            break;
        case SamplerType::SAMPLER_2D_ARRAY:
        case SamplerType::SAMPLER_CUBEMAP_ARRAY:
            assert_invariant(!gl.isES2());
#ifndef FILAMENT_SILENCE_NOT_SUPPORTED_BY_ES2
            assert_invariant(zoffset + depth <= t->depth);
            // NOTE: GL_TEXTURE_2D_MULTISAMPLE is not allowed
            bindTexture(OpenGLContext::DUMMY_TEXTURE_BINDING, t);
            gl.activeTexture(OpenGLContext::DUMMY_TEXTURE_BINDING);
            assert_invariant(t->gl.target == GL_TEXTURE_2D_ARRAY ||
                    t->gl.target == GL_TEXTURE_CUBE_MAP_ARRAY);
            glTexSubImage3D(t->gl.target, GLint(level),
                    GLint(xoffset), GLint(yoffset), GLint(zoffset),
                    GLsizei(width), GLsizei(height), GLsizei(depth), glFormat, glType, buffer);
#endif
            break;
        case SamplerType::SAMPLER_CUBEMAP: {
            assert_invariant(t->gl.target == GL_TEXTURE_CUBE_MAP);
            bindTexture(OpenGLContext::DUMMY_TEXTURE_BINDING, t);
            gl.activeTexture(OpenGLContext::DUMMY_TEXTURE_BINDING);

            assert_invariant(width == height);
            const size_t faceSize = PixelBufferDescriptor::computeDataSize(
                    p.format, p.type, p.stride ? p.stride : width, height, p.alignment);
            assert_invariant(zoffset + depth <= 6);
            UTILS_NOUNROLL
            for (size_t face = 0; face < depth; face++) {
                GLenum const target = getCubemapTarget(zoffset + face);
                glTexSubImage2D(target, GLint(level), GLint(xoffset), GLint(yoffset),
                        GLsizei(width), GLsizei(height), glFormat, glType,
                        static_cast<uint8_t const*>(buffer) + faceSize * face);
            }
            break;
        }
    }

    scheduleDestroy(std::move(p));

    CHECK_GL_ERROR(utils::slog.e)
}

void OpenGLDriver::setCompressedTextureData(GLTexture const* t, uint32_t level,
        uint32_t xoffset, uint32_t yoffset, uint32_t zoffset,
        uint32_t width, uint32_t height, uint32_t depth,
        PixelBufferDescriptor&& p) {
    auto& gl = mContext;

    assert_invariant(xoffset + width <= std::max(1u, t->width >> level));
    assert_invariant(yoffset + height <= std::max(1u, t->height >> level));
    assert_invariant(zoffset + depth <= t->depth);
    assert_invariant(t->samples <= 1);

    if (UTILS_UNLIKELY(t->gl.target == GL_TEXTURE_EXTERNAL_OES)) {
        // this is in fact an external texture, this becomes a no-op.
        return;
    }

    // TODO: maybe assert that the CompressedPixelDataType is the same as the internalFormat

    GLsizei const imageSize = GLsizei(p.imageSize);

    //  TODO: maybe assert the size is right (b/c we can compute it ourselves)

    switch (t->target) {
        case SamplerType::SAMPLER_EXTERNAL:
            // if we get there, it's because the user is trying to use an external texture,
            // but it's not supported, so instead, we behave like a texture2d.
            // fallthrough...
        case SamplerType::SAMPLER_2D:
            // NOTE: GL_TEXTURE_2D_MULTISAMPLE is not allowed
            bindTexture(OpenGLContext::DUMMY_TEXTURE_BINDING, t);
            gl.activeTexture(OpenGLContext::DUMMY_TEXTURE_BINDING);
            assert_invariant(t->gl.target == GL_TEXTURE_2D);
            glCompressedTexSubImage2D(t->gl.target, GLint(level),
                    GLint(xoffset), GLint(yoffset),
                    GLsizei(width), GLsizei(height),
                    t->gl.internalFormat, imageSize, p.buffer);
            break;
        case SamplerType::SAMPLER_3D:
            assert_invariant(!gl.isES2());
#ifndef FILAMENT_SILENCE_NOT_SUPPORTED_BY_ES2
            bindTexture(OpenGLContext::DUMMY_TEXTURE_BINDING, t);
            gl.activeTexture(OpenGLContext::DUMMY_TEXTURE_BINDING);
            assert_invariant(t->gl.target == GL_TEXTURE_3D);
            glCompressedTexSubImage3D(t->gl.target, GLint(level),
                    GLint(xoffset), GLint(yoffset), GLint(zoffset),
                    GLsizei(width), GLsizei(height), GLsizei(depth),
                    t->gl.internalFormat, imageSize, p.buffer);
#endif
            break;
        case SamplerType::SAMPLER_2D_ARRAY:
        case SamplerType::SAMPLER_CUBEMAP_ARRAY:
            assert_invariant(!gl.isES2());
#ifndef FILAMENT_SILENCE_NOT_SUPPORTED_BY_ES2
            assert_invariant(t->gl.target == GL_TEXTURE_2D_ARRAY ||
                    t->gl.target == GL_TEXTURE_CUBE_MAP_ARRAY);
            glCompressedTexSubImage3D(t->gl.target, GLint(level),
                    GLint(xoffset), GLint(yoffset), GLint(zoffset),
                    GLsizei(width), GLsizei(height), GLsizei(depth),
                    t->gl.internalFormat, imageSize, p.buffer);
#endif
            break;
        case SamplerType::SAMPLER_CUBEMAP: {
            assert_invariant(t->gl.target == GL_TEXTURE_CUBE_MAP);
            bindTexture(OpenGLContext::DUMMY_TEXTURE_BINDING, t);
            gl.activeTexture(OpenGLContext::DUMMY_TEXTURE_BINDING);

            assert_invariant(width == height);
            const size_t faceSize = PixelBufferDescriptor::computeDataSize(
                    p.format, p.type, p.stride ? p.stride : width, height, p.alignment);

            UTILS_NOUNROLL
            for (size_t face = 0; face < depth; face++) {
                GLenum const target = getCubemapTarget(zoffset + face);
                glCompressedTexSubImage2D(target, GLint(level), GLint(xoffset), GLint(yoffset),
                        GLsizei(width), GLsizei(height), t->gl.internalFormat,
                        imageSize, static_cast<uint8_t const*>(p.buffer) + faceSize * face);
            }
            break;
        }
    }

    scheduleDestroy(std::move(p));

    CHECK_GL_ERROR(utils::slog.e)
}

void OpenGLDriver::setupExternalImage2(Platform::ExternalImageHandleRef image) {
    mPlatform.retainExternalImage(image);
}

void OpenGLDriver::setupExternalImage(void* image) {
    mPlatform.retainExternalImage(image);
}

void OpenGLDriver::setExternalStream(Handle<HwTexture> th, Handle<HwStream> sh) {
    auto& gl = mContext;
    if (gl.ext.OES_EGL_image_external_essl3) {
        DEBUG_MARKER()

        GLTexture* t = handle_cast<GLTexture*>(th);
        if (UTILS_LIKELY(sh)) {
            GLStream* s = handle_cast<GLStream*>(sh);
            if (UTILS_LIKELY(!t->hwStream)) {
                // we're not attached already
                attachStream(t, s);
            } else {
                if (s->stream != t->hwStream->stream) {
                    // attaching to a different stream, detach the old one first
                    replaceStream(t, s);
                }
            }
        } else if (t->hwStream) {
            // do nothing if we're not attached already
            detachStream(t);
        }
    }
}

UTILS_NOINLINE
void OpenGLDriver::attachStream(GLTexture* t, GLStream* hwStream) noexcept {
    mTexturesWithStreamsAttached.push_back(t);

    switch (hwStream->streamType) {
        case StreamType::NATIVE:
            mPlatform.attach(hwStream->stream, t->gl.id);
            break;
        case StreamType::ACQUIRED:
            break;
    }
    t->hwStream = hwStream;
}

UTILS_NOINLINE
void OpenGLDriver::detachStream(GLTexture* t) noexcept {
    auto& gl = mContext;
    auto& texturesWithStreamsAttached = mTexturesWithStreamsAttached;
    auto pos = std::find(texturesWithStreamsAttached.begin(), texturesWithStreamsAttached.end(), t);
    if (pos != texturesWithStreamsAttached.end()) {
        texturesWithStreamsAttached.erase(pos);
    }

    GLStream* s = static_cast<GLStream*>(t->hwStream); // NOLINT(cppcoreguidelines-pro-type-static-cast-downcast)
    switch (s->streamType) {
        case StreamType::NATIVE:
            mPlatform.detach(t->hwStream->stream);
            // ^ this deletes the texture id
            break;
        case StreamType::ACQUIRED:
            gl.unbindTexture(t->gl.target, t->gl.id);
            glDeleteTextures(1, &t->gl.id);
            break;
    }

    glGenTextures(1, &t->gl.id);

    t->hwStream = nullptr;
}

UTILS_NOINLINE
void OpenGLDriver::replaceStream(GLTexture* texture, GLStream* newStream) noexcept {
    assert_invariant(newStream && "Do not use replaceStream to detach a stream.");

    // This could be implemented via detachStream + attachStream but inlining allows
    // a few small optimizations, like not touching the mExternalStreams list.

    GLStream* oldStream = static_cast<GLStream*>(texture->hwStream); // NOLINT(cppcoreguidelines-pro-type-static-cast-downcast)
    switch (oldStream->streamType) {
        case StreamType::NATIVE:
            mPlatform.detach(texture->hwStream->stream);
            // ^ this deletes the texture id
            break;
        case StreamType::ACQUIRED:
            break;
    }

    switch (newStream->streamType) {
        case StreamType::NATIVE:
            glGenTextures(1, &texture->gl.id);
            mPlatform.attach(newStream->stream, texture->gl.id);
            break;
        case StreamType::ACQUIRED:
            // Just re-use the old texture id.
            break;
    }

    texture->hwStream = newStream;
}

void OpenGLDriver::beginTimerQuery(Handle<HwTimerQuery> tqh) {
    DEBUG_MARKER()
    GLTimerQuery* tq = handle_cast<GLTimerQuery*>(tqh);
    mContext.beginTimeElapsedQuery(tq);
}

void OpenGLDriver::endTimerQuery(Handle<HwTimerQuery> tqh) {
    DEBUG_MARKER()
    GLTimerQuery* tq = handle_cast<GLTimerQuery*>(tqh);
    mContext.endTimeElapsedQuery(*this, tq);
}

TimerQueryResult OpenGLDriver::getTimerQueryValue(Handle<HwTimerQuery> tqh, uint64_t* elapsedTime) {
    GLTimerQuery* tq = handle_cast<GLTimerQuery*>(tqh);
    return TimerQueryFactoryInterface::getTimerQueryValue(tq, elapsedTime);
}

void OpenGLDriver::compilePrograms(CompilerPriorityQueue,
        CallbackHandler* handler, CallbackHandler::Callback callback, void* user) {
    if (callback) {
        getShaderCompilerService().notifyWhenAllProgramsAreReady(handler, callback, user);
    }
}

void OpenGLDriver::beginRenderPass(Handle<HwRenderTarget> rth,
        const RenderPassParams& params) {
    DEBUG_MARKER()

    getShaderCompilerService().tick();

    auto& gl = mContext;

    mRenderPassTarget = rth;
    mRenderPassParams = params;

    GLRenderTarget* rt = handle_cast<GLRenderTarget*>(rth);

    // If we're rendering into the default render target (i.e. into the current SwapChain),
    // get the value of the output colorspace from there, otherwise it's always linear.
    assert_invariant(!rt->gl.isDefault || mCurrentDrawSwapChain);
    mRec709OutputColorspace = rt->gl.isDefault ? mCurrentDrawSwapChain->rec709 : false;

    const TargetBufferFlags clearFlags = params.flags.clear & rt->targets;
    TargetBufferFlags discardFlags = params.flags.discardStart & rt->targets;

    GLuint const fbo = gl.bindFramebuffer(GL_FRAMEBUFFER, rt->gl.fbo);
    CHECK_GL_FRAMEBUFFER_STATUS(utils::slog.e, GL_FRAMEBUFFER)

    // each render-pass starts with a disabled scissor
    gl.disable(GL_SCISSOR_TEST);

    if (gl.ext.EXT_discard_framebuffer
            && !gl.bugs.disable_invalidate_framebuffer) {
        AttachmentArray attachments; // NOLINT
        GLsizei const attachmentCount = getAttachments(attachments, discardFlags, !fbo);
        if (attachmentCount) {
            gl.procs.invalidateFramebuffer(GL_FRAMEBUFFER, attachmentCount, attachments.data());
        }
        CHECK_GL_ERROR(utils::slog.e)
    } else {
        // It's important to clear the framebuffer before drawing, as it resets
        // the fb to a known state (resets fb compression and possibly other things).
        // So we use glClear instead of glInvalidateFramebuffer
        clearWithRasterPipe(discardFlags & ~clearFlags, { 0.0f }, 0.0f, 0);
    }

    if (rt->gl.fbo_read) {
        // we have a multi-sample RenderTarget with non multi-sample attachments (i.e. this is the
        // EXT_multisampled_render_to_texture emulation).
        // We would need to perform a "backward" resolve, i.e. load the resolved texture into the
        // tile, everything must appear as though the multi-sample buffer was lost.
        // However, Filament specifies that a non multi-sample attachment to a
        // multi-sample RenderTarget is always discarded. We do this because implementing
        // the load on Metal is not trivial, and it's not a feature we rely on at this time.
        discardFlags |= rt->gl.resolve;
    }

    if (any(clearFlags)) {
        clearWithRasterPipe(clearFlags,
                params.clearColor, (GLfloat)params.clearDepth, (GLint)params.clearStencil);
    }

    // we need to reset those after we call clearWithRasterPipe()
    mRenderPassColorWrite   = any(clearFlags & TargetBufferFlags::COLOR_ALL);
    mRenderPassDepthWrite   = any(clearFlags & TargetBufferFlags::DEPTH);
    mRenderPassStencilWrite = any(clearFlags & TargetBufferFlags::STENCIL);

    static_assert(sizeof(GLsizei) >= sizeof(uint32_t));
    gl.viewport(params.viewport.left, params.viewport.bottom,
            (GLsizei)std::min(uint32_t(std::numeric_limits<int32_t>::max()), params.viewport.width),
            (GLsizei)std::min(uint32_t(std::numeric_limits<int32_t>::max()), params.viewport.height));

    gl.depthRange(params.depthRange.near, params.depthRange.far);

#ifndef NDEBUG
    // clear the discarded (but not the cleared ones) buffers in debug builds
    clearWithRasterPipe(discardFlags & ~clearFlags,
            { 1, 0, 0, 1 }, 1.0, 0);
#endif
}

void OpenGLDriver::endRenderPass(int) {
    DEBUG_MARKER()
    auto& gl = mContext;

    assert_invariant(mRenderPassTarget); // endRenderPass() called without beginRenderPass()?

    GLRenderTarget const* const rt = handle_cast<GLRenderTarget*>(mRenderPassTarget);

    TargetBufferFlags discardFlags = mRenderPassParams.flags.discardEnd & rt->targets;
    if (rt->gl.fbo_read) {
        resolvePass(ResolveAction::STORE, rt, discardFlags);
    }

    if (!mRenderPassColorWrite) {
        // ignore discard flags if the buffer wasn't written at all
        discardFlags &= ~TargetBufferFlags::COLOR_ALL;
    }
    if (!mRenderPassDepthWrite) {
        // ignore discard flags if the buffer wasn't written at all
        discardFlags &= ~TargetBufferFlags::DEPTH;
    }
    if (!mRenderPassStencilWrite) {
        // ignore discard flags if the buffer wasn't written at all
        discardFlags &= ~TargetBufferFlags::STENCIL;
    }

    if (rt->gl.isDefault) {
        assert_invariant(mCurrentDrawSwapChain);
        discardFlags &= ~mPlatform.getPreservedFlags(mCurrentDrawSwapChain->swapChain);
    }

    if (gl.ext.EXT_discard_framebuffer) {
        auto effectiveDiscardFlags = discardFlags;
        if (gl.bugs.invalidate_end_only_if_invalidate_start) {
            effectiveDiscardFlags &= mRenderPassParams.flags.discardStart;
        }
        if (!gl.bugs.disable_invalidate_framebuffer) {
            // we wouldn't have to bind the framebuffer if we had glInvalidateNamedFramebuffer()
            GLuint const fbo = gl.bindFramebuffer(GL_FRAMEBUFFER, rt->gl.fbo);
            AttachmentArray attachments; // NOLINT
            GLsizei const attachmentCount = getAttachments(attachments, effectiveDiscardFlags, !fbo);
            if (attachmentCount) {
                gl.procs.invalidateFramebuffer(GL_FRAMEBUFFER, attachmentCount, attachments.data());
            }
           CHECK_GL_ERROR(utils::slog.e)
        }
    }

#ifndef NDEBUG
    // clear the discarded buffers in debug builds
    mContext.bindFramebuffer(GL_FRAMEBUFFER, rt->gl.fbo);
    mContext.disable(GL_SCISSOR_TEST);
    clearWithRasterPipe(discardFlags,
            { 0, 1, 0, 1 }, 1.0, 0);
#endif

    mRenderPassTarget.clear();
}


void OpenGLDriver::nextSubpass(int) {}


void OpenGLDriver::resolvePass(ResolveAction action, GLRenderTarget const* rt,
        TargetBufferFlags discardFlags) noexcept {

    if (UTILS_UNLIKELY(getContext().isES2())) {
        // ES2 doesn't have manual resolve capabilities
        return;
    }

#ifndef FILAMENT_SILENCE_NOT_SUPPORTED_BY_ES2
    assert_invariant(rt->gl.fbo_read);
    auto& gl = mContext;
    const TargetBufferFlags resolve = rt->gl.resolve & ~discardFlags;
    GLbitfield const mask = getAttachmentBitfield(resolve);
    if (UTILS_UNLIKELY(mask)) {

        // we can only resolve COLOR0 at the moment
        assert_invariant(!(rt->targets &
                (TargetBufferFlags::COLOR_ALL & ~TargetBufferFlags::COLOR0)));

        GLint read = (GLint)rt->gl.fbo_read;
        GLint draw = (GLint)rt->gl.fbo;
        if (action == ResolveAction::STORE) {
            std::swap(read, draw);
        }
        gl.bindFramebuffer(GL_READ_FRAMEBUFFER, read);
        gl.bindFramebuffer(GL_DRAW_FRAMEBUFFER, draw);

        CHECK_GL_FRAMEBUFFER_STATUS(utils::slog.e, GL_READ_FRAMEBUFFER)
        CHECK_GL_FRAMEBUFFER_STATUS(utils::slog.e, GL_DRAW_FRAMEBUFFER)

        gl.disable(GL_SCISSOR_TEST);
        glBlitFramebuffer(0, 0, (GLint)rt->width, (GLint)rt->height,
                0, 0, (GLint)rt->width, (GLint)rt->height, mask, GL_NEAREST);
        CHECK_GL_ERROR(utils::slog.e)
    }
#endif
}

GLsizei OpenGLDriver::getAttachments(AttachmentArray& attachments,
        TargetBufferFlags buffers, bool isDefaultFramebuffer) noexcept {
    GLsizei attachmentCount = 0;
    // the default framebuffer uses different constants!!!

    if (any(buffers & TargetBufferFlags::COLOR0)) {
        attachments[attachmentCount++] = isDefaultFramebuffer ? GL_COLOR : GL_COLOR_ATTACHMENT0;
    }
#ifndef FILAMENT_SILENCE_NOT_SUPPORTED_BY_ES2
    if (any(buffers & TargetBufferFlags::COLOR1)) {
        assert_invariant(!isDefaultFramebuffer);
        attachments[attachmentCount++] = GL_COLOR_ATTACHMENT1;
    }
    if (any(buffers & TargetBufferFlags::COLOR2)) {
        assert_invariant(!isDefaultFramebuffer);
        attachments[attachmentCount++] = GL_COLOR_ATTACHMENT2;
    }
    if (any(buffers & TargetBufferFlags::COLOR3)) {
        assert_invariant(!isDefaultFramebuffer);
        attachments[attachmentCount++] = GL_COLOR_ATTACHMENT3;
    }
    if (any(buffers & TargetBufferFlags::COLOR4)) {
        assert_invariant(!isDefaultFramebuffer);
        attachments[attachmentCount++] = GL_COLOR_ATTACHMENT4;
    }
    if (any(buffers & TargetBufferFlags::COLOR5)) {
        assert_invariant(!isDefaultFramebuffer);
        attachments[attachmentCount++] = GL_COLOR_ATTACHMENT5;
    }
    if (any(buffers & TargetBufferFlags::COLOR6)) {
        assert_invariant(!isDefaultFramebuffer);
        attachments[attachmentCount++] = GL_COLOR_ATTACHMENT6;
    }
    if (any(buffers & TargetBufferFlags::COLOR7)) {
        assert_invariant(!isDefaultFramebuffer);
        attachments[attachmentCount++] = GL_COLOR_ATTACHMENT7;
    }
#endif
    if (any(buffers & TargetBufferFlags::DEPTH)) {
        attachments[attachmentCount++] = isDefaultFramebuffer ? GL_DEPTH : GL_DEPTH_ATTACHMENT;
    }
    if (any(buffers & TargetBufferFlags::STENCIL)) {
        attachments[attachmentCount++] = isDefaultFramebuffer ? GL_STENCIL : GL_STENCIL_ATTACHMENT;
    }
    return attachmentCount;
}

// Sets up a scissor rectangle that automatically gets clipped against the viewport.
void OpenGLDriver::setScissor(Viewport const& scissor) noexcept {
    constexpr uint32_t maxvalu = std::numeric_limits<int32_t>::max();

    auto& gl = mContext;

    // TODO: disable scissor when it is bigger than the current surface?
    if (scissor.left == 0 && scissor.bottom == 0 &&
        scissor.width >= maxvalu && scissor.height >= maxvalu) {
        gl.disable(GL_SCISSOR_TEST);
        return;
    }

    gl.setScissor(
            GLint(scissor.left), GLint(scissor.bottom),
            GLint(scissor.width), GLint(scissor.height));
    gl.enable(GL_SCISSOR_TEST);
}

// ------------------------------------------------------------------------------------------------
// Setting rendering state
// ------------------------------------------------------------------------------------------------

void OpenGLDriver::insertEventMarker(char const* string) {
#ifndef __EMSCRIPTEN__
#ifdef GL_EXT_debug_marker
    auto& gl = mContext;
    if (gl.ext.EXT_debug_marker) {
        glInsertEventMarkerEXT(GLsizei(strlen(string)), string);
    }
#endif
#endif
}

void OpenGLDriver::pushGroupMarker(char const* string) {
#ifndef __EMSCRIPTEN__
#ifdef GL_EXT_debug_marker
#if DEBUG_GROUP_MARKER_LEVEL & DEBUG_GROUP_MARKER_OPENGL
    if (UTILS_LIKELY(mContext.ext.EXT_debug_marker)) {
        glPushGroupMarkerEXT(GLsizei(strlen(string)), string);
    }
#endif
#endif

#if DEBUG_GROUP_MARKER_LEVEL & DEBUG_GROUP_MARKER_BACKEND
    SYSTRACE_CONTEXT();
    SYSTRACE_NAME_BEGIN(string);
#endif
#endif
}

void OpenGLDriver::popGroupMarker(int) {
#ifndef __EMSCRIPTEN__
#ifdef GL_EXT_debug_marker
#if DEBUG_GROUP_MARKER_LEVEL & DEBUG_GROUP_MARKER_OPENGL
    if (UTILS_LIKELY(mContext.ext.EXT_debug_marker)) {
        glPopGroupMarkerEXT();
    }
#endif
#endif

#if DEBUG_GROUP_MARKER_LEVEL & DEBUG_GROUP_MARKER_BACKEND
    SYSTRACE_CONTEXT();
    SYSTRACE_NAME_END();
#endif
#endif
}

void OpenGLDriver::startCapture(int) {
}

void OpenGLDriver::stopCapture(int) {
}

// ------------------------------------------------------------------------------------------------
// Read-back ops
// ------------------------------------------------------------------------------------------------

void OpenGLDriver::readPixels(Handle<HwRenderTarget> src,
        uint32_t x, uint32_t y, uint32_t width, uint32_t height,
        PixelBufferDescriptor&& p) {
    DEBUG_MARKER()
    auto& gl = mContext;

    GLenum const glFormat = getFormat(p.format);
    GLenum const glType = getType(p.type);

    gl.pixelStore(GL_PACK_ALIGNMENT, (GLint)p.alignment);

    /*
     * glReadPixel() operation...
     *
     *  Framebuffer as seen on         User buffer
     *  screen
     *  +--------------------+
     *  |                    |                stride         alignment
     *  |                    |         ----------------------->-->
     *  |                    |         +----------------------+--+   low addresses
     *  |                    |         |          |           |  |
     *  |             w      |         |          | bottom    |  |
     *  |       <--------->  |         |          V           |  |
     *  |       +---------+  |         |     +.........+      |  |
     *  |       |     ^   |  | =====>  |     |         |      |  |
     *  |   x   |    h|   |  |         |left |         |      |  |
     *  +------>|     v   |  |         +---->|         |      |  |
     *  |       +.........+  |         |     +---------+      |  |
     *  |            ^       |         |                      |  |
     *  |          y |       |         +----------------------+--+  high addresses
     *  +------------+-------+
     *                                  Image is "flipped" vertically
     *                                  "bottom" is from the "top" (low addresses)
     *                                  of the buffer.
     */

    GLRenderTarget const* s = handle_cast<GLRenderTarget const*>(src);

    using PBD = PixelBufferDescriptor;

    // The PBO only needs to accommodate the area we're reading, with alignment.
    auto const pboSize = (GLsizeiptr)PBD::computeDataSize(
            p.format, p.type, width, height, p.alignment);

    if (UTILS_UNLIKELY(gl.isES2())) {
        void* buffer = malloc(pboSize);
        if (buffer) {
            gl.bindFramebuffer(GL_FRAMEBUFFER, s->gl.fbo_read ? s->gl.fbo_read : s->gl.fbo);
            glReadPixels(GLint(x), GLint(y), GLint(width), GLint(height), glFormat, glType, buffer);
            CHECK_GL_ERROR(utils::slog.e)

            // now we need to flip the buffer vertically to match our API
            size_t const stride = p.stride ? p.stride : width;
            size_t const bpp = PBD::computeDataSize(p.format, p.type, 1, 1, 1);
            size_t const dstBpr = PBD::computeDataSize(p.format, p.type, stride, 1, p.alignment);
            char* pDst = (char*)p.buffer + p.left * bpp + dstBpr * (p.top + height - 1);

            size_t const srcBpr = PBD::computeDataSize(p.format, p.type, width, 1, p.alignment);
            char const* pSrc = (char const*)buffer;
            for (size_t i = 0; i < height; ++i) {
                memcpy(pDst, pSrc, bpp * width);
                pSrc += srcBpr;
                pDst -= dstBpr;
            }
        }
        free(buffer);
        scheduleDestroy(std::move(p));
        return;
    }

#ifndef FILAMENT_SILENCE_NOT_SUPPORTED_BY_ES2
    // glReadPixel doesn't resolve automatically, but it does with the auto-resolve extension,
    // which we're always emulating. So if we have a resolved fbo (fbo_read), use that instead.
    gl.bindFramebuffer(GL_READ_FRAMEBUFFER, s->gl.fbo_read ? s->gl.fbo_read : s->gl.fbo);

    GLuint pbo;
    glGenBuffers(1, &pbo);
    gl.bindBuffer(GL_PIXEL_PACK_BUFFER, pbo);
    glBufferData(GL_PIXEL_PACK_BUFFER, pboSize, nullptr, GL_STATIC_DRAW);
    glReadPixels(GLint(x), GLint(y), GLint(width), GLint(height), glFormat, glType, nullptr);
    gl.bindBuffer(GL_PIXEL_PACK_BUFFER, 0);
    CHECK_GL_ERROR(utils::slog.e)

    // we're forced to make a copy on the heap because otherwise it deletes std::function<> copy
    // constructor.
    auto* const pUserBuffer = new PixelBufferDescriptor(std::move(p));
    whenGpuCommandsComplete([this, width, height, pbo, pboSize, pUserBuffer]() mutable {
        PixelBufferDescriptor& p = *pUserBuffer;
        auto& gl = mContext;
        gl.bindBuffer(GL_PIXEL_PACK_BUFFER, pbo);
        void* vaddr = nullptr;
#if defined(__EMSCRIPTEN__)
        std::unique_ptr<uint8_t[]> clientBuffer = std::make_unique<uint8_t[]>(pboSize);
        glGetBufferSubData(GL_PIXEL_PACK_BUFFER, 0, pboSize, clientBuffer.get());
        vaddr = clientBuffer.get();
#else
        vaddr = glMapBufferRange(GL_PIXEL_PACK_BUFFER, 0, pboSize, GL_MAP_READ_BIT);
#endif
        if (vaddr) {
            // now we need to flip the buffer vertically to match our API
            size_t const stride = p.stride ? p.stride : width;
            size_t const bpp = PBD::computeDataSize(p.format, p.type, 1, 1, 1);
            size_t const dstBpr = PBD::computeDataSize(p.format, p.type, stride, 1, p.alignment);
            char* pDst = (char*)p.buffer + p.left * bpp + dstBpr * (p.top + height - 1);

            size_t const srcBpr = PBD::computeDataSize(p.format, p.type, width, 1, p.alignment);
            char const* pSrc = (char const*)vaddr;

            for (size_t i = 0; i < height; ++i) {
                memcpy(pDst, pSrc, bpp * width);
                pSrc += srcBpr;
                pDst -= dstBpr;
            }
#if !defined(__EMSCRIPTEN__)
            glUnmapBuffer(GL_PIXEL_PACK_BUFFER);
#endif
        }
        gl.bindBuffer(GL_PIXEL_PACK_BUFFER, 0);
        glDeleteBuffers(1, &pbo);
        scheduleDestroy(std::move(p));
        delete pUserBuffer;
        CHECK_GL_ERROR(utils::slog.e)
    });
#endif
}

void OpenGLDriver::readBufferSubData(BufferObjectHandle boh,
        uint32_t offset, uint32_t size, BufferDescriptor&& p) {
    UTILS_UNUSED_IN_RELEASE auto& gl = mContext;
    assert_invariant(!gl.isES2());

#ifndef FILAMENT_SILENCE_NOT_SUPPORTED_BY_ES2
    GLBufferObject const* bo = handle_cast<GLBufferObject const*>(boh);

    // TODO: measure the two solutions
    if constexpr (true) {
        // schedule a copy of the buffer we're reading into a PBO, this *should* happen
        // asynchronously without stalling the CPU.
        GLuint pbo;
        glGenBuffers(1, &pbo);
        gl.bindBuffer(GL_PIXEL_PACK_BUFFER, pbo);
        glBufferData(GL_PIXEL_PACK_BUFFER, (GLsizeiptr)size, nullptr, GL_STATIC_DRAW);
        gl.bindBuffer(bo->gl.binding, bo->gl.id);
        glCopyBufferSubData(bo->gl.binding, GL_PIXEL_PACK_BUFFER, offset, 0, size);
        gl.bindBuffer(bo->gl.binding, 0);
        gl.bindBuffer(GL_PIXEL_PACK_BUFFER, 0);
        CHECK_GL_ERROR(utils::slog.e)

        // then, we schedule a mapBuffer of the PBO later, once the fence has signaled
        auto* pUserBuffer = new BufferDescriptor(std::move(p));
        whenGpuCommandsComplete([this, size, pbo, pUserBuffer]() mutable {
            BufferDescriptor& p = *pUserBuffer;
            auto& gl = mContext;
            gl.bindBuffer(GL_PIXEL_PACK_BUFFER, pbo);
            void* vaddr = glMapBufferRange(GL_PIXEL_PACK_BUFFER, 0, size, GL_MAP_READ_BIT);
            if (vaddr) {
                memcpy(p.buffer, vaddr, size);
                glUnmapBuffer(GL_PIXEL_PACK_BUFFER);
            }
            gl.bindBuffer(GL_PIXEL_PACK_BUFFER, 0);
            glDeleteBuffers(1, &pbo);
            scheduleDestroy(std::move(p));
            delete pUserBuffer;
            CHECK_GL_ERROR(utils::slog.e)
        });
    } else {
        gl.bindBuffer(bo->gl.binding, bo->gl.id);
        // TODO: this glMapBufferRange may stall. Ideally we want to use whenGpuCommandsComplete
        //       but that's tricky because boh could be destroyed right after this call.
        void* vaddr = glMapBufferRange(bo->gl.binding, offset, size, GL_MAP_READ_BIT);
        if (vaddr) {
            memcpy(p.buffer, vaddr, size);
            glUnmapBuffer(bo->gl.binding);
        }
        gl.bindBuffer(bo->gl.binding, 0);
        scheduleDestroy(std::move(p));
        CHECK_GL_ERROR(utils::slog.e)
    }
#endif
}


void OpenGLDriver::runEveryNowAndThen(std::function<bool()> fn) noexcept {
    mEveryNowAndThenOps.push_back(std::move(fn));
}

void OpenGLDriver::executeEveryNowAndThenOps() noexcept {
    auto& v = mEveryNowAndThenOps;
    auto it = v.begin();
    while (it != v.end()) {
        if ((*it)()) {
            it = v.erase(it);
        } else {
            ++it;
        }
    }
}

#ifndef FILAMENT_SILENCE_NOT_SUPPORTED_BY_ES2
void OpenGLDriver::whenFrameComplete(const std::function<void()>& fn) noexcept {
    mFrameCompleteOps.push_back(fn);
}

void OpenGLDriver::whenGpuCommandsComplete(const std::function<void()>& fn) noexcept {
    GLsync sync = glFenceSync(GL_SYNC_GPU_COMMANDS_COMPLETE, 0);
    mGpuCommandCompleteOps.emplace_back(sync, fn);
    CHECK_GL_ERROR(utils::slog.e)
}

void OpenGLDriver::executeGpuCommandsCompleteOps() noexcept {
    auto& v = mGpuCommandCompleteOps;
    auto it = v.begin();
    while (it != v.end()) {
        auto const& [sync, fn] = *it;
        GLenum const syncStatus = glClientWaitSync(sync, 0, 0u);
        switch (syncStatus) {
            case GL_TIMEOUT_EXPIRED:
                // not ready
                ++it;
                break;
            case GL_ALREADY_SIGNALED:
            case GL_CONDITION_SATISFIED:
                // ready
                it->second();
                glDeleteSync(sync);
                it = v.erase(it);
                break;
            default:
                // This should never happen, but is very problematic if it does, as we might leak
                // some data depending on what the callback does. However, we clean up our own state.
                glDeleteSync(sync);
                it = v.erase(it);
                break;
        }
    }
}
#endif

// ------------------------------------------------------------------------------------------------
// Rendering ops
// ------------------------------------------------------------------------------------------------

void OpenGLDriver::tick(int) {
    DEBUG_MARKER()
#ifndef FILAMENT_SILENCE_NOT_SUPPORTED_BY_ES2
    executeGpuCommandsCompleteOps();
#endif
    executeEveryNowAndThenOps();
    getShaderCompilerService().tick();
}

void OpenGLDriver::beginFrame(
        UTILS_UNUSED int64_t monotonic_clock_ns,
        UTILS_UNUSED int64_t refreshIntervalNs,
        UTILS_UNUSED uint32_t frameId) {
    PROFILE_MARKER(PROFILE_NAME_BEGINFRAME)
    auto& gl = mContext;
    insertEventMarker("beginFrame");
    mPlatform.beginFrame(monotonic_clock_ns, refreshIntervalNs, frameId);
    if (UTILS_UNLIKELY(!mTexturesWithStreamsAttached.empty())) {
        OpenGLPlatform& platform = mPlatform;
        for (GLTexture const* t : mTexturesWithStreamsAttached) {
            assert_invariant(t && t->hwStream);
            if (t->hwStream->streamType == StreamType::NATIVE) {
                assert_invariant(t->hwStream->stream);
                platform.updateTexImage(t->hwStream->stream,
                        &static_cast<GLStream*>(t->hwStream)->user_thread.timestamp); // NOLINT(cppcoreguidelines-pro-type-static-cast-downcast)
                // NOTE: We assume that OpenGLPlatform::updateTexImage() binds the texture on our behalf
                gl.updateTexImage(GL_TEXTURE_EXTERNAL_OES, t->gl.id);
            }
        }
    }
}

void OpenGLDriver::setFrameScheduledCallback(Handle<HwSwapChain>, CallbackHandler*,
        FrameScheduledCallback&& /*callback*/, uint64_t /*flags*/) {
    DEBUG_MARKER()
}

void OpenGLDriver::setFrameCompletedCallback(Handle<HwSwapChain>,
        CallbackHandler*, Invocable<void()>&& /*callback*/) {
    DEBUG_MARKER()
}

void OpenGLDriver::setPresentationTime(int64_t monotonic_clock_ns) {
    DEBUG_MARKER()
    mPlatform.setPresentationTime(monotonic_clock_ns);
}

void OpenGLDriver::endFrame(UTILS_UNUSED uint32_t frameId) {
    PROFILE_MARKER(PROFILE_NAME_ENDFRAME)
#if defined(__EMSCRIPTEN__)
    // WebGL builds are single-threaded so users might manipulate various GL state after we're
    // done with the frame. We do NOT officially support using Filament in this way, but we can
    // at least do some minimal safety things here, such as resetting the VAO to 0.
    auto& gl = mContext;
    gl.bindVertexArray(nullptr);
    for (int unit = OpenGLContext::DUMMY_TEXTURE_BINDING; unit >= 0; unit--) {
        gl.bindTexture(unit, GL_TEXTURE_2D, 0, false);
    }
    gl.disable(GL_CULL_FACE);
    gl.depthFunc(GL_LESS);
    gl.disable(GL_SCISSOR_TEST);
#endif
    //SYSTRACE_NAME("glFinish");
    //glFinish();
    mPlatform.endFrame(frameId);
    insertEventMarker("endFrame");
}

void OpenGLDriver::updateDescriptorSetBuffer(
        DescriptorSetHandle dsh,
        descriptor_binding_t binding,
        BufferObjectHandle boh,
        uint32_t offset, uint32_t size) {
    GLDescriptorSet* ds = handle_cast<GLDescriptorSet*>(dsh);
    GLBufferObject* bo = boh ? handle_cast<GLBufferObject*>(boh) : nullptr;
    ds->update(mContext, binding, bo, offset, size);
}

void OpenGLDriver::updateDescriptorSetTexture(
        DescriptorSetHandle dsh,
        descriptor_binding_t binding,
        TextureHandle th,
        SamplerParams params) {
    GLDescriptorSet* ds = handle_cast<GLDescriptorSet*>(dsh);
    GLTexture* t = th ? handle_cast<GLTexture*>(th) : nullptr;
    ds->update(mContext, binding, t, params);
}

void OpenGLDriver::flush(int) {
    DEBUG_MARKER()
    auto& gl = mContext;
    if (!gl.bugs.disable_glFlush) {
        glFlush();
    }
}

void OpenGLDriver::finish(int) {
    DEBUG_MARKER()
    glFinish();
#ifndef FILAMENT_SILENCE_NOT_SUPPORTED_BY_ES2
    executeGpuCommandsCompleteOps();
    assert_invariant(mGpuCommandCompleteOps.empty());
#endif
    executeEveryNowAndThenOps();
    // Note: since we executed a glFinish(), all pending tasks should be done

    // However, some tasks rely on a separated thread to publish their result (e.g.
    // endTimerQuery), so the result could very well not be ready, and the task will
    // linger a bit longer, this is only true for mEveryNowAndThenOps tasks.
    // The fallout of this is that we can't assert that mEveryNowAndThenOps is empty.
}

UTILS_NOINLINE
void OpenGLDriver::clearWithRasterPipe(TargetBufferFlags clearFlags,
        float4 const& linearColor, GLfloat depth, GLint stencil) noexcept {

    if (any(clearFlags & TargetBufferFlags::COLOR_ALL)) {
        mContext.colorMask(GL_TRUE);
    }
    if (any(clearFlags & TargetBufferFlags::DEPTH)) {
        mContext.depthMask(GL_TRUE);
    }
    if (any(clearFlags & TargetBufferFlags::STENCIL)) {
        mContext.stencilMaskSeparate(0xFF, mContext.state.stencil.back.stencilMask);
    }

#ifndef FILAMENT_SILENCE_NOT_SUPPORTED_BY_ES2
    if (UTILS_LIKELY(!mContext.isES2())) {
        if (any(clearFlags & TargetBufferFlags::COLOR0)) {
            glClearBufferfv(GL_COLOR, 0, linearColor.v);
        }
        if (any(clearFlags & TargetBufferFlags::COLOR1)) {
            glClearBufferfv(GL_COLOR, 1, linearColor.v);
        }
        if (any(clearFlags & TargetBufferFlags::COLOR2)) {
            glClearBufferfv(GL_COLOR, 2, linearColor.v);
        }
        if (any(clearFlags & TargetBufferFlags::COLOR3)) {
            glClearBufferfv(GL_COLOR, 3, linearColor.v);
        }
        if (any(clearFlags & TargetBufferFlags::COLOR4)) {
            glClearBufferfv(GL_COLOR, 4, linearColor.v);
        }
        if (any(clearFlags & TargetBufferFlags::COLOR5)) {
            glClearBufferfv(GL_COLOR, 5, linearColor.v);
        }
        if (any(clearFlags & TargetBufferFlags::COLOR6)) {
            glClearBufferfv(GL_COLOR, 6, linearColor.v);
        }
        if (any(clearFlags & TargetBufferFlags::COLOR7)) {
            glClearBufferfv(GL_COLOR, 7, linearColor.v);
        }
        if ((clearFlags & TargetBufferFlags::DEPTH_AND_STENCIL) == TargetBufferFlags::DEPTH_AND_STENCIL) {
            glClearBufferfi(GL_DEPTH_STENCIL, 0, depth, stencil);
        } else {
            if (any(clearFlags & TargetBufferFlags::DEPTH)) {
                glClearBufferfv(GL_DEPTH, 0, &depth);
            }
            if (any(clearFlags & TargetBufferFlags::STENCIL)) {
                glClearBufferiv(GL_STENCIL, 0, &stencil);
            }
        }
    } else
#endif
    {
        GLbitfield mask = 0;
        if (any(clearFlags & TargetBufferFlags::COLOR0)) {
            glClearColor(linearColor.r, linearColor.g, linearColor.b, linearColor.a);
            mask |= GL_COLOR_BUFFER_BIT;
        }
        if (any(clearFlags & TargetBufferFlags::DEPTH)) {
            glClearDepthf(depth);
            mask |= GL_DEPTH_BUFFER_BIT;
        }
        if (any(clearFlags & TargetBufferFlags::STENCIL)) {
            glClearStencil(stencil);
            mask |= GL_STENCIL_BUFFER_BIT;
        }
        if (mask) {
            glClear(mask);
        }
    }

    CHECK_GL_ERROR(utils::slog.e)
}

void OpenGLDriver::resolve(
        Handle<HwTexture> dst, uint8_t srcLevel, uint8_t srcLayer,
        Handle<HwTexture> src, uint8_t dstLevel, uint8_t dstLayer) {
    DEBUG_MARKER()
    GLTexture const* const s = handle_cast<GLTexture*>(src);
    GLTexture const* const d = handle_cast<GLTexture*>(dst);
    assert_invariant(s);
    assert_invariant(d);

    FILAMENT_CHECK_PRECONDITION(d->width == s->width && d->height == s->height)
            << "invalid resolve: src and dst sizes don't match";

    FILAMENT_CHECK_PRECONDITION(s->samples > 1 && d->samples == 1)
            << "invalid resolve: src.samples=" << +s->samples << ", dst.samples=" << +d->samples;

    blit(   dst, dstLevel, dstLayer, {},
            src, srcLevel, srcLayer, {},
            { d->width, d->height });
}

void OpenGLDriver::blit(
        Handle<HwTexture> dst, uint8_t srcLevel, uint8_t srcLayer, uint2 dstOrigin,
        Handle<HwTexture> src, uint8_t dstLevel, uint8_t dstLayer, uint2 srcOrigin,
        uint2 size) {
    DEBUG_MARKER()
    UTILS_UNUSED_IN_RELEASE auto& gl = mContext;
    assert_invariant(!gl.isES2());

#ifndef FILAMENT_SILENCE_NOT_SUPPORTED_BY_ES2

    GLTexture* d = handle_cast<GLTexture*>(dst);
    GLTexture* s = handle_cast<GLTexture*>(src);
    assert_invariant(d);
    assert_invariant(s);

    ASSERT_PRECONDITION_NON_FATAL(any(d->usage & TextureUsage::BLIT_DST),
            "texture doesn't have BLIT_DST");

    ASSERT_PRECONDITION_NON_FATAL(any(s->usage & TextureUsage::BLIT_SRC),
            "texture doesn't have BLIT_SRC");

    ASSERT_PRECONDITION_NON_FATAL(s->format == d->format,
            "src and dst texture format don't match");

    enum class AttachmentType : GLenum {
        COLOR = GL_COLOR_ATTACHMENT0,
        DEPTH = GL_DEPTH_ATTACHMENT,
        STENCIL = GL_STENCIL_ATTACHMENT,
        DEPTH_STENCIL = GL_DEPTH_STENCIL_ATTACHMENT,
    };

    auto getFormatType = [](TextureFormat format) -> AttachmentType {
        bool const depth = isDepthFormat(format);
        bool const stencil = isStencilFormat(format);
        if (depth && stencil) return AttachmentType::DEPTH_STENCIL;
        if (depth) return AttachmentType::DEPTH;
        if (stencil) return AttachmentType::STENCIL;
        return AttachmentType::COLOR;
    };

    AttachmentType const type = getFormatType(d->format);
    assert_invariant(type == getFormatType(s->format));

    // GL_INVALID_OPERATION is generated if mask contains any of the GL_DEPTH_BUFFER_BIT or
    // GL_STENCIL_BUFFER_BIT and filter is not GL_NEAREST.
    GLbitfield mask = {};
    switch (type) {
        case AttachmentType::COLOR:
            mask = GL_COLOR_BUFFER_BIT;
            break;
        case AttachmentType::DEPTH:
            mask = GL_DEPTH_BUFFER_BIT;
            break;
        case AttachmentType::STENCIL:
            mask = GL_STENCIL_BUFFER_BIT;
            break;
        case AttachmentType::DEPTH_STENCIL:
            mask = GL_DEPTH_BUFFER_BIT | GL_STENCIL_BUFFER_BIT;
            break;
    };

    GLuint fbo[2] = {};
    glGenFramebuffers(2, fbo);

    gl.bindFramebuffer(GL_DRAW_FRAMEBUFFER, fbo[0]);
    switch (d->target) {
        case SamplerType::SAMPLER_2D:
            if (any(d->usage & TextureUsage::SAMPLEABLE)) {
                glFramebufferTexture2D(GL_DRAW_FRAMEBUFFER, GLenum(type),
                        GL_TEXTURE_2D, d->gl.id, dstLevel);
            } else {
                glFramebufferRenderbuffer(GL_DRAW_FRAMEBUFFER, GLenum(type),
                        GL_RENDERBUFFER, d->gl.id);
            }
            break;
        case SamplerType::SAMPLER_CUBEMAP:
            glFramebufferTexture2D(GL_DRAW_FRAMEBUFFER, GLenum(type),
                    GL_TEXTURE_CUBE_MAP_POSITIVE_X + dstLayer, d->gl.id, dstLevel);
            break;
        case SamplerType::SAMPLER_2D_ARRAY:
        case SamplerType::SAMPLER_CUBEMAP_ARRAY:
        case SamplerType::SAMPLER_3D:
            glFramebufferTextureLayer(GL_DRAW_FRAMEBUFFER, GLenum(type),
                    d->gl.id, dstLevel, dstLayer);
            break;
        case SamplerType::SAMPLER_EXTERNAL:
            break;
    }
    CHECK_GL_FRAMEBUFFER_STATUS(utils::slog.e, GL_DRAW_FRAMEBUFFER)

    gl.bindFramebuffer(GL_READ_FRAMEBUFFER, fbo[1]);
    switch (s->target) {
        case SamplerType::SAMPLER_2D:
            if (any(s->usage & TextureUsage::SAMPLEABLE)) {
                glFramebufferTexture2D(GL_READ_FRAMEBUFFER, GLenum(type),
                        GL_TEXTURE_2D, s->gl.id, srcLevel);
            } else {
                glFramebufferRenderbuffer(GL_READ_FRAMEBUFFER, GLenum(type),
                        GL_RENDERBUFFER, s->gl.id);
            }
            break;
        case SamplerType::SAMPLER_CUBEMAP:
            glFramebufferTexture2D(GL_READ_FRAMEBUFFER, GLenum(type),
                    GL_TEXTURE_CUBE_MAP_POSITIVE_X + srcLayer, s->gl.id, srcLevel);
            break;
        case SamplerType::SAMPLER_2D_ARRAY:
        case SamplerType::SAMPLER_CUBEMAP_ARRAY:
        case SamplerType::SAMPLER_3D:
            glFramebufferTextureLayer(GL_READ_FRAMEBUFFER, GLenum(type),
                    s->gl.id, srcLevel, srcLayer);
            break;
        case SamplerType::SAMPLER_EXTERNAL:
            break;
    }
    CHECK_GL_FRAMEBUFFER_STATUS(utils::slog.e, GL_READ_FRAMEBUFFER)

    gl.disable(GL_SCISSOR_TEST);
    glBlitFramebuffer(
            srcOrigin.x, srcOrigin.y, srcOrigin.x + size.x, srcOrigin.y + size.y,
            dstOrigin.x, dstOrigin.y, dstOrigin.x + size.x, dstOrigin.y + size.y,
            mask, GL_NEAREST);
    CHECK_GL_ERROR(utils::slog.e)

    gl.unbindFramebuffer(GL_DRAW_FRAMEBUFFER);
    gl.unbindFramebuffer(GL_READ_FRAMEBUFFER);
    glDeleteFramebuffers(2, fbo);
#endif
}

void OpenGLDriver::blitDEPRECATED(TargetBufferFlags buffers,
        Handle<HwRenderTarget> dst, Viewport dstRect,
        Handle<HwRenderTarget> src, Viewport srcRect,
        SamplerMagFilter filter) {

    // Note: blitDEPRECATED is only used by Renderer::copyFrame

    DEBUG_MARKER()
    UTILS_UNUSED_IN_RELEASE auto& gl = mContext;
    assert_invariant(!gl.isES2());

    FILAMENT_CHECK_PRECONDITION(buffers == TargetBufferFlags::COLOR0)
            << "blitDEPRECATED only supports COLOR0";

    FILAMENT_CHECK_PRECONDITION(
            srcRect.left >= 0 && srcRect.bottom >= 0 && dstRect.left >= 0 && dstRect.bottom >= 0)
            << "Source and destination rects must be positive.";

#ifndef FILAMENT_SILENCE_NOT_SUPPORTED_BY_ES2

    GLenum const glFilterMode = (filter == SamplerMagFilter::NEAREST) ? GL_NEAREST : GL_LINEAR;

    // note: for msaa RenderTargets with non-msaa attachments, we copy from the msaa sidecar
    // buffer -- this should produce the same output that if we copied from the resolved
    // texture. EXT_multisampled_render_to_texture seems to allow both behaviours, and this
    // is an emulation of that.  We cannot use the resolved texture easily because it's not
    // actually attached to the RenderTarget. Another implementation would be to do a
    // reverse-resolve, but that wouldn't buy us anything.
    GLRenderTarget const* s = handle_cast<GLRenderTarget const*>(src);
    GLRenderTarget const* d = handle_cast<GLRenderTarget const*>(dst);

    // With GLES 3.x, GL_INVALID_OPERATION is generated if the value of GL_SAMPLE_BUFFERS
    // for the draw buffer is greater than zero. This works with OpenGL, so we want to
    // make sure to catch this scenario.
    assert_invariant(d->gl.samples <= 1);

    // GL_INVALID_OPERATION is generated if GL_SAMPLE_BUFFERS for the read buffer is greater
    // than zero and the formats of draw and read buffers are not identical.
    // However, it's not well-defined in the spec what "format" means. So it's difficult
    // to have an assert here -- especially when dealing with the default framebuffer

    // GL_INVALID_OPERATION is generated if GL_SAMPLE_BUFFERS for the read buffer is greater
    // than zero and (...) the source and destination rectangles are not defined with the
    // same (X0, Y0) and (X1, Y1) bounds.

    // Additionally, the EXT_multisampled_render_to_texture extension doesn't specify what
    // happens when blitting from an "implicit" resolve render target (does it work?), so
    // to ere on the safe side, we don't allow it.
    if (s->gl.samples > 1) {
        assert_invariant(!memcmp(&dstRect, &srcRect, sizeof(srcRect)));
    }

    gl.bindFramebuffer(GL_READ_FRAMEBUFFER, s->gl.fbo);
    gl.bindFramebuffer(GL_DRAW_FRAMEBUFFER, d->gl.fbo);

    CHECK_GL_FRAMEBUFFER_STATUS(utils::slog.e, GL_READ_FRAMEBUFFER)
    CHECK_GL_FRAMEBUFFER_STATUS(utils::slog.e, GL_DRAW_FRAMEBUFFER)

    gl.disable(GL_SCISSOR_TEST);
    glBlitFramebuffer(
            srcRect.left, srcRect.bottom, srcRect.right(), srcRect.top(),
            dstRect.left, dstRect.bottom, dstRect.right(), dstRect.top(),
            GL_COLOR_BUFFER_BIT, glFilterMode);
    CHECK_GL_ERROR(utils::slog.e)
#endif
}

void OpenGLDriver::bindPipeline(PipelineState const& state) {
    DEBUG_MARKER()
    auto& gl = mContext;
    setRasterState(state.rasterState);
    setStencilState(state.stencilState);
    gl.polygonOffset(state.polygonOffset.slope, state.polygonOffset.constant);
    OpenGLProgram* const p = handle_cast<OpenGLProgram*>(state.program);
    mValidProgram = useProgram(p);
    (*mCurrentPushConstants) = p->getPushConstants();
    mCurrentSetLayout = state.pipelineLayout.setLayout;
    // TODO: we should validate that the pipeline layout matches the program's
}

void OpenGLDriver::bindRenderPrimitive(Handle<HwRenderPrimitive> rph) {
    DEBUG_MARKER()
    auto& gl = mContext;

    GLRenderPrimitive* const rp = handle_cast<GLRenderPrimitive*>(rph);

    // Gracefully do nothing if the render primitive has not been set up.
    VertexBufferHandle vb = rp->gl.vertexBufferWithObjects;
    if (UTILS_UNLIKELY(!vb)) {
        mBoundRenderPrimitive = nullptr;
        return;
    }

    // If necessary, mutate the bindings in the VAO.
    gl.bindVertexArray(&rp->gl);
    GLVertexBuffer const* const glvb = handle_cast<GLVertexBuffer*>(vb);
    updateVertexArrayObject(rp, glvb);

    mBoundRenderPrimitive = rp;
}

void OpenGLDriver::bindDescriptorSet(
        DescriptorSetHandle dsh,
        descriptor_set_t set,
        DescriptorSetOffsetArray&& offsets) {

    if (UTILS_UNLIKELY(!dsh)) {
        mBoundDescriptorSets[set].dsh = dsh;
        mInvalidDescriptorSetBindings.set(set, true);
        mInvalidDescriptorSetBindingOffsets.set(set, true);
        return;
    }

    // handle_cast<> here also serves to validate the handle (it actually cannot return nullptr)
    GLDescriptorSet const* const ds = handle_cast<GLDescriptorSet*>(dsh);
    if (ds) {
        assert_invariant(set < MAX_DESCRIPTOR_SET_COUNT);
        if (mBoundDescriptorSets[set].dsh != dsh) {
            // if the descriptor itself changed, we mark this descriptor binding
            // invalid -- it will be re-bound at the next draw.
            mInvalidDescriptorSetBindings.set(set, true);
        } else if (!offsets.empty()) {
            // if we reset offsets, we mark the offsets invalid so these descriptors only can
            // be re-bound at the next draw.
            mInvalidDescriptorSetBindingOffsets.set(set, true);
        }

        // `offsets` data's lifetime will end when this function returns. We have to make a copy.
        // (the data is allocated inside the CommandStream)
        mBoundDescriptorSets[set].dsh = dsh;
        assert_invariant(offsets.data() != nullptr || ds->getDynamicBufferCount() == 0);
        std::copy_n(offsets.data(), ds->getDynamicBufferCount(),
                mBoundDescriptorSets[set].offsets.data());
    }
}

void OpenGLDriver::updateDescriptors(bitset8 invalidDescriptorSets) noexcept {
    assert_invariant(mBoundProgram);
    auto const offsetOnly = mInvalidDescriptorSetBindingOffsets & ~mInvalidDescriptorSetBindings;
    invalidDescriptorSets.forEachSetBit([this, offsetOnly,
            &boundDescriptorSets = mBoundDescriptorSets,
            &context = mContext,
            &boundProgram = *mBoundProgram](size_t set) {
        assert_invariant(set < MAX_DESCRIPTOR_SET_COUNT);
        auto const& entry = boundDescriptorSets[set];
        if (entry.dsh) {
            GLDescriptorSet* const ds = handle_cast<GLDescriptorSet*>(entry.dsh);
#ifndef NDEBUG
            if (UTILS_UNLIKELY(!offsetOnly[set])) {
                // validate that this descriptor-set layout matches the layout set in the pipeline
                // we don't need to do the check if only the offset is changing
                ds->validate(mHandleAllocator, mCurrentSetLayout[set]);
            }
#endif
            ds->bind(context, mHandleAllocator, boundProgram,
                    set, entry.offsets.data(), offsetOnly[set]);
        }
    });
    mInvalidDescriptorSetBindings.clear();
    mInvalidDescriptorSetBindingOffsets.clear();
}

void OpenGLDriver::draw2(uint32_t indexOffset, uint32_t indexCount, uint32_t instanceCount) {
    DEBUG_MARKER()
    assert_invariant(!mContext.isES2());
    assert_invariant(mBoundRenderPrimitive);
#if FILAMENT_ENABLE_MATDBG
    if (UTILS_UNLIKELY(!mValidProgram)) {
        return;
    }
#endif
    assert_invariant(mBoundProgram);
    assert_invariant(mValidProgram);

    // When the program changes, we might have to rebind all or some descriptors
    auto const invalidDescriptorSets =
            mInvalidDescriptorSetBindings | mInvalidDescriptorSetBindingOffsets;
    if (UTILS_UNLIKELY(invalidDescriptorSets.any())) {
        updateDescriptors(invalidDescriptorSets);
    }

#ifndef FILAMENT_SILENCE_NOT_SUPPORTED_BY_ES2
    GLRenderPrimitive const* const rp = mBoundRenderPrimitive;
    glDrawElementsInstanced(GLenum(rp->type), (GLsizei)indexCount,
            rp->gl.getIndicesType(),
            reinterpret_cast<const void*>(indexOffset << rp->gl.indicesShift),
            (GLsizei)instanceCount);
#endif

#if FILAMENT_ENABLE_MATDBG
    CHECK_GL_ERROR_NON_FATAL(utils::slog.e)
#else
    CHECK_GL_ERROR(utils::slog.e)
#endif
}

// This is the ES2 version of draw2().
void OpenGLDriver::draw2GLES2(uint32_t indexOffset, uint32_t indexCount, uint32_t instanceCount) {
    DEBUG_MARKER()
    assert_invariant(mContext.isES2());
    assert_invariant(mBoundRenderPrimitive);
#if FILAMENT_ENABLE_MATDBG
    if (UTILS_UNLIKELY(!mValidProgram)) {
        return;
    }
#endif
    assert_invariant(mBoundProgram);
    assert_invariant(mValidProgram);

    // When the program changes, we might have to rebind all or some descriptors
    auto const invalidDescriptorSets =
            mInvalidDescriptorSetBindings | mInvalidDescriptorSetBindingOffsets;
    if (UTILS_UNLIKELY(invalidDescriptorSets.any())) {
        updateDescriptors(invalidDescriptorSets);
    }

    GLRenderPrimitive const* const rp = mBoundRenderPrimitive;
    assert_invariant(instanceCount == 1);
    glDrawElements(GLenum(rp->type), (GLsizei)indexCount, rp->gl.getIndicesType(),
            reinterpret_cast<const void*>(indexOffset << rp->gl.indicesShift));

#if FILAMENT_ENABLE_MATDBG
    CHECK_GL_ERROR_NON_FATAL(utils::slog.e)
#else
    CHECK_GL_ERROR(utils::slog.e)
#endif
}

void OpenGLDriver::scissor(Viewport scissor) {
    DEBUG_MARKER()
    setScissor(scissor);
}

void OpenGLDriver::draw(PipelineState state, Handle<HwRenderPrimitive> rph,
        uint32_t const indexOffset, uint32_t const indexCount, uint32_t const instanceCount) {
    DEBUG_MARKER()
    GLRenderPrimitive* const rp = handle_cast<GLRenderPrimitive*>(rph);
    state.primitiveType = rp->type;
    state.vertexBufferInfo = rp->vbih;
    bindPipeline(state);
    bindRenderPrimitive(rph);
    if (UTILS_UNLIKELY(mContext.isES2())) {
        draw2GLES2(indexOffset, indexCount, instanceCount);
    } else {
        draw2(indexOffset, indexCount, instanceCount);
    }
}

void OpenGLDriver::dispatchCompute(Handle<HwProgram> program, uint3 workGroupCount) {
    DEBUG_MARKER()
    getShaderCompilerService().tick();

    OpenGLProgram* const p = handle_cast<OpenGLProgram*>(program);

    bool const success = useProgram(p);
    if (UTILS_UNLIKELY(!success)) {
        // Avoid fatal (or cascading) errors that can occur during the draw call when the program
        // is invalid. The shader compile error has already been dumped to the console at this
        // point, so it's fine to simply return early.
        return;
    }

#if defined(BACKEND_OPENGL_LEVEL_GLES31)

#if defined(__ANDROID__)
    // on Android, GLES3.1 and above entry-points are defined in glext
    // (this is temporary, until we phase-out API < 21)
    using glext::glDispatchCompute;
#endif

    glDispatchCompute(workGroupCount.x, workGroupCount.y, workGroupCount.z);
#endif // BACKEND_OPENGL_LEVEL_GLES31

#if FILAMENT_ENABLE_MATDBG
    CHECK_GL_ERROR_NON_FATAL(utils::slog.e)
#else
    CHECK_GL_ERROR(utils::slog.e)
#endif
}

// explicit instantiation of the Dispatcher
template class ConcreteDispatcher<OpenGLDriver>;

} // namespace filament::backend

#if defined(__clang__)
#pragma clang diagnostic pop
#endif<|MERGE_RESOLUTION|>--- conflicted
+++ resolved
@@ -2561,11 +2561,7 @@
 
 
 // specialization for mat3f (which has a different alignment, see std140 layout rules)
-<<<<<<< HEAD
-void copyMat3f(void* addr, size_t const offset, const mat3f& v) noexcept {
-=======
 static void copyMat3f(void* addr, size_t const offset, const mat3f& v) noexcept {
->>>>>>> 71999612
     struct mat43 {
         float v[3][4];
     };
@@ -2604,11 +2600,7 @@
     if (UTILS_UNLIKELY(!mStreamUniformDescriptors.empty())) {
         auto streamDescriptors = mStreamUniformDescriptors.find(bo->gl.id);
         if (streamDescriptors != mStreamUniformDescriptors.end()) {
-<<<<<<< HEAD
-            for (auto const& [offset, stream, associationType] : streamDescriptors->second.streams) {
-=======
             for (auto const& [offset, stream, associationType] : streamDescriptors->second.mStreams) {
->>>>>>> 71999612
                 if (associationType == BufferObjectStreamAssociationType::TRANSFORM_MATRIX) {
                     auto transform = getStreamTransformMatrix(stream);
                     copyMat3f(bd.buffer, offset, transform);
