--- conflicted
+++ resolved
@@ -1872,17 +1872,16 @@
     return mPlatform.isSRGBSwapChainSupported();
 }
 
-<<<<<<< HEAD
 bool OpenGLDriver::isStereoSupported() {
     // Stereo requires instancing and EXT_clip_cull_distance.
     if (UTILS_UNLIKELY(mContext.isES2())) {
         return false;
     }
     return mContext.ext.EXT_clip_cull_distance;
-=======
+}
+
 bool OpenGLDriver::isParallelShaderCompileSupported() {
     return mShaderCompilerService.isParallelShaderCompileSupported();
->>>>>>> ecd5b681
 }
 
 bool OpenGLDriver::isWorkaroundNeeded(Workaround workaround) {
