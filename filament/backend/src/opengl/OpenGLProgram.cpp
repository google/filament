/*
 * Copyright (C) 2015 The Android Open Source Project
 *
 * Licensed under the Apache License, Version 2.0 (the "License");
 * you may not use this file except in compliance with the License.
 * You may obtain a copy of the License at
 *
 *      http://www.apache.org/licenses/LICENSE-2.0
 *
 * Unless required by applicable law or agreed to in writing, software
 * distributed under the License is distributed on an "AS IS" BASIS,
 * WITHOUT WARRANTIES OR CONDITIONS OF ANY KIND, either express or implied.
 * See the License for the specific language governing permissions and
 * limitations under the License.
 */

#include "OpenGLProgram.h"

#include "OpenGLDriver.h"

#include <utils/Log.h>
#include <utils/compiler.h>
#include <utils/Panic.h>
#include <utils/debug.h>

#include <private/backend/BackendUtils.h>

#include <ctype.h>

namespace filament {

using namespace filament::math;
using namespace utils;
using namespace backend;

static void logCompilationError(utils::io::ostream& out,
        backend::Program::Shader shaderType, const char* name,
        GLuint shaderId, std::string_view source) noexcept;

static void logProgramLinkError(utils::io::ostream& out,
        const char* name, GLuint program) noexcept;

OpenGLProgram::OpenGLProgram(OpenGLDriver* gl, const Program& programBuilder) noexcept
        :  HwProgram(programBuilder.getName()), mIsValid(false) {

    using Shader = Program::Shader;

    const auto& shadersSource = programBuilder.getShadersSource();
    OpenGLContext& context = gl->getContext();

    // build all shaders
    #pragma nounroll
    for (size_t i = 0; i < Program::SHADER_TYPE_COUNT; i++) {
        GLenum glShaderType;
        Shader type = (Shader)i;
        switch (type) {
            case Shader::VERTEX:
                glShaderType = GL_VERTEX_SHADER;
                break;
            case Shader::FRAGMENT:
                glShaderType = GL_FRAGMENT_SHADER;
                break;
        }

        if (!shadersSource[i].empty()) {
            GLint status;
            Program::ShaderBlob shader = shadersSource[i];
            std::string temp;
            std::string_view shaderView((const char*)shader.data(), shader.size());

            if (!context.ext.GOOGLE_cpp_style_line_directive) {
                // If usages of the Google-style line directive are present, remove them, as some
                // drivers don't allow the quotation marks.
                if (UTILS_UNLIKELY(requestsGoogleLineDirectivesExtension(shaderView.data(), shaderView.size()))) {
                    temp = shaderView; // copy string
                    removeGoogleLineDirectives(temp.data(), temp.size()); // length is unaffected
                    shaderView = temp;
                }
            }

            if (UTILS_UNLIKELY(context.getShaderModel() == ShaderModel::GL_CORE_41 &&
                !context.ext.ARB_shading_language_packing)) {
                // Tragically, OpenGL 4.1 doesn't support unpackHalf2x16 and
                // MacOS doesn't support GL_ARB_shading_language_packing
                if (temp.empty()) {
                    temp = shaderView; // copy string
                }

                std::string unpackHalf2x16{ R"(

// these don't handle denormals, NaNs or inf
float u16tofp32(highp uint v) {
    v <<= 16u;
    highp uint s = v & 0x80000000u;
    highp uint n = v & 0x7FFFFFFFu;
    highp uint nz = n == 0u ? 0u : 0xFFFFFFFF;
    return uintBitsToFloat(s | ((((n >> 3u) + (0x70u << 23))) & nz));
}
vec2 unpackHalf2x16(highp uint v) {
    return vec2(u16tofp32(v&0xFFFFu), u16tofp32(v>>16u));
}
uint fp32tou16(float val) {
    uint f32 = floatBitsToUint(val);
    uint f16 = 0u;
    uint sign = (f32 >> 16) & 0x8000u;
    int exponent = int((f32 >> 23) & 0xFFu) - 127;
    uint mantissa = f32 & 0x007FFFFFu;
    if (exponent > 15) {
        f16 = sign | (0x1Fu << 10);
    } else if (exponent > -15) {
        exponent += 15;
        mantissa >>= 13;
        f16 = sign | uint(exponent << 10) | mantissa;
    } else {
        f16 = sign;
    }
    return f16;
}
highp uint packHalf2x16(vec2 v) {
    highp uint x = fp32tou16(v.x);
    highp uint y = fp32tou16(v.y);
    return (y << 16) | x;
}
)"};
                // a good point for insertion is just before the first occurrence of an uniform block
                auto pos = temp.find("layout(std140)");
                if (pos != std::string_view::npos) {
                    temp.insert(pos, unpackHalf2x16);
                }
                shaderView = temp;
            }

            GLuint shaderId = glCreateShader(glShaderType);
            { // scope for source/length (we don't want them to leak out)
                const char* const source = shaderView.data();
                const GLint length = (GLint)shaderView.length();
                glShaderSource(shaderId, 1, &source, &length);
                glCompileShader(shaderId);
            }

            glGetShaderiv(shaderId, GL_COMPILE_STATUS, &status);
            if (UTILS_UNLIKELY(status != GL_TRUE)) {
                logCompilationError(slog.e, type,
                        programBuilder.getName().c_str_safe(), shaderId, shaderView);
                glDeleteShader(shaderId);
                return;
            }
            this->gl.shaders[i] = shaderId;
            mValidShaderSet |= 1U << i;
        }
    }

    // we need at least a vertex and fragment program
    const uint8_t validShaderSet = mValidShaderSet;
    const uint8_t mask = VERTEX_SHADER_BIT | FRAGMENT_SHADER_BIT;
    if (UTILS_LIKELY((mValidShaderSet & mask) == mask)) {
        GLint status;
        GLuint program = glCreateProgram();
        for (size_t i = 0; i < Program::SHADER_TYPE_COUNT; i++) {
            if (validShaderSet & (1U << i)) {
                glAttachShader(program, this->gl.shaders[i]);
            }
        }
        glLinkProgram(program);

        glGetProgramiv(program, GL_LINK_STATUS, &status);
        if (UTILS_UNLIKELY(status != GL_TRUE)) {
            logProgramLinkError(slog.e, programBuilder.getName().c_str_safe(), program);
            glDeleteProgram(program);
            return;
        }

        this->gl.program = program;

        // Associate each UniformBlock in the program to a known binding.
        auto const& uniformBlockInfo = programBuilder.getUniformBlockInfo();
        #pragma nounroll
        for (GLuint binding = 0, n = uniformBlockInfo.size(); binding < n; binding++) {
            auto const& name = uniformBlockInfo[binding];
            if (!name.empty()) {
                GLint index = glGetUniformBlockIndex(program, name.c_str());
                if (index >= 0) {
                    glUniformBlockBinding(program, GLuint(index), binding);
                }
                CHECK_GL_ERROR(utils::slog.e)
            }
        }

        if (programBuilder.hasSamplers()) {
            // if we have samplers, we need to do a bit of extra work
            // activate this program so we can set all its samplers once and for all (glUniform1i)
            context.useProgram(program);

            auto const& samplerGroupInfo = programBuilder.getSamplerGroupInfo();
            auto& indicesRun = mIndicesRuns;
            uint8_t numUsedBindings = 0;
            uint8_t tmu = 0;

            #pragma nounroll
            for (size_t i = 0, c = samplerGroupInfo.size(); i < c; i++) {
                auto const& groupInfo = samplerGroupInfo[i];
                auto const& samplers = groupInfo.samplers;
                if (!samplers.empty()) {
                    // Cache the sampler uniform locations for each interface block
                    BlockInfo& info = mBlockInfos[numUsedBindings];
                    info.binding = uint8_t(i);
                    uint8_t count = 0;
                    for (uint8_t j = 0, m = uint8_t(samplers.size()); j < m; ++j) {
                        // find its location and associate a TMU to it
                        GLint loc = glGetUniformLocation(program, samplers[j].name.c_str());
                        if (loc >= 0) {
                            glUniform1i(loc, tmu);
                            indicesRun[tmu] = j;
                            count++;
                            tmu++;
                        } else {
                            // glGetUniformLocation could fail if the uniform is not used
                            // in the program. We should just ignore the error in that case.
                        }
                    }
                    if (count > 0) {
                        numUsedBindings++;
                        info.count = uint8_t(count - 1);
                    }
                }
            }
            mUsedBindingsCount = numUsedBindings;
        }
        mIsValid = true;
    }

    // Failing to compile a program can't be fatal, because this will happen a lot in
    // the material tools. We need to have a better way to handle these errors and
    // return to the editor. Also note the early "return" statements in this function.
    if (UTILS_UNLIKELY(!isValid())) {
        PANIC_LOG("Failed to compile GLSL program.");
    }
}

OpenGLProgram::~OpenGLProgram() noexcept {
    const size_t validShaderSet = mValidShaderSet;
    const bool isValid = mIsValid;
    GLuint program = gl.program;
    if (validShaderSet) {
        #pragma nounroll
        for (size_t i = 0; i < Program::SHADER_TYPE_COUNT; i++) {
            if (validShaderSet & (1U << i)) {
                const GLuint shader = gl.shaders[i];
                if (isValid) {
                    glDetachShader(program, shader);
                }
                glDeleteShader(shader);
            }
        }
    }
    if (isValid) {
        glDeleteProgram(program);
    }
}

void OpenGLProgram::updateSamplers(OpenGLDriver* gld) noexcept {
    using GLTexture = OpenGLDriver::GLTexture;

    // cache a few member variable locally, outside of the loop
    OpenGLContext& glc = gld->getContext();
    const bool anisotropyWorkaround = glc.ext.EXT_texture_filter_anisotropic &&
                                      glc.bugs.texture_filter_anisotropic_broken_on_sampler;
    auto const& UTILS_RESTRICT samplerBindings = gld->getSamplerBindings();
    auto const& UTILS_RESTRICT indicesRun = mIndicesRuns;
    auto const& UTILS_RESTRICT blockInfos = mBlockInfos;

    UTILS_ASSUME(mUsedBindingsCount > 0);
    for (uint8_t i = 0, tmu = 0, n = mUsedBindingsCount; i < n; i++) {
        BlockInfo blockInfo = blockInfos[i];
        HwSamplerGroup const * const UTILS_RESTRICT hwsb = samplerBindings[blockInfo.binding];
        if (UTILS_UNLIKELY(!hwsb)) {
<<<<<<< HEAD
#ifndef NDEBUG
            slog.w << "In material " << name.c_str()
                   << ": no sampler group to " << (uint32_t) blockInfo.binding << io::endl;
#endif
=======
>>>>>>> 1678d02c
            continue;
        }
        SamplerGroup const& UTILS_RESTRICT sb = *(hwsb->sb);
        SamplerGroup::Sampler const* const UTILS_RESTRICT samplers = sb.getSamplers();
        for (uint8_t j = 0, m = blockInfo.count ; j <= m; ++j, ++tmu) { // "<=" on purpose here
            const uint8_t index = indicesRun[tmu];
            assert_invariant(index < sb.getSize());

            Handle<HwTexture> th = samplers[index].t;
            if (UTILS_UNLIKELY(!th)) {
#ifndef NDEBUG
                slog.w << "In material " << name.c_str()
                       << ": no texture bound to unit " << +index << io::endl;
#endif
                continue;
            }

            const GLTexture* const UTILS_RESTRICT t = gld->handle_cast<const GLTexture*>(th);
            if (UTILS_UNLIKELY(t->gl.fence)) {
                glWaitSync(t->gl.fence, 0, GL_TIMEOUT_IGNORED);
                glDeleteSync(t->gl.fence);
                t->gl.fence = nullptr;
            }

            SamplerParams params{ samplers[index].s };
            if (UTILS_UNLIKELY(t->target == SamplerType::SAMPLER_EXTERNAL)) {
                // From OES_EGL_image_external spec:
                // "The default s and t wrap modes are CLAMP_TO_EDGE and it is an INVALID_ENUM
                //  error to set the wrap mode to any other value."
                params.wrapS = SamplerWrapMode::CLAMP_TO_EDGE;
                params.wrapT = SamplerWrapMode::CLAMP_TO_EDGE;
                params.wrapR = SamplerWrapMode::CLAMP_TO_EDGE;
            }

            gld->bindTexture(tmu, t);
            gld->bindSampler(tmu, params);

#if defined(GL_EXT_texture_filter_anisotropic)
            if (UTILS_UNLIKELY(anisotropyWorkaround)) {
                // Driver claims to support anisotropic filtering, but it fails when set on
                // the sampler, we have to set it on the texture instead.
                // The texture is already bound here.
                GLfloat anisotropy = float(1u << params.anisotropyLog2);
                glTexParameterf(t->gl.target, GL_TEXTURE_MAX_ANISOTROPY_EXT,
                        std::min(glc.gets.max_anisotropy, anisotropy));
            }
#endif
        }
    }
    CHECK_GL_ERROR(utils::slog.e)
}

UTILS_NOINLINE
void logCompilationError(io::ostream& out, Program::Shader shaderType,
        const char* name, GLuint shaderId, std::string_view shader) noexcept {

    auto to_string = [](Program::Shader type) -> const char* {
        switch (type) {
            case Program::Shader::VERTEX:       return "vertex";
            case Program::Shader::FRAGMENT:     return "fragment";
        }
    };

    char error[1024];
    glGetShaderInfoLog(shaderId, sizeof(error), nullptr, error);

    out << "Compilation error in " << to_string(shaderType) << " shader \"" << name << "\":\n"
        << "\"" << error << "\""
        << io::endl;

    size_t lc = 1;
    size_t start = 0;
    std::string line;
    while (true) {
        size_t end = shader.find('\n', start);
        if (end == std::string::npos) {
            line = shader.substr(start);
        } else {
            line = shader.substr(start, end - start);
        }
        out << lc++ << ":   "<< line.c_str() << '\n';
        if (end == std::string::npos) {
            break;
        }
        start = end + 1;
    }
    out << io::endl;
}

UTILS_NOINLINE
void logProgramLinkError(io::ostream& out, char const* name, GLuint program) noexcept {
    char error[1024];
    glGetProgramInfoLog(program, sizeof(error), nullptr, error);

    out << "Link error in \"" << name << "\":\n"
        << "\"" << error << "\""
        << io::endl;
}

} // namespace filament<|MERGE_RESOLUTION|>--- conflicted
+++ resolved
@@ -274,13 +274,6 @@
         BlockInfo blockInfo = blockInfos[i];
         HwSamplerGroup const * const UTILS_RESTRICT hwsb = samplerBindings[blockInfo.binding];
         if (UTILS_UNLIKELY(!hwsb)) {
-<<<<<<< HEAD
-#ifndef NDEBUG
-            slog.w << "In material " << name.c_str()
-                   << ": no sampler group to " << (uint32_t) blockInfo.binding << io::endl;
-#endif
-=======
->>>>>>> 1678d02c
             continue;
         }
         SamplerGroup const& UTILS_RESTRICT sb = *(hwsb->sb);
