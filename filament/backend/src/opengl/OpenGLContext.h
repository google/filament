--- conflicted
+++ resolved
@@ -464,22 +464,12 @@
         case GL_TRANSFORM_FEEDBACK_BUFFER:  index = 1; break;
 #if defined(GL_VERSION_4_1) || defined(GL_ES_VERSION_3_1)
         case GL_SHADER_STORAGE_BUFFER:      index = 2; break;
-<<<<<<< HEAD
 #endif
-        case GL_ARRAY_BUFFER:               index = 3; break;
-        case GL_COPY_READ_BUFFER:           index = 4; break;
-        case GL_COPY_WRITE_BUFFER:          index = 5; break;
-        case GL_ELEMENT_ARRAY_BUFFER:       index = 6; break;
-        case GL_PIXEL_PACK_BUFFER:          index = 7; break;
-        case GL_PIXEL_UNPACK_BUFFER:        index = 8; break;
-        default: break;
-=======
         case GL_ARRAY_BUFFER:               index = 3; break;
         case GL_ELEMENT_ARRAY_BUFFER:       index = 4; break;
         case GL_PIXEL_PACK_BUFFER:          index = 5; break;
         case GL_PIXEL_UNPACK_BUFFER:        index = 6; break;
-        default: index = 7; break; // should never happen
->>>>>>> e741e165
+        default: break;
     }
     assert_invariant(index < sizeof(state.buffers.genericBinding)/sizeof(state.buffers.genericBinding[0])); // NOLINT(misc-redundant-expression)
     return index;
