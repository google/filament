--- conflicted
+++ resolved
@@ -28,18 +28,7 @@
 
 class WebGPUSwapChain final : public Platform::SwapChain, HwSwapChain {
 public:
-<<<<<<< HEAD
     WebGPUSwapChain(wgpu::Surface&& surface, wgpu::Extent2D const& extent,
-            wgpu::Adapter& adapter, wgpu::Device& device, uint64_t flags);
-
-    WebGPUSwapChain(wgpu::Extent2D const& extent,
-            wgpu::Adapter& adapter, wgpu::Device& device, uint64_t flags);
-
-    ~WebGPUSwapChain();
-
-    wgpu::TextureView getCurrentSurfaceTextureView(wgpu::Extent2D const&, wgpu::Device& device);
-=======
-    WebGPUSwapChain(wgpu::Surface&& surface, wgpu::Extent2D const& surfaceSize,
             wgpu::Adapter const& adapter, wgpu::Device const& device, uint64_t flags);
     ~WebGPUSwapChain();
 
@@ -48,7 +37,6 @@
     [[nodiscard]] wgpu::TextureFormat getDepthFormat() const { return mDepthFormat; }
 
     [[nodiscard]] wgpu::TextureView getCurrentSurfaceTextureView(wgpu::Extent2D const&);
->>>>>>> 22e1f9b9
 
     void present();
 
@@ -65,15 +53,12 @@
 
     wgpu::Surface mSurface = {};
     wgpu::SurfaceConfiguration mConfig = {};
-<<<<<<< HEAD
     const SwapChainType mType;
     const uint32_t mHeadlessWidth;
     const uint32_t mHeadlessHeight;
 
 
-=======
     wgpu::TextureFormat mDepthFormat = wgpu::TextureFormat::Undefined;
->>>>>>> 22e1f9b9
 };
 
 } // namespace filament::backend
