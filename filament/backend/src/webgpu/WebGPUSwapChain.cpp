/*
 * Copyright (C) 2025 The Android Open Source Project
 *
 * Licensed under the Apache License, Version 2.0 (the "License");
 * you may not use this file except in compliance with the License.
 * You may obtain a copy of the License at
 *
 *      http://www.apache.org/licenses/LICENSE-2.0
 *
 * Unless required by applicable law or agreed to in writing, software
 * distributed under the License is distributed on an "AS IS" BASIS,
 * WITHOUT WARRANTIES OR CONDITIONS OF ANY KIND, either express or implied.
 * See the License for the specific language governing permissions and
 * limitations under the License.
 */

#include "webgpu/WebGPUSwapChain.h"

#include "webgpu/WebGPUConstants.h"
#if FWGPU_ENABLED(FWGPU_PRINT_SYSTEM)
#include "webgpu/WebGPUStrings.h"
#endif

#include "backend/DriverEnums.h"

#include <utils/Panic.h>
#include <utils/ostream.h>

#include <webgpu/webgpu_cpp.h>

#include <algorithm>
#include <cstdint>

namespace {

#if FWGPU_ENABLED(FWGPU_PRINT_SYSTEM)
utils::io::ostream& operator<<(utils::io::ostream& out, const wgpu::TextureFormat format) noexcept {
    return filament::backend::streamInsertWebGPUPrintable(out, format);
}

utils::io::ostream& operator<<(utils::io::ostream& out,
        const wgpu::TextureUsage textureUsage) noexcept {
    return filament::backend::streamInsertWebGPUPrintable(out, textureUsage);
}

utils::io::ostream& operator<<(utils::io::ostream& out,
        const wgpu::PresentMode presentMode) noexcept {
    return filament::backend::streamInsertWebGPUPrintable(out, presentMode);
}

utils::io::ostream& operator<<(utils::io::ostream& out,
        const wgpu::CompositeAlphaMode alphaMode) noexcept {
    return filament::backend::streamInsertWebGPUPrintable(out, alphaMode);
}

void printSurfaceCapabilitiesDetails(wgpu::SurfaceCapabilities const& capabilities) {
<<<<<<< HEAD
    std::stringstream usagesStream{};
    usagesStream << capabilities.usages;
    FWGPU_LOGI << "WebGPU surface capabilities:";
    FWGPU_LOGI << "  surface usages: " << usagesStream.str().data();
    FWGPU_LOGI << "  surface formats (" << capabilities.formatCount << "):";
    if (capabilities.formatCount > 0 && capabilities.formats != nullptr) {
        std::for_each(capabilities.formats, capabilities.formats + capabilities.formatCount,
                [](wgpu::TextureFormat const format) {
                    std::stringstream formatStream{};
                    formatStream << format;
                    FWGPU_LOGI << "    " << formatStream.str().data();
=======
    FWGPU_LOGI << "WebGPU surface capabilities:" << utils::io::endl;
    FWGPU_LOGI << "  surface usages: " << capabilities.usages << utils::io::endl;
    FWGPU_LOGI << "  surface formats (" << capabilities.formatCount << "):" << utils::io::endl;
    if (capabilities.formatCount > 0 && capabilities.formats != nullptr) {
        std::for_each(capabilities.formats, capabilities.formats + capabilities.formatCount,
                [](wgpu::TextureFormat const format) {
                    FWGPU_LOGI << "    " << format << utils::io::endl;
>>>>>>> ad8c9ce4
                });
    }
    FWGPU_LOGI << "  surface present modes (" << capabilities.presentModeCount << "):";
    if (capabilities.presentModeCount > 0 && capabilities.presentModes != nullptr) {
        std::for_each(capabilities.presentModes,
                capabilities.presentModes + capabilities.presentModeCount,
                [](wgpu::PresentMode const presentMode) {
<<<<<<< HEAD
                    std::stringstream presentModeStream{};
                    presentModeStream << presentMode;
                    FWGPU_LOGI << "    " << presentModeStream.str().data();
=======
                    FWGPU_LOGI << "    " << presentMode << utils::io::endl;
>>>>>>> ad8c9ce4
                });
    }
    FWGPU_LOGI << "  surface alpha modes (" << capabilities.alphaModeCount << "):";
    if (capabilities.alphaModeCount > 0 && capabilities.alphaModes != nullptr) {
        std::for_each(capabilities.alphaModes,
                capabilities.alphaModes + capabilities.alphaModeCount,
                [](wgpu::CompositeAlphaMode const alphaMode) {
<<<<<<< HEAD
                    std::stringstream alphaModeStream{};
                    alphaModeStream << alphaMode;
                    FWGPU_LOGI << "    " << alphaModeStream.str().data();
=======
                    FWGPU_LOGI << "    " << alphaMode << utils::io::endl;
>>>>>>> ad8c9ce4
                });
    }
}

void printSurfaceConfiguration(wgpu::SurfaceConfiguration const& config,
        wgpu::TextureFormat depthFormat) {
<<<<<<< HEAD
    std::stringstream formatStream{};
    formatStream << config.format;
    std::stringstream usageStream{};
    usageStream << config.usage;
    std::stringstream alphaModeStream{};
    alphaModeStream << config.alphaMode;
    std::stringstream presentModeStream{};
    presentModeStream << config.presentMode;
    std::stringstream depthFormatStream;
    depthFormatStream << depthFormat;
    FWGPU_LOGI << "WebGPU surface configuration:";
    FWGPU_LOGI << "  surface format: " << formatStream.str();
    FWGPU_LOGI << "  surface usage: " << usageStream.str();
    FWGPU_LOGI << "  surface view formats (" << config.viewFormatCount << "):";
    if (config.viewFormatCount > 0 && config.viewFormats != nullptr) {
        std::for_each(config.viewFormats, config.viewFormats + config.viewFormatCount,
                [](wgpu::TextureFormat const viewFormat) {
                    std::stringstream viewFormatStream{};
                    viewFormatStream << viewFormat;
                    FWGPU_LOGI << "    " << viewFormatStream.str().data();
                });
    }
    FWGPU_LOGI << "  surface alpha mode: " << alphaModeStream.str();
    FWGPU_LOGI << "  surface width: " << config.width;
    FWGPU_LOGI << "  surface height: " << config.height;
    FWGPU_LOGI << "  surface present mode: " << presentModeStream.str();
    FWGPU_LOGI << "WebGPU selected depth format: " << depthFormatStream.str();
=======
    FWGPU_LOGI << "WebGPU surface configuration:" << utils::io::endl;
    FWGPU_LOGI << "  surface format: " << config.format << utils::io::endl;
    FWGPU_LOGI << "  surface usage: " << config.usage << utils::io::endl;
    FWGPU_LOGI << "  surface view formats (" << config.viewFormatCount << "):" << utils::io::endl;
    if (config.viewFormatCount > 0 && config.viewFormats != nullptr) {
        std::for_each(config.viewFormats, config.viewFormats + config.viewFormatCount,
                [](wgpu::TextureFormat const viewFormat) {
                    FWGPU_LOGI << "    " << viewFormat << utils::io::endl;
                });
    }
    FWGPU_LOGI << "  surface alpha mode: " << config.alphaMode << utils::io::endl;
    FWGPU_LOGI << "  surface width: " << config.width << utils::io::endl;
    FWGPU_LOGI << "  surface height: " << config.height << utils::io::endl;
    FWGPU_LOGI << "  surface present mode: " << config.presentMode << utils::io::endl;
    FWGPU_LOGI << "WebGPU selected depth format: " << depthFormat << utils::io::endl;
>>>>>>> ad8c9ce4
}
#endif// FWGPU_ENABLED(FWGPU_PRINT_SYSTEM)

[[nodiscard]] constexpr wgpu::TextureFormat selectColorFormat(size_t availableFormatsCount,
        wgpu::TextureFormat const* availableFormats, bool useSRGBColorSpace) {
    const std::array expectedColorFormats =
            useSRGBColorSpace ?
                              std::array{
                                  wgpu::TextureFormat::RGBA8UnormSrgb,
                                  wgpu::TextureFormat::BGRA8UnormSrgb }
                              : std::array{
                                    wgpu::TextureFormat::RGBA8Unorm,
                                    wgpu::TextureFormat::BGRA8Unorm };
    auto const firstFoundColorFormat = std::find_first_of(expectedColorFormats.begin(),
            expectedColorFormats.end(), availableFormats, availableFormats + availableFormatsCount);
    FILAMENT_CHECK_POSTCONDITION(firstFoundColorFormat != expectedColorFormats.end())
            << "Cannot find a suitable WebGPU swapchain "
            << (useSRGBColorSpace ? "sRGB" : "non-standard (e.g. linear) RGB") << " color format";
    return *firstFoundColorFormat;
}

[[nodiscard]] constexpr wgpu::TextureFormat selectDepthFormat(bool depth32FloatStencil8Enabled,
        bool needStencil) {
    if (needStencil) {
        if (depth32FloatStencil8Enabled) {
            return wgpu::TextureFormat::Depth32FloatStencil8;
        } else {
            return wgpu::TextureFormat::Depth24PlusStencil8;
        }
    } else {
        // other options: Depth16Unorm or Depth24Plus
        return wgpu::TextureFormat::Depth32Float;
    }
}

[[nodiscard]] constexpr wgpu::PresentMode selectPresentMode(size_t availablePresentModesCount,
        wgpu::PresentMode const* availablePresentModes) {
    // Verify that our chosen present mode is supported. In practice all devices support the FIFO
    // mode, but we check for it anyway for completeness.  (and to avoid validation warnings)
    const wgpu::PresentMode desiredPresentMode = wgpu::PresentMode::Fifo;
    FILAMENT_CHECK_POSTCONDITION(
            std::any_of(availablePresentModes, availablePresentModes + availablePresentModesCount,
                    [](const wgpu::PresentMode availablePresentMode) {
                        return availablePresentMode == desiredPresentMode;
                    }))
            << "Cannot find a suitable WebGPU swapchain present mode";
    return desiredPresentMode;
}

[[nodiscard]] constexpr wgpu::CompositeAlphaMode selectAlphaMode(size_t availableAlphaModesCount,
        wgpu::CompositeAlphaMode const* availableAlphaModes) {
    bool autoAvailable = false;
    bool inheritAvailable = false;
    bool opaqueAvailable = false;
    bool premultipliedAvailable = false;
    bool unpremultipliedAvailable = false;
    std::for_each(availableAlphaModes, availableAlphaModes + availableAlphaModesCount,
            [&](const wgpu::CompositeAlphaMode alphMode) {
                switch (alphMode) {
                    // in practice, the surface capabilities would not list Auto,
                    // but for completeness and defensive programming we can leverage it
                    // if it explicitly comes back as available/supported
                    case wgpu::CompositeAlphaMode::Auto:
                        autoAvailable = true;
                        break;
                    case wgpu::CompositeAlphaMode::Opaque:
                        opaqueAvailable = true;
                        break;
                    case wgpu::CompositeAlphaMode::Premultiplied:
                        premultipliedAvailable = true;
                        break;
                    case wgpu::CompositeAlphaMode::Unpremultiplied:
                        unpremultipliedAvailable = true;
                        break;
                    case wgpu::CompositeAlphaMode::Inherit:
                        inheritAvailable = true;
                        break;
                }
            });
    if (autoAvailable || inheritAvailable || opaqueAvailable) {
        return wgpu::CompositeAlphaMode::Auto;
    } else if (premultipliedAvailable) {
        // In practice, we do not expect this to possibly happen, as opaque should be supported,
        // which we select first. However, if the underlying system actually does not support
        // opaque we allow it to be tested, but warn that this may not likely work as they expect
        // (untested territory).
        // We prefer premultiplied to unpremuliplied until that assumption should be adjusted.
        FWGPU_LOGW << "Auto, Inherit, & Opaque composite alpha modes not supported. Filament has "
                      "historically used these. Premultiplied alpha composite mode for "
                      "transparency is being selected as a fallback, but may not work as expected.";
        return wgpu::CompositeAlphaMode::Premultiplied;
    } else {
        FILAMENT_CHECK_POSTCONDITION(unpremultipliedAvailable)
                << "No available composite alpha modes? Unknown/unhandled composite alpha mode?";
        // Again, we don't expect this in practice, but allow if for the same reason as premultiplied.
        // We prefer premultiplied to unpremuliplied until that assumption should be adjusted.
        FWGPU_LOGW << "Auto, Inherit, & Opaque composite alpha modes not supported. Filament has "
                      "historically used these. Unpremultiplied alpha composite mode for "
                      "transparency is being selected as a fallback "
                      "(premulitipled is not available either), but may not work as expected.";
        return wgpu::CompositeAlphaMode::Unpremultiplied;
    }
}

void initConfig(wgpu::SurfaceConfiguration& config, wgpu::Device const& device,
        wgpu::SurfaceCapabilities const& capabilities, wgpu::Extent2D const& surfaceSize,
        bool useSRGBColorSpace) {
    config.device = device;
    config.usage = wgpu::TextureUsage::RenderAttachment;
    config.width = surfaceSize.width;
    config.height = surfaceSize.height;
    config.format =
            selectColorFormat(capabilities.formatCount, capabilities.formats, useSRGBColorSpace);
    config.presentMode =
            selectPresentMode(capabilities.presentModeCount, capabilities.presentModes);
    config.alphaMode = selectAlphaMode(capabilities.alphaModeCount, capabilities.alphaModes);
}

[[nodiscard]] wgpu::Texture createDepthTexture(wgpu::Device const& device,
        wgpu::Extent2D const& extent, wgpu::TextureFormat depthFormat) {
    wgpu::TextureDescriptor descriptor{ .label = "depth_texture",
        .usage = wgpu::TextureUsage::TextureBinding | wgpu::TextureUsage::RenderAttachment,
        .dimension = wgpu::TextureDimension::e2D,
        .size = { .width = extent.width, .height = extent.height, .depthOrArrayLayers = 1 },
        .format = depthFormat,
        .mipLevelCount = 1,
        .sampleCount = 1,
        .viewFormatCount = 1,
        .viewFormats = &depthFormat
    };
    wgpu::Texture depthTexture = device.CreateTexture(&descriptor);
    FILAMENT_CHECK_POSTCONDITION(depthTexture) << "Failed to create depth texture with width "
                                               << extent.width << " and height " << extent.height;
    return depthTexture;
}

[[nodiscard]] wgpu::TextureView createDepthTextureView(wgpu::Texture const& depthTexture,
        wgpu::TextureFormat depthFormat, bool needStencil) {
    wgpu::TextureViewDescriptor descriptor{
        .label = "depth_texture_view",
        .format = depthFormat,
        .dimension = wgpu::TextureViewDimension::e2D,
        .baseMipLevel = 0,
        .mipLevelCount = 1,
        .baseArrayLayer = 0,
        .arrayLayerCount = 1,
        .aspect = wgpu::TextureAspect::DepthOnly,
        .usage = wgpu::TextureUsage::TextureBinding | wgpu::TextureUsage::RenderAttachment
    };
    if (needStencil) {
        descriptor.aspect = wgpu::TextureAspect::All;
    }
    wgpu::TextureView depthTextureView = depthTexture.CreateView(&descriptor);
    FILAMENT_CHECK_POSTCONDITION(depthTextureView) << "Failed to create depth texture view";
    return depthTextureView;
}

}// namespace

namespace filament::backend {

WebGPUSwapChain::WebGPUSwapChain(wgpu::Surface&& surface, wgpu::Extent2D const& surfaceSize,
        wgpu::Adapter const& adapter, wgpu::Device const& device, uint64_t flags)
    : mDevice(device),
      mSurface(surface),
      mNeedStencil((flags & SWAP_CHAIN_HAS_STENCIL_BUFFER) != 0),
      mDepthFormat(selectDepthFormat(device.HasFeature(wgpu::FeatureName::Depth32FloatStencil8),
              mNeedStencil)),
      mDepthTexture(createDepthTexture(device, surfaceSize, mDepthFormat)),
      mDepthTextureView(createDepthTextureView(mDepthTexture, mDepthFormat, mNeedStencil)) {
    wgpu::SurfaceCapabilities capabilities = {};
    if (!mSurface.GetCapabilities(adapter, &capabilities)) {
        FWGPU_LOGW << "Failed to get WebGPU surface capabilities";
    } else {
#if FWGPU_ENABLED(FWGPU_PRINT_SYSTEM)
        printSurfaceCapabilitiesDetails(capabilities);
#endif
    }
    const bool useSRGBColorSpace = (flags & SWAP_CHAIN_CONFIG_SRGB_COLORSPACE) != 0;
    initConfig(mConfig, device, capabilities, surfaceSize, useSRGBColorSpace);
#if FWGPU_ENABLED(FWGPU_PRINT_SYSTEM)
    printSurfaceConfiguration(mConfig, mDepthFormat);
#endif
    mSurface.Configure(&mConfig);
}

WebGPUSwapChain::~WebGPUSwapChain() { mSurface.Unconfigure(); }

void WebGPUSwapChain::setExtent(wgpu::Extent2D const& currentSurfaceSize) {
    FILAMENT_CHECK_POSTCONDITION(currentSurfaceSize.width > 0 || currentSurfaceSize.height > 0)
            << "WebGPUSwapChain::setExtent: Invalid width " << currentSurfaceSize.width
            << " and/or height " << currentSurfaceSize.height << " requested.";
    if (mConfig.width != currentSurfaceSize.width || mConfig.height != currentSurfaceSize.height) {
        mConfig.width = currentSurfaceSize.width;
        mConfig.height = currentSurfaceSize.height;
        FWGPU_LOGD << "Resizing to width " << mConfig.width << " height " << mConfig.height;
#if FWGPU_ENABLED(FWGPU_PRINT_SYSTEM)
        printSurfaceConfiguration(mConfig, mDepthFormat);
#endif
        // TODO we may need to ensure no surface texture is in flight when we do this. some
        //      synchronization may be necessary
        mSurface.Configure(&mConfig);
        mDepthTexture = createDepthTexture(mDevice, currentSurfaceSize, mDepthFormat);
        mDepthTextureView = createDepthTextureView(mDepthTexture, mDepthFormat, mNeedStencil);
    }
}

wgpu::TextureView WebGPUSwapChain::getCurrentSurfaceTextureView(
        wgpu::Extent2D const& currentSurfaceSize) {
    setExtent(currentSurfaceSize);
    wgpu::SurfaceTexture surfaceTexture;
    mSurface.GetCurrentTexture(&surfaceTexture);
    if (surfaceTexture.status != wgpu::SurfaceGetCurrentTextureStatus::SuccessOptimal) {
        return nullptr;
    }
    // Create a view for this surface texture
    // TODO: review these initiliazations as webgpu pipeline gets mature
    wgpu::TextureViewDescriptor textureViewDescriptor = {
        .label = "surface_texture_view",
        .format = surfaceTexture.texture.GetFormat(),
        .dimension = wgpu::TextureViewDimension::e2D,
        .baseMipLevel = 0,
        .mipLevelCount = 1,
        .baseArrayLayer = 0,
        .arrayLayerCount = 1
    };
    return surfaceTexture.texture.CreateView(&textureViewDescriptor);
}

void WebGPUSwapChain::present() {
    assert_invariant(mSurface);
    mSurface.Present();
}

}// namespace filament::backend<|MERGE_RESOLUTION|>--- conflicted
+++ resolved
@@ -54,27 +54,13 @@
 }
 
 void printSurfaceCapabilitiesDetails(wgpu::SurfaceCapabilities const& capabilities) {
-<<<<<<< HEAD
-    std::stringstream usagesStream{};
-    usagesStream << capabilities.usages;
     FWGPU_LOGI << "WebGPU surface capabilities:";
-    FWGPU_LOGI << "  surface usages: " << usagesStream.str().data();
+    FWGPU_LOGI << "  surface usages: " << capabilities.usages;
     FWGPU_LOGI << "  surface formats (" << capabilities.formatCount << "):";
     if (capabilities.formatCount > 0 && capabilities.formats != nullptr) {
         std::for_each(capabilities.formats, capabilities.formats + capabilities.formatCount,
                 [](wgpu::TextureFormat const format) {
-                    std::stringstream formatStream{};
-                    formatStream << format;
-                    FWGPU_LOGI << "    " << formatStream.str().data();
-=======
-    FWGPU_LOGI << "WebGPU surface capabilities:" << utils::io::endl;
-    FWGPU_LOGI << "  surface usages: " << capabilities.usages << utils::io::endl;
-    FWGPU_LOGI << "  surface formats (" << capabilities.formatCount << "):" << utils::io::endl;
-    if (capabilities.formatCount > 0 && capabilities.formats != nullptr) {
-        std::for_each(capabilities.formats, capabilities.formats + capabilities.formatCount,
-                [](wgpu::TextureFormat const format) {
-                    FWGPU_LOGI << "    " << format << utils::io::endl;
->>>>>>> ad8c9ce4
+                    FWGPU_LOGI << "    " << format;
                 });
     }
     FWGPU_LOGI << "  surface present modes (" << capabilities.presentModeCount << "):";
@@ -82,13 +68,7 @@
         std::for_each(capabilities.presentModes,
                 capabilities.presentModes + capabilities.presentModeCount,
                 [](wgpu::PresentMode const presentMode) {
-<<<<<<< HEAD
-                    std::stringstream presentModeStream{};
-                    presentModeStream << presentMode;
-                    FWGPU_LOGI << "    " << presentModeStream.str().data();
-=======
-                    FWGPU_LOGI << "    " << presentMode << utils::io::endl;
->>>>>>> ad8c9ce4
+                    FWGPU_LOGI << "    " << presentMode;
                 });
     }
     FWGPU_LOGI << "  surface alpha modes (" << capabilities.alphaModeCount << "):";
@@ -96,64 +76,28 @@
         std::for_each(capabilities.alphaModes,
                 capabilities.alphaModes + capabilities.alphaModeCount,
                 [](wgpu::CompositeAlphaMode const alphaMode) {
-<<<<<<< HEAD
-                    std::stringstream alphaModeStream{};
-                    alphaModeStream << alphaMode;
-                    FWGPU_LOGI << "    " << alphaModeStream.str().data();
-=======
-                    FWGPU_LOGI << "    " << alphaMode << utils::io::endl;
->>>>>>> ad8c9ce4
+                    FWGPU_LOGI << "    " << alphaMode;
                 });
     }
 }
 
 void printSurfaceConfiguration(wgpu::SurfaceConfiguration const& config,
         wgpu::TextureFormat depthFormat) {
-<<<<<<< HEAD
-    std::stringstream formatStream{};
-    formatStream << config.format;
-    std::stringstream usageStream{};
-    usageStream << config.usage;
-    std::stringstream alphaModeStream{};
-    alphaModeStream << config.alphaMode;
-    std::stringstream presentModeStream{};
-    presentModeStream << config.presentMode;
-    std::stringstream depthFormatStream;
-    depthFormatStream << depthFormat;
     FWGPU_LOGI << "WebGPU surface configuration:";
-    FWGPU_LOGI << "  surface format: " << formatStream.str();
-    FWGPU_LOGI << "  surface usage: " << usageStream.str();
+    FWGPU_LOGI << "  surface format: " << config.format;
+    FWGPU_LOGI << "  surface usage: " << config.usage;
     FWGPU_LOGI << "  surface view formats (" << config.viewFormatCount << "):";
     if (config.viewFormatCount > 0 && config.viewFormats != nullptr) {
         std::for_each(config.viewFormats, config.viewFormats + config.viewFormatCount,
                 [](wgpu::TextureFormat const viewFormat) {
-                    std::stringstream viewFormatStream{};
-                    viewFormatStream << viewFormat;
-                    FWGPU_LOGI << "    " << viewFormatStream.str().data();
+                    FWGPU_LOGI << "    " << viewFormat;
                 });
     }
-    FWGPU_LOGI << "  surface alpha mode: " << alphaModeStream.str();
+    FWGPU_LOGI << "  surface alpha mode: " << config.alphaMode;
     FWGPU_LOGI << "  surface width: " << config.width;
     FWGPU_LOGI << "  surface height: " << config.height;
-    FWGPU_LOGI << "  surface present mode: " << presentModeStream.str();
-    FWGPU_LOGI << "WebGPU selected depth format: " << depthFormatStream.str();
-=======
-    FWGPU_LOGI << "WebGPU surface configuration:" << utils::io::endl;
-    FWGPU_LOGI << "  surface format: " << config.format << utils::io::endl;
-    FWGPU_LOGI << "  surface usage: " << config.usage << utils::io::endl;
-    FWGPU_LOGI << "  surface view formats (" << config.viewFormatCount << "):" << utils::io::endl;
-    if (config.viewFormatCount > 0 && config.viewFormats != nullptr) {
-        std::for_each(config.viewFormats, config.viewFormats + config.viewFormatCount,
-                [](wgpu::TextureFormat const viewFormat) {
-                    FWGPU_LOGI << "    " << viewFormat << utils::io::endl;
-                });
-    }
-    FWGPU_LOGI << "  surface alpha mode: " << config.alphaMode << utils::io::endl;
-    FWGPU_LOGI << "  surface width: " << config.width << utils::io::endl;
-    FWGPU_LOGI << "  surface height: " << config.height << utils::io::endl;
-    FWGPU_LOGI << "  surface present mode: " << config.presentMode << utils::io::endl;
-    FWGPU_LOGI << "WebGPU selected depth format: " << depthFormat << utils::io::endl;
->>>>>>> ad8c9ce4
+    FWGPU_LOGI << "  surface present mode: " << config.presentMode;
+    FWGPU_LOGI << "WebGPU selected depth format: " << depthFormat;
 }
 #endif// FWGPU_ENABLED(FWGPU_PRINT_SYSTEM)
 
