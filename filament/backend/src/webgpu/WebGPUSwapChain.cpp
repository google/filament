--- conflicted
+++ resolved
@@ -224,18 +224,12 @@
 
 namespace filament::backend {
 
-<<<<<<< HEAD
 WebGPUSwapChain::WebGPUSwapChain(wgpu::Surface&& surface, wgpu::Extent2D const& extent,
-        wgpu::Adapter& adapter, wgpu::Device& device, uint64_t flags)
+        wgpu::Adapter const& adapter, wgpu::Device const& device, uint64_t flags)
     : mSurface(surface),
       mType(SwapChainType::SURFACE),
       mHeadlessWidth(0),
       mHeadlessHeight(0) {
-=======
-WebGPUSwapChain::WebGPUSwapChain(wgpu::Surface&& surface, wgpu::Extent2D const& surfaceSize,
-        wgpu::Adapter const& adapter, wgpu::Device const& device, uint64_t flags)
-    : mSurface(surface) {
->>>>>>> 22e1f9b9
     wgpu::SurfaceCapabilities capabilities = {};
     if (!mSurface.GetCapabilities(adapter, &capabilities)) {
         FWGPU_LOGW << "Failed to get WebGPU surface capabilities" << utils::io::endl;
@@ -245,17 +239,13 @@
         #endif
     }
     const bool useSRGBColorSpace = (flags & SWAP_CHAIN_CONFIG_SRGB_COLORSPACE) != 0;
-<<<<<<< HEAD
+    const bool needStencil = (flags & SWAP_CHAIN_HAS_STENCIL_BUFFER) != 0;
     initConfig(mConfig, device, capabilities, extent, useSRGBColorSpace);
-=======
-    const bool needStencil = (flags & SWAP_CHAIN_HAS_STENCIL_BUFFER) != 0;
-    initConfig(mConfig, device, capabilities, surfaceSize, useSRGBColorSpace);
     mDepthFormat = selectDepthFormat(device.HasFeature(wgpu::FeatureName::Depth32FloatStencil8),
             needStencil);
 #if FWGPU_ENABLED(FWGPU_PRINT_SYSTEM)
     printSurfaceConfiguration(mConfig, mDepthFormat);
 #endif
->>>>>>> 22e1f9b9
     mSurface.Configure(&mConfig);
 }
 
@@ -277,12 +267,6 @@
     if (mConfig.width != currentSurfaceSize.width || mConfig.height != currentSurfaceSize.height) {
         mConfig.width = currentSurfaceSize.width;
         mConfig.height = currentSurfaceSize.height;
-<<<<<<< HEAD
-        #if FWGPU_ENABLED(FWGPU_PRINT_SYSTEM)
-                printSurfaceConfiguration(mConfig);
-        #endif
-=======
->>>>>>> 22e1f9b9
         FWGPU_LOGD << "Resizing to width " << mConfig.width << " height " << mConfig.height
                    << utils::io::endl;
 #if FWGPU_ENABLED(FWGPU_PRINT_SYSTEM)
@@ -294,7 +278,7 @@
     }
 }
 
-wgpu::TextureView WebGPUSwapChain::getCurrentSurfaceTextureView( wgpu::Extent2D const& currentSurfaceSize, wgpu::Device& device) {
+wgpu::TextureView WebGPUSwapChain::getCurrentSurfaceTextureView( wgpu::Extent2D const& currentSurfaceSize, wgpu::Device const& device) {
 
     wgpu::SurfaceTexture surfaceTexture;
     //TODO: eventually merge with texture handles
