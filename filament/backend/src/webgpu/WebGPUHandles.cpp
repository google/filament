--- conflicted
+++ resolved
@@ -20,11 +20,6 @@
 
 namespace filament::backend {
 
-<<<<<<< HEAD
-WGPUSwapChain::WGPUSwapChain(wgpu::Surface&& surface, wgpu::Adapter& adapter,
-        wgpu::Device& device, uint64_t flags) {
-    swapChain = new WebGPUSwapChainImpl(std::move(surface), adapter, device, flags);
-}
 
 WGPUIndexBuffer::WGPUIndexBuffer(wgpu::Device const& device, uint8_t elementSize,
         uint32_t indexCount) {
@@ -52,15 +47,6 @@
     }
 }
 
-
-=======
-WGPUVertexBuffer::WGPUVertexBuffer(uint32_t vextexCount, uint32_t bufferCount,
-        Handle<WGPUVertexBufferInfo> vbih)
-    : HwVertexBuffer(vextexCount),
-      vbih(vbih),
-      buffers(MAX_VERTEX_BUFFER_COUNT) {}
->>>>>>> 94bbcbf1
-
 // TODO: Empty function is a place holder for verxtex buffer updates and should be
 // updated for that purpose.
 void WGPUVertexBuffer::setBuffer(WGPUBufferObject* bufferObject, uint32_t index) {}
