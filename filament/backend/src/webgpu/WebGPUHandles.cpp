/*
 * Copyright (C) 2025 The Android Open Source Project
 *
 * Licensed under the Apache License, Version 2.0 (the "License");
 * you may not use this file except in compliance with the License.
 * You may obtain a copy of the License at
 *
 *      http://www.apache.org/licenses/LICENSE-2.0
 *
 * Unless required by applicable law or agreed to in writing, software
 * distributed under the License is distributed on an "AS IS" BASIS,
 * WITHOUT WARRANTIES OR CONDITIONS OF ANY KIND, either express or implied.
 * See the License for the specific language governing permissions and
 * limitations under the License.
 */

#include "WebGPUHandles.h"

#include <backend/DriverEnums.h>

#include <utils/BitmaskEnum.h>
#include <utils/Panic.h>

#include <webgpu/webgpu_cpp.h>

#include <algorithm>
#include <cstdint>
#include <utility>
#include <vector>

namespace {
constexpr wgpu::BufferUsage getBufferObjectUsage(
        filament::backend::BufferObjectBinding bindingType) noexcept {
    switch (bindingType) {
        case filament::backend::BufferObjectBinding::VERTEX:
            return wgpu::BufferUsage::Vertex;
        case filament::backend::BufferObjectBinding::UNIFORM:
            return wgpu::BufferUsage::Uniform;
        case filament::backend::BufferObjectBinding::SHADER_STORAGE:
            return wgpu::BufferUsage::Storage;
    }
}

wgpu::Buffer createBuffer(wgpu::Device const& device, wgpu::BufferUsage usage, uint32_t size,
        char const* label) {
    wgpu::BufferDescriptor descriptor{ .label = label,
        .usage = usage,
        .size = size,
        .mappedAtCreation = false };
    return device.CreateBuffer(&descriptor);
}

wgpu::VertexFormat getVertexFormat(filament::backend::ElementType type, bool normalized, bool integer) {
    using ElementType = filament::backend::ElementType;
    using VertexFormat = wgpu::VertexFormat;
    if (normalized) {
        switch (type) {
            // Single Component Types
            case ElementType::BYTE: return VertexFormat::Snorm8;
            case ElementType::UBYTE: return VertexFormat::Unorm8;
            case ElementType::SHORT: return VertexFormat::Snorm16;
            case ElementType::USHORT: return VertexFormat::Unorm16;
            // Two Component Types
            case ElementType::BYTE2: return VertexFormat::Snorm8x2;
            case ElementType::UBYTE2: return VertexFormat::Unorm8x2;
            case ElementType::SHORT2: return VertexFormat::Snorm16x2;
            case ElementType::USHORT2: return VertexFormat::Unorm16x2;
            // Three Component Types
            // There is no vertex format type for 3 byte data in webgpu. Use
            // 4 byte signed normalized type and ignore the last byte.
            // TODO: This is to be verified.
            case ElementType::BYTE3: return VertexFormat::Snorm8x4;    // NOT MINSPEC
            case ElementType::UBYTE3: return VertexFormat::Unorm8x4;   // NOT MINSPEC
            case ElementType::SHORT3: return VertexFormat::Snorm16x4;  // NOT MINSPEC
            case ElementType::USHORT3: return VertexFormat::Unorm16x4; // NOT MINSPEC
            // Four Component Types
            case ElementType::BYTE4: return VertexFormat::Snorm8x4;
            case ElementType::UBYTE4: return VertexFormat::Unorm8x4;
            case ElementType::SHORT4: return VertexFormat::Snorm16x4;
            case ElementType::USHORT4: return VertexFormat::Unorm8x4;
            default:
                FILAMENT_CHECK_POSTCONDITION(false) << "Normalized format does not exist.";
                return VertexFormat::Float32x3;
        }
    }
    switch (type) {
        // Single Component Types
        // There is no direct alternative for SSCALED in webgpu. Convert them to Float32 directly.
        // This will result in increased memory on the cpu side.
        // TODO: Is Float16 acceptable instead with some potential accuracy errors?
        case ElementType::BYTE: return integer ? VertexFormat::Sint8 : VertexFormat::Float32;
        case ElementType::UBYTE: return integer ? VertexFormat::Uint8 : VertexFormat::Float32;
        case ElementType::SHORT: return integer ? VertexFormat::Sint16 : VertexFormat::Float32;
        case ElementType::USHORT: return integer ? VertexFormat::Uint16 : VertexFormat::Float32;
        case ElementType::HALF: return VertexFormat::Float16;
        case ElementType::INT: return VertexFormat::Sint32;
        case ElementType::UINT: return VertexFormat::Uint32;
        case ElementType::FLOAT: return VertexFormat::Float32;
        // Two Component Types
        case ElementType::BYTE2: return integer ? VertexFormat::Sint8x2 : VertexFormat::Float32x2;
        case ElementType::UBYTE2: return integer ? VertexFormat::Uint8x2 : VertexFormat::Float32x2;
        case ElementType::SHORT2: return integer ? VertexFormat::Sint16x2 : VertexFormat::Float32x2;
        case ElementType::USHORT2: return integer ? VertexFormat::Uint16x2 : VertexFormat::Float32x2;
        case ElementType::HALF2: return VertexFormat::Float16x2;
        case ElementType::FLOAT2: return VertexFormat::Float32x2;
        // Three Component Types
        case ElementType::BYTE3: return VertexFormat::Sint8x4;    // NOT MINSPEC
        case ElementType::UBYTE3: return VertexFormat::Uint8x4;   // NOT MINSPEC
        case ElementType::SHORT3: return VertexFormat::Sint16x4;  // NOT MINSPEC
        case ElementType::USHORT3: return VertexFormat::Uint16x4; // NOT MINSPEC
        case ElementType::HALF3: return VertexFormat::Float16x4;  // NOT MINSPEC
        case ElementType::FLOAT3: return VertexFormat::Float32x3;
        // Four Component Types
        case ElementType::BYTE4: return integer ? VertexFormat::Sint8x4 : VertexFormat::Float32x4;
        case ElementType::UBYTE4: return integer ? VertexFormat::Uint8x4 : VertexFormat::Float32x4;
        case ElementType::SHORT4: return integer ? VertexFormat::Sint16x4 : VertexFormat::Float32x4;
        case ElementType::USHORT4: return integer ? VertexFormat::Uint16x4 : VertexFormat::Float32x4;
        case ElementType::HALF4: return VertexFormat::Float16x4;
        case ElementType::FLOAT4: return VertexFormat::Float32x4;
    }
}

wgpu::StringView getUserTextureLabel(filament::backend::SamplerType target) {
    // TODO will be helpful to get more useful info than this
    using filament::backend::SamplerType;
    switch (target) {
        case SamplerType::SAMPLER_2D:
            return "a_2D_user_texture";
        case SamplerType::SAMPLER_2D_ARRAY:
            return "a_2D_array_user_texture";
        case SamplerType::SAMPLER_CUBEMAP:
            return "a_cube_map_user_texture";
        case SamplerType::SAMPLER_EXTERNAL:
            return "an_external_user_texture";
        case SamplerType::SAMPLER_3D:
            return "a_3D_user_texture";
        case SamplerType::SAMPLER_CUBEMAP_ARRAY:
            return "a_cube_mape_array_user_texture";
    }
}

wgpu::StringView getUserTextureViewLabel(filament::backend::SamplerType target) {
    // TODO will be helpful to get more useful info than this
    using filament::backend::SamplerType;
    switch (target) {
        case SamplerType::SAMPLER_2D:
            return "a_2D_user_texture_view";
        case SamplerType::SAMPLER_2D_ARRAY:
            return "a_2D_array_user_texture_view";
        case SamplerType::SAMPLER_CUBEMAP:
            return "a_cube_map_user_texture_view";
        case SamplerType::SAMPLER_EXTERNAL:
            return "an_external_user_texture_view";
        case SamplerType::SAMPLER_3D:
            return "a_3D_user_texture_view";
        case SamplerType::SAMPLER_CUBEMAP_ARRAY:
            return "a_cube_mape_array_user_texture_view";
    }
}

}// namespace

namespace filament::backend {

WGPUVertexBufferInfo::WGPUVertexBufferInfo(uint8_t bufferCount, uint8_t attributeCount,
        AttributeArray const& attributes)
    : HwVertexBufferInfo(bufferCount, attributeCount),
      mVertexBufferLayout(bufferCount),
      mAttributes(bufferCount) {
    assert_invariant(attributeCount > 0);
    assert_invariant(bufferCount > 0);
    for (uint32_t attribIndex = 0; attribIndex < attributes.size(); attribIndex++) {
        Attribute const& attrib = attributes[attribIndex];
        // Ignore the attributes which are not bind to vertex buffers.
        if (attrib.buffer == Attribute::BUFFER_UNUSED) {
            continue;
        }

        assert_invariant(attrib.buffer < bufferCount);
        bool const isInteger = attrib.flags & Attribute::FLAG_INTEGER_TARGET;
        bool const isNormalized = attrib.flags & Attribute::FLAG_NORMALIZED;
        wgpu::VertexFormat vertexFormat = getVertexFormat(attrib.type, isNormalized, isInteger);

        // Attributes are sequential per buffer
        mAttributes[attrib.buffer].push_back({
            .format = vertexFormat,
            .offset = attrib.offset,
            .shaderLocation = attribIndex,
        });

        mVertexBufferLayout[attrib.buffer].stepMode = wgpu::VertexStepMode::Vertex;
        if (mVertexBufferLayout[attrib.buffer].arrayStride == 0) {
            mVertexBufferLayout[attrib.buffer].arrayStride = attrib.stride;
        } else {
            assert_invariant(mVertexBufferLayout[attrib.buffer].arrayStride == attrib.stride);
        }
    }

    for (uint32_t bufferIndex = 0; bufferIndex < bufferCount; bufferIndex++) {
        mVertexBufferLayout[bufferIndex].attributeCount = mAttributes[bufferIndex].size();
        mVertexBufferLayout[bufferIndex].attributes = mAttributes[bufferIndex].data();
    }
}

WGPUIndexBuffer::WGPUIndexBuffer(wgpu::Device const& device, uint8_t elementSize,
        uint32_t indexCount)
    : buffer(createBuffer(device, wgpu::BufferUsage::CopyDst | wgpu::BufferUsage::Index,
              elementSize * indexCount, "index_buffer")),
      indexFormat(elementSize == 2 ? wgpu::IndexFormat::Uint16 : wgpu::IndexFormat::Uint32) {}


WGPUVertexBuffer::WGPUVertexBuffer(wgpu::Device const& device, uint32_t vertexCount,
        uint32_t bufferCount, Handle<HwVertexBufferInfo> vbih)
    : HwVertexBuffer(vertexCount),
      vbih(vbih),
      buffers(bufferCount) {}

WGPUBufferObject::WGPUBufferObject(wgpu::Device const& device, BufferObjectBinding bindingType,
        uint32_t byteCount)
    : HwBufferObject(byteCount),
      buffer(createBuffer(device, wgpu::BufferUsage::CopyDst | getBufferObjectUsage(bindingType),
              byteCount, "buffer_object")),
      bufferObjectBinding(bindingType) {}

wgpu::ShaderStage WebGPUDescriptorSetLayout::filamentStageToWGPUStage(ShaderStageFlags fFlags) {
    wgpu::ShaderStage retStages = wgpu::ShaderStage::None;
    if (any(ShaderStageFlags::VERTEX & fFlags)) {
        retStages |= wgpu::ShaderStage::Vertex;
    }
    if (any(ShaderStageFlags::FRAGMENT & fFlags)) {
        retStages |= wgpu::ShaderStage::Fragment;
    }
    if (any(ShaderStageFlags::COMPUTE & fFlags)) {
        retStages |= wgpu::ShaderStage::Compute;
    }
    return retStages;
}

WebGPUDescriptorSetLayout::WebGPUDescriptorSetLayout(DescriptorSetLayout const& layout,
        wgpu::Device const& device) {
    assert_invariant(device);

    std::string baseLabel;
    if (std::holds_alternative<utils::StaticString>(layout.label)) {
        const auto& temp = std::get_if<utils::StaticString>(&layout.label);
        baseLabel = temp->c_str();
    } else if (std::holds_alternative<utils::CString>(layout.label)) {
        const auto& temp = std::get_if<utils::CString>(&layout.label);
        baseLabel = temp->c_str();
    }

    // TODO: layoutDescriptor has a "Label". Ideally we can get info on what this layout is for
    // debugging. For now, hack an incrementing value.
    static int layoutNum = 0;

    unsigned int samplerCount =
            std::count_if(layout.bindings.begin(), layout.bindings.end(), [](auto& fEntry) {
                return DescriptorSetLayoutBinding::isSampler(fEntry.type);
            });


    std::vector<wgpu::BindGroupLayoutEntry> wEntries;
    wEntries.reserve(layout.bindings.size() + samplerCount);
    mBindGroupEntries.reserve(wEntries.capacity());

    for (auto fEntry: layout.bindings) {
        auto& wEntry = wEntries.emplace_back();
        auto& entryInfo = mBindGroupEntries.emplace_back();
        wEntry.visibility = filamentStageToWGPUStage(fEntry.stageFlags);
        wEntry.binding = fEntry.binding * 2;
        entryInfo.binding = wEntry.binding;

        switch (fEntry.type) {
            case DescriptorType::SAMPLER_2D_FLOAT:
            case DescriptorType::SAMPLER_2D_INT:
            case DescriptorType::SAMPLER_2D_UINT:
            case DescriptorType::SAMPLER_2D_DEPTH:
            case DescriptorType::SAMPLER_2D_ARRAY_FLOAT:
            case DescriptorType::SAMPLER_2D_ARRAY_INT:
            case DescriptorType::SAMPLER_2D_ARRAY_UINT:
            case DescriptorType::SAMPLER_2D_ARRAY_DEPTH:
            case DescriptorType::SAMPLER_CUBE_FLOAT:
            case DescriptorType::SAMPLER_CUBE_INT:
            case DescriptorType::SAMPLER_CUBE_UINT:
            case DescriptorType::SAMPLER_CUBE_DEPTH:
            case DescriptorType::SAMPLER_CUBE_ARRAY_FLOAT:
            case DescriptorType::SAMPLER_CUBE_ARRAY_INT:
            case DescriptorType::SAMPLER_CUBE_ARRAY_UINT:
            case DescriptorType::SAMPLER_CUBE_ARRAY_DEPTH:
            case DescriptorType::SAMPLER_3D_FLOAT:
            case DescriptorType::SAMPLER_3D_INT:
<<<<<<< HEAD
            case DescriptorType::SAMPLER_3D_UINT: {
=======
            case DescriptorType::SAMPLER_3D_UINT:
            case DescriptorType::SAMPLER_2D_MS_FLOAT:
            case DescriptorType::SAMPLER_2D_MS_INT:
            case DescriptorType::SAMPLER_2D_MS_UINT:
            case DescriptorType::SAMPLER_2D_MS_ARRAY_FLOAT:
            case DescriptorType::SAMPLER_2D_MS_ARRAY_INT:
            case DescriptorType::SAMPLER_2D_MS_ARRAY_UINT:
            case DescriptorType::SAMPLER_EXTERNAL: {
>>>>>>> e2d009ff
                auto& samplerEntry = wEntries.emplace_back();
                auto& samplerEntryInfo = mBindGroupEntries.emplace_back();
                samplerEntry.binding = fEntry.binding * 2 + 1;
                samplerEntryInfo.binding = samplerEntry.binding;
                samplerEntryInfo.type = WebGPUDescriptorSetLayout::BindGroupEntryType::SAMPLER;
                samplerEntry.visibility = wEntry.visibility;
                // TODO: Set once we have the filtering values
                if (isDepthDescriptor(fEntry.type)) {
                    samplerEntry.sampler.type = wgpu::SamplerBindingType::Comparison;
                } else {
                    samplerEntry.sampler.type =
                            wgpu::SamplerBindingType::NonFiltering;
                }
                break;
            }
            case DescriptorType::UNIFORM_BUFFER: {
                wEntry.buffer.hasDynamicOffset =
                        any(fEntry.flags & DescriptorFlags::DYNAMIC_OFFSET);
                entryInfo.hasDynamicOffset = wEntry.buffer.hasDynamicOffset;
                wEntry.buffer.type = wgpu::BufferBindingType::Uniform;
                // TODO: Ideally we fill minBindingSize
                break;
            }
            case DescriptorType::INPUT_ATTACHMENT: {
                PANIC_POSTCONDITION("Input Attachment is not supported");
            }
            case DescriptorType::SHADER_STORAGE_BUFFER: {
                PANIC_POSTCONDITION("Shader storage is not supported");
            }
            case DescriptorType::SAMPLER_EXTERNAL: {
                PANIC_POSTCONDITION("External Sampler is not supported");
            }
        }
        if (isDepthDescriptor(fEntry.type))
        {
            wEntry.texture.sampleType = wgpu::TextureSampleType::Depth;
        }
        else if (isFloatDescriptor(fEntry.type))
        {
            // TODO: Set once we have the filtering values
            wEntry.texture.sampleType = wgpu::TextureSampleType::UnfilterableFloat;
        }
        else if (isIntDescriptor(fEntry.type))
        {
            wEntry.texture.sampleType = wgpu::TextureSampleType::Sint;
        }
        else if (isUnsignedIntDescriptor(fEntry.type))
        {
            wEntry.texture.sampleType = wgpu::TextureSampleType::Uint;
        }

        if (is3dTypeDescriptor(fEntry.type))
        {
            wEntry.texture.viewDimension = wgpu::TextureViewDimension::e3D;
        }
        else if (is2dTypeDescriptor(fEntry.type))
        {
            wEntry.texture.viewDimension = wgpu::TextureViewDimension::e2D;
        }
        else if (is2dArrayTypeDescriptor(fEntry.type))
        {
            wEntry.texture.viewDimension = wgpu::TextureViewDimension::e2DArray;
        }
        else if (isCubeTypeDescriptor(fEntry.type))
        {
            wEntry.texture.viewDimension = wgpu::TextureViewDimension::Cube;
        }
        else if (isCubeArrayTypeDescriptor(fEntry.type))
        {
            wEntry.texture.viewDimension = wgpu::TextureViewDimension::CubeArray;
        }
        // fEntry.count is unused currently
    }
    std::string label =  "layout_" + baseLabel + std::to_string(++layoutNum) ;
    wgpu::BindGroupLayoutDescriptor layoutDescriptor{
        .label{label.c_str()}, // Use .c_str() if label needs to be const char*
        .entryCount = wEntries.size(),
        .entries = wEntries.data()
    };
    mLayout = device.CreateBindGroupLayout(&layoutDescriptor);
}

WebGPUDescriptorSetLayout::~WebGPUDescriptorSetLayout() {}


WebGPUDescriptorSet::WebGPUDescriptorSet(wgpu::BindGroupLayout const& layout,
        std::vector<WebGPUDescriptorSetLayout::BindGroupEntryInfo> const& bindGroupEntries)
    : mLayout(layout) {

    mEntriesSortedByBinding.resize(bindGroupEntries.size());
    for (size_t i = 0; i < bindGroupEntries.size(); ++i) {
        mEntriesSortedByBinding[i].binding = bindGroupEntries[i].binding;
    }
    // Establish the size of entries based on the layout. This should be reliable and efficient.
    assert_invariant(INVALID_INDEX > mEntryIndexByBinding.size());
    for (size_t i = 0; i < mEntryIndexByBinding.size(); i++) {
        mEntryIndexByBinding[i] = INVALID_INDEX;
    }
    for (size_t index = 0; index < mEntriesSortedByBinding.size(); index++) {
        wgpu::BindGroupEntry const& entry = mEntriesSortedByBinding[index];
        assert_invariant(entry.binding < mEntryIndexByBinding.size());
        mEntryIndexByBinding[entry.binding] = static_cast<uint8_t>(index);
    }
    for (auto const& entry : bindGroupEntries) {
        if (entry.hasDynamicOffset) {
            assert_invariant(entry.binding < mEntriesByBindingWithDynamicOffsets.size());
            mEntriesByBindingWithDynamicOffsets[entry.binding] = true;
        }
    }
    mDynamicOffsets.reserve(mEntriesSortedByBinding.size());
}

WebGPUDescriptorSet::~WebGPUDescriptorSet() {
    mBindGroup = nullptr;
    mLayout = nullptr;
}

wgpu::BindGroup WebGPUDescriptorSet::lockAndReturn(const wgpu::Device& device) {
    if (mBindGroup) {
        return mBindGroup;
    }
    // TODO label? Should we just copy layout label?
    wgpu::BindGroupDescriptor desc{
        .layout = mLayout,
        .entryCount = mEntriesSortedByBinding.size(),
        .entries = mEntriesSortedByBinding.data()
    };
    mBindGroup = device.CreateBindGroup(&desc);
    FILAMENT_CHECK_POSTCONDITION(mBindGroup) << "Failed to create bind group?";
    // once we have created the bind group itself we should no longer need any other state
    mLayout = nullptr;
    mEntriesSortedByBinding.clear();
    mEntriesSortedByBinding.shrink_to_fit();
    return mBindGroup;
}

void WebGPUDescriptorSet::addEntry(unsigned int index, wgpu::BindGroupEntry&& entry) {
    if (mBindGroup) {
        // We will keep getting hits from future updates, but shouldn't do anything
        // Filament guarantees this won't change after things have locked.
        return;
    }
    // TODO: Putting some level of trust that Filament is not going to reuse indexes or go past the
    // layout index for efficiency. Add guards if wrong.
    FILAMENT_CHECK_POSTCONDITION(index < mEntryIndexByBinding.size())
            << "impossible/invalid index for a descriptor/binding (our of range or >= "
               "MAX_DESCRIPTOR_COUNT) "
            << index;
    uint8_t entryIndex = mEntryIndexByBinding[index];
    FILAMENT_CHECK_POSTCONDITION(
            entryIndex != INVALID_INDEX && entryIndex < mEntriesSortedByBinding.size())
            << "Invalid binding " << index;
    entry.binding = index;
    mEntriesSortedByBinding[entryIndex] = std::move(entry);
    mEntriesByBindingAdded[index] = true;
}

size_t WebGPUDescriptorSet::countEntitiesWithDynamicOffsets() const {
    return mEntriesByBindingWithDynamicOffsets.count();
}

WGPUTexture::WGPUTexture(SamplerType target, uint8_t levels, TextureFormat format, uint8_t samples,
        uint32_t width, uint32_t height, uint32_t depth, TextureUsage usage,
        wgpu::Device const& device) noexcept {
    assert_invariant(
            samples == 1 ||
            samples == 4 &&
                    "An invalid number of samples were requested, as WGPU requires the sample "
                    "count to either be 1 (no multisampling) or 4, at least as of April 2025 of "
                    "the spec. See https://www.w3.org/TR/webgpu/#texture-creation or "
                    "https://gpuweb.github.io/gpuweb/#multisample-state");
    // First, the texture aspect, starting with the defaults/basic configuration
    mUsage = fToWGPUTextureUsage(usage);
    mFormat = fToWGPUTextureFormat(format);
    mAspect = fToWGPUTextureViewAspect(usage, format);
    wgpu::TextureDescriptor textureDescriptor{
        .label = getUserTextureLabel(target),
        .usage = mUsage,
        .dimension = target == SamplerType::SAMPLER_3D ? wgpu::TextureDimension::e3D
                                                       : wgpu::TextureDimension::e2D,
        .size = { .width = width, .height = height, .depthOrArrayLayers = depth },
        .format = mFormat,
        .mipLevelCount = levels,
        .sampleCount = samples,
        // TODO Is this fine? Could do all-the-things, a naive mapping or get something from
        // Filament
        .viewFormatCount = 0,
        .viewFormats = nullptr,
    };
    // adjust for specific cases
    switch (target) {
        case SamplerType::SAMPLER_2D:
            mArrayLayerCount = 1;
            break;
        case SamplerType::SAMPLER_2D_ARRAY:
            mArrayLayerCount = textureDescriptor.size.depthOrArrayLayers;
            break;
        case SamplerType::SAMPLER_CUBEMAP:
            textureDescriptor.size.depthOrArrayLayers = 6;
            mArrayLayerCount = textureDescriptor.size.depthOrArrayLayers;
            break;
        case SamplerType::SAMPLER_EXTERNAL:
        case SamplerType::SAMPLER_3D:
            mArrayLayerCount = 1;
            break;
        case SamplerType::SAMPLER_CUBEMAP_ARRAY:
            textureDescriptor.size.depthOrArrayLayers = depth * 6;
            mArrayLayerCount = textureDescriptor.size.depthOrArrayLayers;
            break;
    }
    assert_invariant(textureDescriptor.format != wgpu::TextureFormat::Undefined &&
                     "Could not find appropriate WebGPU format");
    mTexture = device.CreateTexture(&textureDescriptor);
    FILAMENT_CHECK_POSTCONDITION(mTexture)
            << "Failed to create texture for " << textureDescriptor.label;
    // Second, the texture view aspect
    mTexView = makeTextureView(0, levels, target);
}

WGPUTexture::WGPUTexture(WGPUTexture* src, uint8_t baseLevel, uint8_t levelCount) noexcept {
    mTexture = src->mTexture;
    mTexView = makeTextureView(baseLevel, levelCount, target);
}

wgpu::TextureUsage WGPUTexture::fToWGPUTextureUsage(TextureUsage const& fUsage) {
    wgpu::TextureUsage retUsage = wgpu::TextureUsage::None;

    // Basing this mapping off of VulkanTexture.cpp's getUsage func and suggestions from Gemini
    // TODO Validate assumptions, revisit if issues.
    if (any(TextureUsage::BLIT_SRC & fUsage)) {
        retUsage |= wgpu::TextureUsage::CopySrc;
    }
    if (any((TextureUsage::BLIT_DST | TextureUsage::UPLOADABLE) & fUsage)) {
        retUsage |= wgpu::TextureUsage::CopyDst;
    }
    if (any(TextureUsage::SAMPLEABLE & fUsage)) {
        retUsage |= wgpu::TextureUsage::TextureBinding;
    }
    // WGPU Render attachment covers either color or stencil situation dependant
    // NOTE: Depth attachment isn't used this way in Vulkan but logically maps to WGPU docs. If
    // issues, investigate here.
    if (any((TextureUsage::COLOR_ATTACHMENT | TextureUsage::STENCIL_ATTACHMENT |
                    TextureUsage::DEPTH_ATTACHMENT) &
                fUsage)) {
        retUsage |= wgpu::TextureUsage::RenderAttachment;
    }

    // This is from Vulkan logic- if there are any issues try disabling this first, allows perf
    // benefit though
    const bool useTransientAttachment =
            // Usage consists of attachment flags only.
            none(fUsage & ~TextureUsage::ALL_ATTACHMENTS) &&
            // Usage contains at least one attachment flag.
            any(fUsage & TextureUsage::ALL_ATTACHMENTS) &&
            // Depth resolve cannot use transient attachment because it uses a custom shader.
            // TODO: see VulkanDriver::isDepthStencilResolveSupported() to know when to remove this
            // restriction.
            // Note that the custom shader does not resolve stencil. We do need to move to vk 1.2
            // and above to be able to support stencil resolve (along with depth).
            !(any(fUsage & TextureUsage::DEPTH_ATTACHMENT) && samples > 1);
    if (useTransientAttachment) {
        retUsage |= wgpu::TextureUsage::TransientAttachment;
    }
    // NOTE: Unused wgpu flags:
    //  StorageBinding
    //  StorageAttachment

    // NOTE: Unused Filament flags:
    //  SUBPASS_INPUT VK goes to input attachment which we don't support right now
    //  PROTECTED
    return retUsage;
}

wgpu::TextureFormat WGPUTexture::fToWGPUTextureFormat(TextureFormat const& fFormat) {
    switch (fFormat) {
        case filament::backend::TextureFormat::R8:
            return wgpu::TextureFormat::R8Unorm;
        case filament::backend::TextureFormat::R8_SNORM:
            return wgpu::TextureFormat::R8Snorm;
        case filament::backend::TextureFormat::R8UI:
            return wgpu::TextureFormat::R8Uint;
        case filament::backend::TextureFormat::R8I:
            return wgpu::TextureFormat::R8Sint;
        case filament::backend::TextureFormat::STENCIL8:
            return wgpu::TextureFormat::Stencil8;
        case filament::backend::TextureFormat::R16F:
            return wgpu::TextureFormat::R16Float;
        case filament::backend::TextureFormat::R16UI:
            return wgpu::TextureFormat::R16Uint;
        case filament::backend::TextureFormat::R16I:
            return wgpu::TextureFormat::R16Sint;
        case filament::backend::TextureFormat::RG8:
            return wgpu::TextureFormat::RG8Unorm;
        case filament::backend::TextureFormat::RG8_SNORM:
            return wgpu::TextureFormat::RG8Snorm;
        case filament::backend::TextureFormat::RG8UI:
            return wgpu::TextureFormat::RG8Uint;
        case filament::backend::TextureFormat::RG8I:
            return wgpu::TextureFormat::RG8Sint;
        case filament::backend::TextureFormat::R32F:
            return wgpu::TextureFormat::R32Float;
        case filament::backend::TextureFormat::R32UI:
            return wgpu::TextureFormat::R32Uint;
        case filament::backend::TextureFormat::R32I:
            return wgpu::TextureFormat::R32Sint;
        case filament::backend::TextureFormat::RG16F:
            return wgpu::TextureFormat::RG16Float;
        case filament::backend::TextureFormat::RG16UI:
            return wgpu::TextureFormat::RG16Uint;
        case filament::backend::TextureFormat::RG16I:
            return wgpu::TextureFormat::RG16Sint;
        case filament::backend::TextureFormat::RGBA8:
            return wgpu::TextureFormat::RGBA8Unorm;
        case filament::backend::TextureFormat::SRGB8_A8:
            return wgpu::TextureFormat::RGBA8UnormSrgb;
        case filament::backend::TextureFormat::RGBA8_SNORM:
            return wgpu::TextureFormat::RGBA8Snorm;
        case filament::backend::TextureFormat::RGBA8UI:
            return wgpu::TextureFormat::RGBA8Uint;
        case filament::backend::TextureFormat::RGBA8I:
            return wgpu::TextureFormat::RGBA8Sint;
        case filament::backend::TextureFormat::DEPTH16:
            return wgpu::TextureFormat::Depth16Unorm;
        case filament::backend::TextureFormat::DEPTH24:
            return wgpu::TextureFormat::Depth24Plus;
        case filament::backend::TextureFormat::DEPTH32F:
            return wgpu::TextureFormat::Depth32Float;
        case filament::backend::TextureFormat::DEPTH24_STENCIL8:
            return wgpu::TextureFormat::Depth24PlusStencil8;
        case filament::backend::TextureFormat::DEPTH32F_STENCIL8:
            return wgpu::TextureFormat::Depth32FloatStencil8;
        case filament::backend::TextureFormat::RG32F:
            return wgpu::TextureFormat::RG32Float;
        case filament::backend::TextureFormat::RG32UI:
            return wgpu::TextureFormat::RG32Uint;
        case filament::backend::TextureFormat::RG32I:
            return wgpu::TextureFormat::RG32Sint;
        case filament::backend::TextureFormat::RGBA16F:
            return wgpu::TextureFormat::RGBA16Float;
        case filament::backend::TextureFormat::RGBA16UI:
            return wgpu::TextureFormat::RGBA16Uint;
        case filament::backend::TextureFormat::RGBA16I:
            return wgpu::TextureFormat::RGBA16Sint;
        case filament::backend::TextureFormat::RGBA32F:
            return wgpu::TextureFormat::RGBA32Float;
        case filament::backend::TextureFormat::RGBA32UI:
            return wgpu::TextureFormat::RGBA32Uint;
        case filament::backend::TextureFormat::RGBA32I:
            return wgpu::TextureFormat::RGBA32Sint;
        case filament::backend::TextureFormat::EAC_R11:
            return wgpu::TextureFormat::EACR11Unorm;
        case filament::backend::TextureFormat::EAC_R11_SIGNED:
            return wgpu::TextureFormat::EACR11Snorm;
        case filament::backend::TextureFormat::EAC_RG11:
            return wgpu::TextureFormat::EACRG11Unorm;
        case filament::backend::TextureFormat::EAC_RG11_SIGNED:
            return wgpu::TextureFormat::EACRG11Snorm;
        case filament::backend::TextureFormat::ETC2_RGB8:
            return wgpu::TextureFormat::ETC2RGB8Unorm;
        case filament::backend::TextureFormat::ETC2_SRGB8:
            return wgpu::TextureFormat::ETC2RGB8UnormSrgb;
        case filament::backend::TextureFormat::ETC2_RGB8_A1:
            return wgpu::TextureFormat::ETC2RGB8A1Unorm;
        case filament::backend::TextureFormat::ETC2_SRGB8_A1:
            return wgpu::TextureFormat::ETC2RGB8A1UnormSrgb;
        case filament::backend::TextureFormat::ETC2_EAC_RGBA8:
            return wgpu::TextureFormat::ETC2RGBA8Unorm;
        case filament::backend::TextureFormat::ETC2_EAC_SRGBA8:
            return wgpu::TextureFormat::ETC2RGBA8UnormSrgb;
        case filament::backend::TextureFormat::RGBA_ASTC_4x4:
            return wgpu::TextureFormat::ASTC4x4Unorm;
        case filament::backend::TextureFormat::SRGB8_ALPHA8_ASTC_4x4:
            return wgpu::TextureFormat::ASTC4x4UnormSrgb;
        case filament::backend::TextureFormat::RGBA_ASTC_5x4:
            return wgpu::TextureFormat::ASTC5x4Unorm;
        case filament::backend::TextureFormat::SRGB8_ALPHA8_ASTC_5x4:
            return wgpu::TextureFormat::ASTC5x4UnormSrgb;
        case filament::backend::TextureFormat::RGBA_ASTC_5x5:
            return wgpu::TextureFormat::ASTC5x5Unorm;
        case filament::backend::TextureFormat::SRGB8_ALPHA8_ASTC_5x5:
            return wgpu::TextureFormat::ASTC5x5UnormSrgb;
        case filament::backend::TextureFormat::RGBA_ASTC_6x5:
            return wgpu::TextureFormat::ASTC6x5Unorm;
        case filament::backend::TextureFormat::SRGB8_ALPHA8_ASTC_6x5:
            return wgpu::TextureFormat::ASTC6x5UnormSrgb;
        case filament::backend::TextureFormat::RGBA_ASTC_6x6:
            return wgpu::TextureFormat::ASTC6x6Unorm;
        case filament::backend::TextureFormat::SRGB8_ALPHA8_ASTC_6x6:
            return wgpu::TextureFormat::ASTC6x6UnormSrgb;
        case filament::backend::TextureFormat::RGBA_ASTC_8x5:
            return wgpu::TextureFormat::ASTC8x5Unorm;
        case filament::backend::TextureFormat::SRGB8_ALPHA8_ASTC_8x5:
            return wgpu::TextureFormat::ASTC8x5UnormSrgb;
        case filament::backend::TextureFormat::RGBA_ASTC_8x6:
            return wgpu::TextureFormat::ASTC8x6Unorm;
        case filament::backend::TextureFormat::SRGB8_ALPHA8_ASTC_8x6:
            return wgpu::TextureFormat::ASTC8x6UnormSrgb;
        case filament::backend::TextureFormat::RGBA_ASTC_8x8:
            return wgpu::TextureFormat::ASTC8x8Unorm;
        case filament::backend::TextureFormat::SRGB8_ALPHA8_ASTC_8x8:
            return wgpu::TextureFormat::ASTC8x8UnormSrgb;
        case filament::backend::TextureFormat::RGBA_ASTC_10x5:
            return wgpu::TextureFormat::ASTC10x5Unorm;
        case filament::backend::TextureFormat::SRGB8_ALPHA8_ASTC_10x5:
            return wgpu::TextureFormat::ASTC10x5UnormSrgb;
        case filament::backend::TextureFormat::RGBA_ASTC_10x6:
            return wgpu::TextureFormat::ASTC10x6Unorm;
        case filament::backend::TextureFormat::SRGB8_ALPHA8_ASTC_10x6:
            return wgpu::TextureFormat::ASTC10x6UnormSrgb;
        case filament::backend::TextureFormat::RGBA_ASTC_10x8:
            return wgpu::TextureFormat::ASTC10x8Unorm;
        case filament::backend::TextureFormat::SRGB8_ALPHA8_ASTC_10x8:
            return wgpu::TextureFormat::ASTC10x8UnormSrgb;
        case filament::backend::TextureFormat::RGBA_ASTC_10x10:
            return wgpu::TextureFormat::ASTC10x10Unorm;
        case filament::backend::TextureFormat::SRGB8_ALPHA8_ASTC_10x10:
            return wgpu::TextureFormat::ASTC10x10UnormSrgb;
        case filament::backend::TextureFormat::RGBA_ASTC_12x10:
            return wgpu::TextureFormat::ASTC12x10Unorm;
        case filament::backend::TextureFormat::SRGB8_ALPHA8_ASTC_12x10:
            return wgpu::TextureFormat::ASTC12x10UnormSrgb;
        case filament::backend::TextureFormat::RGBA_ASTC_12x12:
            return wgpu::TextureFormat::ASTC12x12Unorm;
        case filament::backend::TextureFormat::SRGB8_ALPHA8_ASTC_12x12:
            return wgpu::TextureFormat::ASTC12x12UnormSrgb;
        case filament::backend::TextureFormat::RED_RGTC1:
            return wgpu::TextureFormat::BC4RUnorm;
        case filament::backend::TextureFormat::SIGNED_RED_RGTC1:
            return wgpu::TextureFormat::BC4RSnorm;
        case filament::backend::TextureFormat::RED_GREEN_RGTC2:
            return wgpu::TextureFormat::BC5RGUnorm;
        case filament::backend::TextureFormat::SIGNED_RED_GREEN_RGTC2:
            return wgpu::TextureFormat::BC5RGSnorm;
        case filament::backend::TextureFormat::RGB_BPTC_UNSIGNED_FLOAT:
            return wgpu::TextureFormat::BC6HRGBUfloat;
        case filament::backend::TextureFormat::RGB_BPTC_SIGNED_FLOAT:
            return wgpu::TextureFormat::BC6HRGBFloat;
        case filament::backend::TextureFormat::RGBA_BPTC_UNORM:
            return wgpu::TextureFormat::BC7RGBAUnorm;
        case filament::backend::TextureFormat::SRGB_ALPHA_BPTC_UNORM:
            return wgpu::TextureFormat::BC7RGBAUnormSrgb;
        case filament::backend::TextureFormat::RGB565:
            // No direct mapping in wgpu. Could potentially map to RGBA8Unorm
            // and discard the alpha and lower precision.
            return wgpu::TextureFormat::Undefined;
        case filament::backend::TextureFormat::RGB9_E5:
            return wgpu::TextureFormat::RGB9E5Ufloat;
        case filament::backend::TextureFormat::RGB5_A1:
            // No direct mapping in wgpu. Could potentially map to RGBA8Unorm
            // and handle the packing/unpacking in shaders.
            return wgpu::TextureFormat::Undefined;
        case filament::backend::TextureFormat::RGBA4:
            // No direct mapping in wgpu. Could potentially map to RGBA8Unorm
            // and handle the packing/unpacking in shaders.
            return wgpu::TextureFormat::Undefined;
        case filament::backend::TextureFormat::RGB8:
            // No direct sRGB equivalent in wgpu without alpha.
            return wgpu::TextureFormat::RGBA8Unorm;
        case filament::backend::TextureFormat::SRGB8:
            // No direct sRGB equivalent in wgpu without alpha.
            return wgpu::TextureFormat::RGBA8UnormSrgb;
        case filament::backend::TextureFormat::RGB8_SNORM:
            // No direct mapping in wgpu without alpha.
            return wgpu::TextureFormat::RGBA8Snorm;
        case filament::backend::TextureFormat::RGB8UI:
            // No direct mapping in wgpu without alpha.
            return wgpu::TextureFormat::RGBA8Uint;
        case filament::backend::TextureFormat::RGB8I:
            // No direct mapping in wgpu without alpha.
            return wgpu::TextureFormat::RGBA8Sint;
        case filament::backend::TextureFormat::R11F_G11F_B10F:
            return wgpu::TextureFormat::RG11B10Ufloat;
        case filament::backend::TextureFormat::UNUSED:
            return wgpu::TextureFormat::Undefined;
        case filament::backend::TextureFormat::RGB10_A2:
            return wgpu::TextureFormat::RGB10A2Unorm;
        case filament::backend::TextureFormat::RGB16F:
            // No direct mapping in wgpu without alpha.
            return wgpu::TextureFormat::RGBA16Float;
        case filament::backend::TextureFormat::RGB16UI:
            // No direct mapping in wgpu without alpha.
            return wgpu::TextureFormat::RGBA16Uint;
        case filament::backend::TextureFormat::RGB16I:
            // No direct mapping in wgpu without alpha.
            return wgpu::TextureFormat::RGBA16Sint;
        case filament::backend::TextureFormat::RGB32F:
            // No direct mapping in wgpu without alpha.
            return wgpu::TextureFormat::RGBA32Float;
        case filament::backend::TextureFormat::RGB32UI:
            // No direct mapping in wgpu without alpha.
            return wgpu::TextureFormat::RGBA32Uint;
        case filament::backend::TextureFormat::RGB32I:
            // No direct mapping in wgpu without alpha.
            return wgpu::TextureFormat::RGBA32Sint;
        case filament::backend::TextureFormat::DXT1_RGB:
            return wgpu::TextureFormat::BC1RGBAUnorm;
        case filament::backend::TextureFormat::DXT1_RGBA:
            return wgpu::TextureFormat::BC1RGBAUnorm;
        case filament::backend::TextureFormat::DXT3_RGBA:
            return wgpu::TextureFormat::BC2RGBAUnorm;
        case filament::backend::TextureFormat::DXT5_RGBA:
            return wgpu::TextureFormat::BC3RGBAUnorm;
        case filament::backend::TextureFormat::DXT1_SRGB:
            return wgpu::TextureFormat::BC1RGBAUnormSrgb;
        case filament::backend::TextureFormat::DXT1_SRGBA:
            return wgpu::TextureFormat::BC1RGBAUnormSrgb;
        case filament::backend::TextureFormat::DXT3_SRGBA:
            return wgpu::TextureFormat::BC2RGBAUnormSrgb;
        case filament::backend::TextureFormat::DXT5_SRGBA:
            return wgpu::TextureFormat::BC3RGBAUnormSrgb;
    }
}

wgpu::TextureAspect WGPUTexture::fToWGPUTextureViewAspect(TextureUsage const& fUsage,
        TextureFormat const& fFormat) {

    const bool isDepth = any(fUsage & TextureUsage::DEPTH_ATTACHMENT);
    const bool isStencil = any(fUsage & TextureUsage::STENCIL_ATTACHMENT);
    const bool isColor = any(fUsage & TextureUsage::COLOR_ATTACHMENT);
    const bool isSample = (fUsage == TextureUsage::SAMPLEABLE);

    if (isDepth && !isColor && !isStencil) {
        return wgpu::TextureAspect::DepthOnly;
    }

    if (isStencil && !isColor && !isDepth) {
        return wgpu::TextureAspect::StencilOnly;
    }

    if (fFormat == filament::backend::TextureFormat::DEPTH32F ||
            fFormat == filament::backend::TextureFormat::DEPTH24 ||
            fFormat == filament::backend::TextureFormat::DEPTH16) {
        return wgpu::TextureAspect::DepthOnly;
    }

    if (fFormat == filament::backend::TextureFormat::STENCIL8) {
        return wgpu::TextureAspect::StencilOnly;
    }

    if (fFormat == filament::backend::TextureFormat::DEPTH24_STENCIL8 ||
            fFormat == filament::backend::TextureFormat::DEPTH32F_STENCIL8) {
        if (isSample) {
            return wgpu::TextureAspect::DepthOnly;
        }
    }

    return wgpu::TextureAspect::All;
}

wgpu::TextureView WGPUTexture::makeTextureView(const uint8_t& baseLevel, const uint8_t& levelCount,
        SamplerType target) {

    wgpu::TextureViewDescriptor textureViewDescriptor{
        .label = getUserTextureViewLabel(target),
        .format = mFormat,
        .baseMipLevel = baseLevel,
        .mipLevelCount = levelCount,
        // TODO: check if this baseArrayLayer assumption is correct
        .baseArrayLayer = 0,
        .arrayLayerCount = mArrayLayerCount,
        .aspect = mAspect,
        .usage = mUsage
    };

    switch (target) {
        case SamplerType::SAMPLER_2D:
            textureViewDescriptor.dimension = wgpu::TextureViewDimension::e2D;
            break;
        case SamplerType::SAMPLER_2D_ARRAY:
            textureViewDescriptor.dimension = wgpu::TextureViewDimension::e2DArray;
            break;
        case SamplerType::SAMPLER_CUBEMAP:
            textureViewDescriptor.dimension = wgpu::TextureViewDimension::Cube;
            break;
        case SamplerType::SAMPLER_EXTERNAL:
            textureViewDescriptor.dimension = wgpu::TextureViewDimension::e2D;
            break;
        case SamplerType::SAMPLER_3D:
            textureViewDescriptor.dimension = wgpu::TextureViewDimension::e3D;
            break;
        case SamplerType::SAMPLER_CUBEMAP_ARRAY:
            textureViewDescriptor.dimension = wgpu::TextureViewDimension::CubeArray;
            break;
    }
    wgpu::TextureView textureView = mTexture.CreateView(&textureViewDescriptor);
    FILAMENT_CHECK_POSTCONDITION(textureView)
            << "Failed to create texture view " << textureViewDescriptor.label;
    return textureView;
}

WGPURenderTarget::Attachment WGPURenderTarget::getDrawColorAttachment(size_t index) {
    assert_invariant( index < MRT::MAX_SUPPORTED_RENDER_TARGET_COUNT);
    auto result = color[index];
    if (index == 0 && defaultRenderTarget) {

    }

    return result;
}

wgpu::LoadOp WGPURenderTarget::getLoadOperation(RenderPassParams const& params,
                                             TargetBufferFlags buffer) {
    auto clearFlags = params.flags.clear;
    auto discardStartFlags = params.flags.discardStart;
    if (any(clearFlags & buffer)) {
        return wgpu::LoadOp::Clear;
    } else if (any(discardStartFlags & buffer)) {
        return wgpu::LoadOp::Clear;
    }
    return wgpu::LoadOp::Load;
}

wgpu::StoreOp WGPURenderTarget::getStoreOperation(RenderPassParams const& params,
                                               TargetBufferFlags buffer) {
    const auto discardEndFlags = params.flags.discardEnd;
    if (any(discardEndFlags & buffer)) {
        return wgpu::StoreOp::Discard;
    }
    return wgpu::StoreOp::Store;
}
void WGPURenderTarget::setUpRenderPassAttachments(wgpu::RenderPassDescriptor& descriptor,
        wgpu::TextureView const& textureView, RenderPassParams const& params) {
    // auto discardFlags = params.flags.discardEnd;
    // (void) discardFlags;
    // std::vector<wgpu::RenderPassColorAttachment> colorAttachments;
    colorAttachments.clear();
    for (size_t i = 0; i < 1/*MRT::MAX_SUPPORTED_RENDER_TARGET_COUNT*/; i++) {
        // auto attachment = getDrawColorAttachment(i);
        // if (attachment) {
            wgpu::RenderPassColorAttachment colorAttachment;
            colorAttachment.view = textureView;
            colorAttachment.loadOp  = getLoadOperation(params, getTargetBufferFlagsAt(i));
            colorAttachment.storeOp = getStoreOperation(params, getTargetBufferFlagsAt(i));
            colorAttachment.clearValue = { params.clearColor.r, params.clearColor.g, params.clearColor.b, params.clearColor.a };
            colorAttachments.emplace_back(colorAttachment);
        // }
    }
    descriptor.colorAttachments = colorAttachments.data();
    descriptor.colorAttachmentCount = colorAttachments.size();
    descriptor.depthStencilAttachment = nullptr;
    descriptor.timestampWrites = nullptr;
}


}// namespace filament::backend<|MERGE_RESOLUTION|>--- conflicted
+++ resolved
@@ -289,9 +289,6 @@
             case DescriptorType::SAMPLER_CUBE_ARRAY_DEPTH:
             case DescriptorType::SAMPLER_3D_FLOAT:
             case DescriptorType::SAMPLER_3D_INT:
-<<<<<<< HEAD
-            case DescriptorType::SAMPLER_3D_UINT: {
-=======
             case DescriptorType::SAMPLER_3D_UINT:
             case DescriptorType::SAMPLER_2D_MS_FLOAT:
             case DescriptorType::SAMPLER_2D_MS_INT:
@@ -300,7 +297,6 @@
             case DescriptorType::SAMPLER_2D_MS_ARRAY_INT:
             case DescriptorType::SAMPLER_2D_MS_ARRAY_UINT:
             case DescriptorType::SAMPLER_EXTERNAL: {
->>>>>>> e2d009ff
                 auto& samplerEntry = wEntries.emplace_back();
                 auto& samplerEntryInfo = mBindGroupEntries.emplace_back();
                 samplerEntry.binding = fEntry.binding * 2 + 1;
