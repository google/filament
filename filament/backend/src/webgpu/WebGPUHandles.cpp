/*
* Copyright (C) 2025 The Android Open Source Project
 *
 * Licensed under the Apache License, Version 2.0 (the "License");
 * you may not use this file except in compliance with the License.
 * You may obtain a copy of the License at
 *
 *      http://www.apache.org/licenses/LICENSE-2.0
 *
 * Unless required by applicable law or agreed to in writing, software
 * distributed under the License is distributed on an "AS IS" BASIS,
 * WITHOUT WARRANTIES OR CONDITIONS OF ANY KIND, either express or implied.
 * See the License for the specific language governing permissions and
 * limitations under the License.
 */

#include "WebGPUHandles.h"

#include "WebGPUSwapChainImpl.h"

#include <utility>

namespace filament::backend {

<<<<<<< HEAD
    WGPUIndexBuffer::WGPUIndexBuffer(wgpu::Device const &device, uint8_t elementSize, uint32_t indexCount) {
        wgpu::BufferDescriptor descriptor{
                .label = "WGPUIndexBuffer",
                .usage = wgpu::BufferUsage::CopyDst | wgpu::BufferUsage::Index,
                .size = elementSize * indexCount,
                .mappedAtCreation = false };
        buffer = device.CreateBuffer(&descriptor);
    }

    WGPUVertexBuffer::WGPUVertexBuffer(wgpu::Device const &device, uint32_t vextexCount, uint32_t bufferCount,
                                       Handle<WGPUVertexBufferInfo> vbih)
            : HwVertexBuffer(vextexCount),
              vbih(vbih),
              buffers(MAX_VERTEX_BUFFER_COUNT) {
        wgpu::BufferDescriptor descriptor {
                .label = "WGPUVertexBuffer",
                .usage = wgpu::BufferUsage::CopyDst | wgpu::BufferUsage::Vertex,
                .size = vextexCount * bufferCount,
                .mappedAtCreation = false };

        for (uint32_t i = 0; i < bufferCount; ++i) {
            buffers[i] = device.CreateBuffer(&descriptor);
        }
    }

=======
WGPUSwapChain::WGPUSwapChain(wgpu::Surface&& surface, wgpu::Adapter& adapter,
        wgpu::Device& device, uint64_t flags) {
    swapChain = new WebGPUSwapChainImpl(std::move(surface), adapter, device, flags);
}

WGPUVertexBuffer::WGPUVertexBuffer(uint32_t vextexCount, uint32_t bufferCount,
        Handle<WGPUVertexBufferInfo> vbih)
    : HwVertexBuffer(vextexCount),
      vbih(vbih),
      buffers(MAX_VERTEX_BUFFER_COUNT) {}
>>>>>>> 52c998d2

// TODO: Empty function is a place holder for verxtex buffer updates and should be
// updated for that purpose.
void WGPUVertexBuffer::setBuffer(WGPUBufferObject* bufferObject, uint32_t index) {}

WGPUBufferObject::WGPUBufferObject(BufferObjectBinding bindingType, uint32_t byteCount)
    : HwBufferObject(byteCount),
      bufferObjectBinding(bindingType) {}
}// namespace filament::backend<|MERGE_RESOLUTION|>--- conflicted
+++ resolved
@@ -22,7 +22,6 @@
 
 namespace filament::backend {
 
-<<<<<<< HEAD
     WGPUIndexBuffer::WGPUIndexBuffer(wgpu::Device const &device, uint8_t elementSize, uint32_t indexCount) {
         wgpu::BufferDescriptor descriptor{
                 .label = "WGPUIndexBuffer",
@@ -48,7 +47,6 @@
         }
     }
 
-=======
 WGPUSwapChain::WGPUSwapChain(wgpu::Surface&& surface, wgpu::Adapter& adapter,
         wgpu::Device& device, uint64_t flags) {
     swapChain = new WebGPUSwapChainImpl(std::move(surface), adapter, device, flags);
@@ -59,7 +57,6 @@
     : HwVertexBuffer(vextexCount),
       vbih(vbih),
       buffers(MAX_VERTEX_BUFFER_COUNT) {}
->>>>>>> 52c998d2
 
 // TODO: Empty function is a place holder for verxtex buffer updates and should be
 // updated for that purpose.
