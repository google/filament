/*
 * Copyright (C) 2025 The Android Open Source Project
 *
 * Licensed under the Apache License, Version 2.0 (the "License");
 * you may not use this file except in compliance with the License.
 * You may obtain a copy of the License at
 *
 *      http://www.apache.org/licenses/LICENSE-2.0
 *
 * Unless required by applicable law or agreed to in writing, software
 * distributed under the License is distributed on an "AS IS" BASIS,
 * WITHOUT WARRANTIES OR CONDITIONS OF ANY KIND, either express or implied.
 * See the License for the specific language governing permissions and
 * limitations under the License.
 */

#include "webgpu/WebGPUDriver.h"

#include "WebGPUSwapChain.h"
#include <backend/platforms/WebGPUPlatform.h>

#include "CommandStreamDispatcher.h"
#include "DriverBase.h"
#include "private/backend/Dispatcher.h"
#include <backend/DriverEnums.h>
#include <backend/Handle.h>

#include <math/mat3.h>
#include <utils/CString.h>
#include <utils/ostream.h>

#include <dawn/webgpu_cpp_print.h>
#include <webgpu/webgpu_cpp.h>

#include <algorithm>
#include <cstddef>
#include <cstdint>
#include <memory>
#include <sstream>
#include <string_view>
#include <utility>
#include <variant>

namespace filament::backend {

namespace {

#if FWGPU_ENABLED(FWGPU_PRINT_SYSTEM)
void printInstanceDetails(wgpu::Instance const& instance) {
    wgpu::SupportedWGSLLanguageFeatures supportedWGSLLanguageFeatures{};
    if (!instance.GetWGSLLanguageFeatures(&supportedWGSLLanguageFeatures)) {
        FWGPU_LOGW << "Failed to get WebGPU instance supported WGSL language features"
                   << utils::io::endl;
    } else {
        FWGPU_LOGI << "WebGPU instance supported WGSL language features ("
                   << supportedWGSLLanguageFeatures.featureCount << "):" << utils::io::endl;
        if (supportedWGSLLanguageFeatures.featureCount > 0 &&
                supportedWGSLLanguageFeatures.features != nullptr) {
            std::for_each(supportedWGSLLanguageFeatures.features,
                    supportedWGSLLanguageFeatures.features +
                            supportedWGSLLanguageFeatures.featureCount,
                    [](wgpu::WGSLLanguageFeatureName const featureName) {
                        std::stringstream nameStream{};
                        nameStream << featureName;
                        FWGPU_LOGI << "  " << nameStream.str() << utils::io::endl;
                    });
        }
    }
}
#endif

#if FWGPU_ENABLED(FWGPU_PRINT_SYSTEM)
void printLimit(std::string_view name, const std::variant<uint32_t, uint64_t> value) {
    FWGPU_LOGI << "  " << name.data() << ": ";
    bool undefined = true;
    if (std::holds_alternative<uint32_t>(value)) {
        if (std::get<uint32_t>(value) != WGPU_LIMIT_U32_UNDEFINED) {
            undefined = false;
            FWGPU_LOGI << std::get<uint32_t>(value);
        }
    } else if (std::holds_alternative<uint64_t>(value)) {
        if (std::get<uint64_t>(value) != WGPU_LIMIT_U64_UNDEFINED) {
            undefined = false;
            FWGPU_LOGI << std::get<uint64_t>(value);
        }
    }
    if (undefined) {
        FWGPU_LOGI << "UNDEFINED";
    }
    FWGPU_LOGI << utils::io::endl;
}
#endif

#if FWGPU_ENABLED(FWGPU_PRINT_SYSTEM)
void printLimits(wgpu::Limits const& limits) {
    printLimit("maxTextureDimension1D", limits.maxTextureDimension1D);
    printLimit("maxTextureDimension2D", limits.maxTextureDimension2D);
    printLimit("maxTextureDimension3D", limits.maxTextureDimension3D);
    printLimit("maxTextureArrayLayers", limits.maxTextureArrayLayers);
    printLimit("maxBindGroups", limits.maxBindGroups);
    printLimit("maxBindGroupsPlusVertexBuffers", limits.maxBindGroupsPlusVertexBuffers);
    printLimit("maxBindingsPerBindGroup", limits.maxBindingsPerBindGroup);
    printLimit("maxDynamicUniformBuffersPerPipelineLayout",
            limits.maxDynamicUniformBuffersPerPipelineLayout);
    printLimit("maxDynamicStorageBuffersPerPipelineLayout",
            limits.maxDynamicStorageBuffersPerPipelineLayout);
    printLimit("maxSampledTexturesPerShaderStage", limits.maxSampledTexturesPerShaderStage);
    printLimit("maxSamplersPerShaderStage", limits.maxSamplersPerShaderStage);
    printLimit("maxStorageBuffersPerShaderStage", limits.maxStorageBuffersPerShaderStage);
    printLimit("maxStorageTexturesPerShaderStage", limits.maxStorageTexturesPerShaderStage);
    printLimit("maxUniformBuffersPerShaderStage", limits.maxUniformBuffersPerShaderStage);
    printLimit("maxUniformBufferBindingSize", limits.maxUniformBufferBindingSize);
    printLimit("maxStorageBufferBindingSize", limits.maxStorageBufferBindingSize);
    printLimit("minUniformBufferOffsetAlignment", limits.minUniformBufferOffsetAlignment);
    printLimit("minStorageBufferOffsetAlignment", limits.minStorageBufferOffsetAlignment);
    printLimit("maxVertexBuffers", limits.maxVertexBuffers);
    printLimit("maxBufferSize", limits.maxBufferSize);
    printLimit("maxVertexAttributes", limits.maxVertexAttributes);
    printLimit("maxVertexBufferArrayStride", limits.maxVertexBufferArrayStride);
    printLimit("maxInterStageShaderVariables", limits.maxInterStageShaderVariables);
    printLimit("maxColorAttachments", limits.maxColorAttachments);
    printLimit("maxColorAttachmentBytesPerSample", limits.maxColorAttachmentBytesPerSample);
    printLimit("maxComputeWorkgroupStorageSize", limits.maxComputeWorkgroupStorageSize);
    printLimit("maxComputeInvocationsPerWorkgroup", limits.maxComputeInvocationsPerWorkgroup);
    printLimit("maxComputeWorkgroupSizeX", limits.maxComputeWorkgroupSizeX);
    printLimit("maxComputeWorkgroupSizeY", limits.maxComputeWorkgroupSizeY);
    printLimit("maxComputeWorkgroupSizeZ", limits.maxComputeWorkgroupSizeZ);
    printLimit("maxComputeWorkgroupsPerDimension", limits.maxComputeWorkgroupsPerDimension);
    printLimit("maxStorageBuffersInVertexStage", limits.maxStorageBuffersInVertexStage);
    printLimit("maxStorageTexturesInVertexStage", limits.maxStorageTexturesInVertexStage);
    printLimit("maxStorageBuffersInFragmentStage", limits.maxStorageBuffersInFragmentStage);
    printLimit("maxStorageTexturesInFragmentStage", limits.maxStorageTexturesInFragmentStage);
}
#endif

#if FWGPU_ENABLED(FWGPU_PRINT_SYSTEM)
void printAdapterDetails(wgpu::Adapter const& adapter) {
    wgpu::DawnAdapterPropertiesPowerPreference powerPreferenceProperties{};
    wgpu::AdapterInfo adapterInfo{};
    adapterInfo.nextInChain = &powerPreferenceProperties;
    if (!adapter.GetInfo(&adapterInfo)) {
        FWGPU_LOGW << "Failed to get WebGPU adapter info" << utils::io::endl;
    } else {
        std::stringstream backendTypeStream{};
        backendTypeStream << adapterInfo.backendType;
        std::stringstream adapterTypeStream{};
        adapterTypeStream << adapterInfo.adapterType;
        std::stringstream powerPreferenceStream{};
        powerPreferenceStream << powerPreferenceProperties.powerPreference;
        FWGPU_LOGI << "WebGPU adapter info:" << utils::io::endl;
        FWGPU_LOGI << "  vendor: " << adapterInfo.vendor.data << utils::io::endl;
        FWGPU_LOGI << "  architecture: " << adapterInfo.architecture.data << utils::io::endl;
        FWGPU_LOGI << "  device: " << adapterInfo.device.data << utils::io::endl;
        FWGPU_LOGI << "  description: " << adapterInfo.description.data << utils::io::endl;
        FWGPU_LOGI << "  backend type: " << backendTypeStream.str().data() << utils::io::endl;
        FWGPU_LOGI << "  adapter type: " << adapterTypeStream.str().data() << utils::io::endl;
        FWGPU_LOGI << "  device ID: " << adapterInfo.deviceID << utils::io::endl;
        FWGPU_LOGI << "  vendor ID: " << adapterInfo.vendorID << utils::io::endl;
        FWGPU_LOGI << "  subgroup min size: " << adapterInfo.subgroupMinSize << utils::io::endl;
        FWGPU_LOGI << "  subgroup max size: " << adapterInfo.subgroupMaxSize << utils::io::endl;
        FWGPU_LOGI << "  power preference: " << powerPreferenceStream.str() << utils::io::endl;
    }
    wgpu::SupportedFeatures supportedFeatures{};
    adapter.GetFeatures(&supportedFeatures);
    FWGPU_LOGI << "WebGPU adapter supported features (" << supportedFeatures.featureCount
               << "):" << utils::io::endl;
    if (supportedFeatures.featureCount > 0 && supportedFeatures.features != nullptr) {
        std::for_each(supportedFeatures.features,
                supportedFeatures.features + supportedFeatures.featureCount,
                [](wgpu::FeatureName const name) {
                    std::stringstream nameStream{};
                    nameStream << name;
                    FWGPU_LOGI << "  " << nameStream.str().data() << utils::io::endl;
                });
    }
    wgpu::Limits supportedLimits{};
    if (!adapter.GetLimits(&supportedLimits)) {
        FWGPU_LOGW << "Failed to get WebGPU adapter supported limits" << utils::io::endl;
    } else {
        FWGPU_LOGI << "WebGPU adapter supported limits:" << utils::io::endl;
        printLimits(supportedLimits);
    }
}
#endif

#if FWGPU_ENABLED(FWGPU_PRINT_SYSTEM)
void printDeviceDetails(wgpu::Device const& device) {
    wgpu::SupportedFeatures supportedFeatures{};
    device.GetFeatures(&supportedFeatures);
    FWGPU_LOGI << "WebGPU device supported features (" << supportedFeatures.featureCount
               << "):" << utils::io::endl;
    if (supportedFeatures.featureCount > 0 && supportedFeatures.features != nullptr) {
        std::for_each(supportedFeatures.features,
                supportedFeatures.features + supportedFeatures.featureCount,
                [](wgpu::FeatureName const name) {
                    std::stringstream nameStream{};
                    nameStream << name;
                    FWGPU_LOGI << "  " << nameStream.str().data() << utils::io::endl;
                });
    }
    wgpu::Limits supportedLimits{};
    if (!device.GetLimits(&supportedLimits)) {
        FWGPU_LOGW << "Failed to get WebGPU supported device limits" << utils::io::endl;
    } else {
        FWGPU_LOGI << "WebGPU device supported limits:" << utils::io::endl;
        printLimits(supportedLimits);
    }
}
#endif

}// namespace

Driver* WebGPUDriver::create(WebGPUPlatform& platform, const Platform::DriverConfig& driverConfig) noexcept {
    constexpr size_t defaultSize = FILAMENT_WEBGPU_HANDLE_ARENA_SIZE_IN_MB * 1024U * 1024U;
    Platform::DriverConfig validConfig {driverConfig};
    validConfig.handleArenaSize = std::max(driverConfig.handleArenaSize, defaultSize);
    return new WebGPUDriver(platform, validConfig);
}

WebGPUDriver::WebGPUDriver(WebGPUPlatform& platform, const Platform::DriverConfig& driverConfig) noexcept
    : mPlatform(platform),
      mHandleAllocator("Handles",
              driverConfig.handleArenaSize,
              driverConfig.disableHandleUseAfterFreeCheck,
              driverConfig.disableHeapHandleTags) {
#if FWGPU_ENABLED(FWGPU_PRINT_SYSTEM)
    printInstanceDetails(mPlatform.getInstance());
#endif
    mAdapter = mPlatform.requestAdapter(nullptr);
#if FWGPU_ENABLED(FWGPU_PRINT_SYSTEM)
    printAdapterDetails(mAdapter);
#endif
    mDevice = mPlatform.requestDevice(mAdapter);
#if FWGPU_ENABLED(FWGPU_PRINT_SYSTEM)
    printDeviceDetails(mDevice);
#endif
    mQueue = mDevice.GetQueue();
}

WebGPUDriver::~WebGPUDriver() noexcept = default;

Dispatcher WebGPUDriver::getDispatcher() const noexcept {
    return ConcreteDispatcher<WebGPUDriver>::make();
}

ShaderModel WebGPUDriver::getShaderModel() const noexcept {
#if defined(__ANDROID__) || defined(FILAMENT_IOS) || defined(__EMSCRIPTEN__)
    return ShaderModel::MOBILE;
#else
    return ShaderModel::DESKTOP;
#endif
}

ShaderLanguage WebGPUDriver::getShaderLanguage() const noexcept {
    return ShaderLanguage::WGSL;
}

// explicit instantiation of the Dispatcher
template class ConcreteDispatcher<WebGPUDriver>;


void WebGPUDriver::terminate() {
}

void WebGPUDriver::tick(int) {
    mDevice.Tick();
}

void WebGPUDriver::beginFrame(int64_t monotonic_clock_ns,
        int64_t refreshIntervalNs, uint32_t frameId) {
}

void WebGPUDriver::setFrameScheduledCallback(Handle<HwSwapChain> sch,
        CallbackHandler* handler, FrameScheduledCallback&& callback, uint64_t flags) {

}

void WebGPUDriver::setFrameCompletedCallback(Handle<HwSwapChain> sch,
        CallbackHandler* handler, utils::Invocable<void(void)>&& callback) {

}

void WebGPUDriver::setPresentationTime(int64_t monotonic_clock_ns) {
}

void WebGPUDriver::endFrame(uint32_t frameId) {
}

void WebGPUDriver::flush(int) {
}

void WebGPUDriver::finish(int) {
}

void WebGPUDriver::destroyRenderPrimitive(Handle<HwRenderPrimitive> rph) {
   if (rph) {
        destructHandle<WGPURenderPrimitive>(rph);
    }
}

void WebGPUDriver::destroyVertexBufferInfo(Handle<HwVertexBufferInfo> vbih) {
   if (vbih) {
        destructHandle<WGPUVertexBufferInfo>(vbih);
    }
}

void WebGPUDriver::destroyVertexBuffer(Handle<HwVertexBuffer> vbh) {
    if (vbh) {
        destructHandle<WGPUVertexBuffer>(vbh);
    }
}

void WebGPUDriver::destroyIndexBuffer(Handle<HwIndexBuffer> ibh) {
    if (ibh) {
        destructHandle<WGPUIndexBuffer>(ibh);
    }
}

void WebGPUDriver::destroyBufferObject(Handle<HwBufferObject> boh) {
    if (boh) {
        destructHandle<WGPUBufferObject>(boh);
    }
}

void WebGPUDriver::destroyTexture(Handle<HwTexture> th) {
}

void WebGPUDriver::destroyProgram(Handle<HwProgram> ph) {
    if (ph) {
        destructHandle<WGPUProgram>(ph);
    }
}

void WebGPUDriver::destroyRenderTarget(Handle<HwRenderTarget> rth) {
}

void WebGPUDriver::destroySwapChain(Handle<HwSwapChain> sch) {
    if (sch) {
        destructHandle<WebGPUSwapChain>(sch);
    }
    mSwapChain = nullptr;
}

void WebGPUDriver::destroyStream(Handle<HwStream> sh) {
}

void WebGPUDriver::destroyTimerQuery(Handle<HwTimerQuery> tqh) {
}

void WebGPUDriver::destroyDescriptorSetLayout(Handle<HwDescriptorSetLayout> tqh) {
    if (tqh) {
        destructHandle<WebGPUDescriptorSetLayout>(tqh);
    }
}

void WebGPUDriver::destroyDescriptorSet(Handle<HwDescriptorSet> tqh) {
    if (tqh) {
        destructHandle<WebGPUDescriptorSet>(tqh);
    }
}

Handle<HwSwapChain> WebGPUDriver::createSwapChainS() noexcept {
    return allocHandle<WebGPUSwapChain>();
}

Handle<HwSwapChain> WebGPUDriver::createSwapChainHeadlessS() noexcept {
    return allocHandle<WebGPUSwapChain>();
}

Handle<HwTexture> WebGPUDriver::createTextureS() noexcept {
    return allocHandle<WGPUTexture>();
}

Handle<HwTexture> WebGPUDriver::importTextureS() noexcept {
    return Handle<HwTexture>((Handle<HwTexture>::HandleId) mNextFakeHandle++);
}

Handle<HwProgram> WebGPUDriver::createProgramS() noexcept {
    return allocHandle<WGPUProgram>();
}

Handle<HwFence> WebGPUDriver::createFenceS() noexcept {
    return Handle<HwFence>((Handle<HwFence>::HandleId) mNextFakeHandle++);
}

Handle<HwTimerQuery> WebGPUDriver::createTimerQueryS() noexcept {
    return Handle<HwTimerQuery>((Handle<HwTimerQuery>::HandleId) mNextFakeHandle++);
}

Handle<HwIndexBuffer> WebGPUDriver::createIndexBufferS() noexcept {
    return allocHandle<HwIndexBuffer>();
}

Handle<HwTexture> WebGPUDriver::createTextureViewS() noexcept {
    return Handle<HwTexture>((Handle<HwTexture>::HandleId) mNextFakeHandle++);
}

Handle<HwBufferObject> WebGPUDriver::createBufferObjectS() noexcept {
    return allocHandle<WGPUBufferObject>();
}

Handle<HwRenderTarget> WebGPUDriver::createRenderTargetS() noexcept {
    return allocHandle<WGPURenderTarget>();
}

Handle<HwVertexBuffer> WebGPUDriver::createVertexBufferS() noexcept {
    return allocHandle<WGPUVertexBuffer>();
}

Handle<HwDescriptorSet> WebGPUDriver::createDescriptorSetS() noexcept {
    return allocHandle<WebGPUDescriptorSet>();
}

Handle<HwRenderPrimitive> WebGPUDriver::createRenderPrimitiveS() noexcept {
    return allocHandle<WGPURenderPrimitive>();
}

Handle<HwVertexBufferInfo> WebGPUDriver::createVertexBufferInfoS() noexcept {
    return allocHandle<WGPUVertexBufferInfo>();
}

Handle<HwTexture> WebGPUDriver::createTextureViewSwizzleS() noexcept {
    return Handle<HwTexture>((Handle<HwTexture>::HandleId) mNextFakeHandle++);
}

Handle<HwRenderTarget> WebGPUDriver::createDefaultRenderTargetS() noexcept {
    return allocHandle<WGPURenderTarget>();
}

Handle<HwDescriptorSetLayout> WebGPUDriver::createDescriptorSetLayoutS() noexcept {
    return allocHandle<WebGPUDescriptorSetLayout>();
}

Handle<HwTexture> WebGPUDriver::createTextureExternalImageS() noexcept {
    return Handle<HwTexture>((Handle<HwTexture>::HandleId) mNextFakeHandle++);
}

Handle<HwTexture> WebGPUDriver::createTextureExternalImage2S() noexcept {
    return Handle<HwTexture>((Handle<HwTexture>::HandleId) mNextFakeHandle++);
}

Handle<HwTexture> WebGPUDriver::createTextureExternalImagePlaneS() noexcept {
    return Handle<HwTexture>((Handle<HwTexture>::HandleId) mNextFakeHandle++);
}

void WebGPUDriver::createSwapChainR(Handle<HwSwapChain> sch, void* nativeWindow, uint64_t flags) {
    mNativeWindow = nativeWindow;
    assert_invariant(!mSwapChain);
    wgpu::Surface surface = mPlatform.createSurface(nativeWindow, flags);

<<<<<<< HEAD
    mQueue = mDevice.GetQueue();
    wgpu::Extent2D extent = mPlatform.getSurfaceExtent(mNativeWindow);
    mSwapChain = constructHandle<WebGPUSwapChain>(sch, std::move(surface), extent, mAdapter,
=======
    wgpu::Extent2D surfaceSize = mPlatform.getSurfaceExtent(mNativeWindow);
    mSwapChain = constructHandle<WebGPUSwapChain>(sch, std::move(surface), surfaceSize, mAdapter,
>>>>>>> 83967fdb
            mDevice, flags);
    assert_invariant(mSwapChain);
    FWGPU_LOGW << "WebGPU support is still essentially a no-op at this point in development (only "
                  "background components have been instantiated/selected, such as surface/screen, "
                  "graphics device/GPU, etc.), thus nothing is being drawn to the screen."
               << utils::io::endl;
#if !FWGPU_ENABLED(FWGPU_PRINT_SYSTEM) && !defined(NDEBUG)
    FWGPU_LOGI << "If the FILAMENT_BACKEND_DEBUG_FLAG variable were set with the " << utils::io::hex
               << FWGPU_PRINT_SYSTEM << utils::io::dec
               << " bit flag on during build time the application would print system details "
                  "about the selected graphics device, surface, etc. To see this try "
                  "rebuilding Filament with that flag, e.g. ./build.sh -x "
               << FWGPU_PRINT_SYSTEM << " ..." << utils::io::endl;
#endif
}

void WebGPUDriver::createSwapChainHeadlessR(Handle<HwSwapChain> sch, uint32_t width,
        uint32_t height, uint64_t flags) {
     wgpu::Surface surface = nullptr;
     mAdapter = mPlatform.requestHeadlessAdapter();
     mDevice = mDevice = mPlatform.requestDevice(mAdapter);
     mQueue = mDevice.GetQueue();
     wgpu::Extent2D extent = { width, height};
     mSwapChain = constructHandle<WebGPUSwapChain>(sch, extent, mAdapter,
            mDevice, flags);

}

void WebGPUDriver::createVertexBufferInfoR(Handle<HwVertexBufferInfo> vbih, uint8_t bufferCount,
        uint8_t attributeCount, AttributeArray attributes) {
    constructHandle<WGPUVertexBufferInfo>(vbih, bufferCount, attributeCount, attributes);
}

void WebGPUDriver::createVertexBufferR(Handle<HwVertexBuffer> vbh, uint32_t vertexCount,
        Handle<HwVertexBufferInfo> vbih) {
    auto* vertexBufferInfo = handleCast<WGPUVertexBufferInfo>(vbih);
    constructHandle<WGPUVertexBuffer>(vbh, mDevice, vertexCount, vertexBufferInfo->bufferCount,
            vbih);
}

void WebGPUDriver::createIndexBufferR(Handle<HwIndexBuffer> ibh, ElementType elementType,
        uint32_t indexCount, BufferUsage usage) {
    auto elementSize = static_cast<uint8_t>(getElementTypeSize(elementType));
    constructHandle<WGPUIndexBuffer>(ibh, mDevice, elementSize, indexCount);
}

void WebGPUDriver::createBufferObjectR(Handle<HwBufferObject> boh, uint32_t byteCount,
        BufferObjectBinding bindingType, BufferUsage usage) {
    constructHandle<WGPUBufferObject>(boh, mDevice, bindingType, byteCount);
}

void WebGPUDriver::createTextureR(Handle<HwTexture> th, SamplerType target, uint8_t levels,
        TextureFormat format, uint8_t samples, uint32_t w, uint32_t h, uint32_t depth,
        TextureUsage usage) {}

void WebGPUDriver::createTextureViewR(Handle<HwTexture> th, Handle<HwTexture> srch,
        uint8_t baseLevel, uint8_t levelCount) {}

void WebGPUDriver::createTextureViewSwizzleR(Handle<HwTexture> th, Handle<HwTexture> srch,
        backend::TextureSwizzle r, backend::TextureSwizzle g, backend::TextureSwizzle b,
        backend::TextureSwizzle a) {}

void WebGPUDriver::createTextureExternalImage2R(Handle<HwTexture> th, backend::SamplerType target,
        backend::TextureFormat format, uint32_t width, uint32_t height, backend::TextureUsage usage,
        Platform::ExternalImageHandleRef externalImage) {}

void WebGPUDriver::createTextureExternalImageR(Handle<HwTexture> th, backend::SamplerType target,
        backend::TextureFormat format, uint32_t width, uint32_t height, backend::TextureUsage usage,
        void* externalImage) {}

void WebGPUDriver::createTextureExternalImagePlaneR(Handle<HwTexture> th,
        backend::TextureFormat format, uint32_t width, uint32_t height, backend::TextureUsage usage,
        void* image, uint32_t plane) {}

void WebGPUDriver::importTextureR(Handle<HwTexture> th, intptr_t id, SamplerType target,
        uint8_t levels, TextureFormat format, uint8_t samples, uint32_t w, uint32_t h,
        uint32_t depth, TextureUsage usage) {}

void WebGPUDriver::createRenderPrimitiveR(Handle<HwRenderPrimitive> rph, Handle<HwVertexBuffer> vbh,
        Handle<HwIndexBuffer> ibh, PrimitiveType pt) {
    assert_invariant(mDevice);

    auto* renderPrimitive = constructHandle<WGPURenderPrimitive>(rph);
    auto* vertexBuffer = handleCast<WGPUVertexBuffer>(vbh);
    auto* indexBuffer = handleCast<WGPUIndexBuffer>(ibh);
    renderPrimitive->vertexBuffer = vertexBuffer;
    renderPrimitive->indexBuffer = indexBuffer;
    renderPrimitive->type = pt;
}

void WebGPUDriver::createProgramR(Handle<HwProgram> ph, Program&& program) {
    constructHandle<WGPUProgram>(ph, mDevice, program);
}

void WebGPUDriver::createDefaultRenderTargetR(Handle<HwRenderTarget> rth, int) {
    assert_invariant(!mDefaultRenderTarget);
    mDefaultRenderTarget = constructHandle<WGPURenderTarget>(rth);
    assert_invariant(mDefaultRenderTarget);
}

void WebGPUDriver::createRenderTargetR(Handle<HwRenderTarget> rth, TargetBufferFlags targets,
        uint32_t width, uint32_t height, uint8_t samples, uint8_t layerCount, MRT color,
        TargetBufferInfo depth, TargetBufferInfo stencil) {}

void WebGPUDriver::createFenceR(Handle<HwFence> fh, int) {}

void WebGPUDriver::createTimerQueryR(Handle<HwTimerQuery> tqh, int) {}

void WebGPUDriver::createDescriptorSetLayoutR(Handle<HwDescriptorSetLayout> dslh,
        backend::DescriptorSetLayout&& info) {
    constructHandle<WebGPUDescriptorSetLayout>(dslh, std::move(info), mDevice);
}

void WebGPUDriver::createDescriptorSetR(Handle<HwDescriptorSet> dsh,
        Handle<HwDescriptorSetLayout> dslh) {
    auto layout = handleCast<WebGPUDescriptorSetLayout>(dslh);
    constructHandle<WebGPUDescriptorSet>(dsh, layout->getLayout(), layout->getLayoutSize());
}

Handle<HwStream> WebGPUDriver::createStreamNative(void* nativeStream) {
    return {};
}

Handle<HwStream> WebGPUDriver::createStreamAcquired() {
    return {};
}

void WebGPUDriver::setAcquiredImage(Handle<HwStream> sh, void* image, const math::mat3f& transform,
        CallbackHandler* handler, StreamCallback cb, void* userData) {}

void WebGPUDriver::registerBufferObjectStreams(Handle<HwBufferObject> boh,
        BufferObjectStreamDescriptor&& streams) {}

void WebGPUDriver::setStreamDimensions(Handle<HwStream> sh, uint32_t width, uint32_t height) {
}

int64_t WebGPUDriver::getStreamTimestamp(Handle<HwStream> sh) {
    return 0;
}

void WebGPUDriver::updateStreams(CommandStream* driver) {
}

void WebGPUDriver::destroyFence(Handle<HwFence> fh) {
}

FenceStatus WebGPUDriver::getFenceStatus(Handle<HwFence> fh) {
    return FenceStatus::CONDITION_SATISFIED;
}

// We create all textures using VK_IMAGE_TILING_OPTIMAL, so our definition of "supported" is that
// the GPU supports the given texture format with non-zero optimal tiling features.
bool WebGPUDriver::isTextureFormatSupported(TextureFormat format) {
    return true;
}

bool WebGPUDriver::isTextureSwizzleSupported() {
    return false;
}

bool WebGPUDriver::isTextureFormatMipmappable(TextureFormat format) {
    return true;
}

bool WebGPUDriver::isRenderTargetFormatSupported(TextureFormat format) {
    return true;
}

bool WebGPUDriver::isFrameBufferFetchSupported() {
    return false;
}

bool WebGPUDriver::isFrameBufferFetchMultiSampleSupported() {
    return false; // TODO: add support for MS framebuffer_fetch
}

bool WebGPUDriver::isFrameTimeSupported() {
    return true;
}

bool WebGPUDriver::isAutoDepthResolveSupported() {
    return true;
}

bool WebGPUDriver::isSRGBSwapChainSupported() {
    return false;
}

bool WebGPUDriver::isProtectedContentSupported() {
    return false;
}

bool WebGPUDriver::isStereoSupported() {
    return false;
}

bool WebGPUDriver::isParallelShaderCompileSupported() {
    return false;
}

bool WebGPUDriver::isDepthStencilResolveSupported() {
    return true;
}

bool WebGPUDriver::isDepthStencilBlitSupported(TextureFormat format) {
    return true;
}

bool WebGPUDriver::isProtectedTexturesSupported() {
    return true;
}

bool WebGPUDriver::isDepthClampSupported() {
    return false;
}

bool WebGPUDriver::isWorkaroundNeeded(Workaround) {
    return false;
}

FeatureLevel WebGPUDriver::getFeatureLevel() {
    return FeatureLevel::FEATURE_LEVEL_1;
}

math::float2 WebGPUDriver::getClipSpaceParams() {
    return math::float2{ 1.0f, 0.0f };
}

uint8_t WebGPUDriver::getMaxDrawBuffers() {
    return MRT::MAX_SUPPORTED_RENDER_TARGET_COUNT;
}

size_t WebGPUDriver::getMaxUniformBufferSize() {
    return 16384u;
}

size_t WebGPUDriver::getMaxTextureSize(SamplerType target) {
    return 2048u;
}

size_t WebGPUDriver::getMaxArrayTextureLayers() {
    return 256u;
}

void WebGPUDriver::updateIndexBuffer(Handle<HwIndexBuffer> ibh, BufferDescriptor&& p,
        uint32_t byteOffset) {
    updateGPUBuffer(handleCast<WGPUIndexBuffer>(ibh), std::move(p), byteOffset);
}

void WebGPUDriver::updateBufferObject(Handle<HwBufferObject> ibh, BufferDescriptor&& p,
        uint32_t byteOffset) {
    updateGPUBuffer(handleCast<WGPUBufferObject>(ibh), std::move(p), byteOffset);
}

void WebGPUDriver::updateBufferObjectUnsynchronized(Handle<HwBufferObject> ibh,
        BufferDescriptor&& p, uint32_t byteOffset) {
    updateGPUBuffer(handleCast<WGPUBufferObject>(ibh), std::move(p), byteOffset);
}

void WebGPUDriver::resetBufferObject(Handle<HwBufferObject> boh) {
    // Is there something that needs to be done here? Vulkan has left it unimplemented.
}

void WebGPUDriver::setVertexBufferObject(Handle<HwVertexBuffer> vbh, uint32_t index,
        Handle<HwBufferObject> boh) {
    auto* vertexBuffer = handleCast<WGPUVertexBuffer>(vbh);
    auto* bufferObject = handleCast<WGPUBufferObject>(boh);
    assert_invariant(index < vertexBuffer->buffers.size());
    assert_invariant(bufferObject->buffer.GetUsage() & wgpu::BufferUsage::Vertex);
    vertexBuffer->buffers[index] = bufferObject->buffer;
}

void WebGPUDriver::update3DImage(Handle<HwTexture> th,
        uint32_t level, uint32_t xoffset, uint32_t yoffset, uint32_t zoffset,
        uint32_t width, uint32_t height, uint32_t depth,
        PixelBufferDescriptor&& data) {
    scheduleDestroy(std::move(data));
}

void WebGPUDriver::setupExternalImage(void* image) {
}

TimerQueryResult WebGPUDriver::getTimerQueryValue(Handle<HwTimerQuery> tqh, uint64_t* elapsedTime) {
    return TimerQueryResult::ERROR;
}

void WebGPUDriver::setupExternalImage2(Platform::ExternalImageHandleRef image) {
}

void WebGPUDriver::setExternalStream(Handle<HwTexture> th, Handle<HwStream> sh) {
}

void WebGPUDriver::generateMipmaps(Handle<HwTexture> th) { }

void WebGPUDriver::compilePrograms(CompilerPriorityQueue priority,
        CallbackHandler* handler, CallbackHandler::Callback callback, void* user) {
    if (callback) {
        scheduleCallback(handler, user, callback);
    }
}

void WebGPUDriver::beginRenderPass(Handle<HwRenderTarget> rth, const RenderPassParams& params) {
    wgpu::CommandEncoderDescriptor commandEncoderDescriptor = {
        .label = "command_encoder"
    };
    mCommandEncoder = mDevice.CreateCommandEncoder(&commandEncoderDescriptor);
    assert_invariant(mCommandEncoder);

    // TODO: Remove this code once WebGPU pipeline is implemented
    static float red = 1.0f;
    if (red - 0.01 > 0) {
        red -= 0.01;
    } else {
        red = 1.0f;
    }
    assert_invariant(mTextureView);
    wgpu::RenderPassColorAttachment renderPassColorAttachment = {
        .view = mTextureView,
        // TODO: remove this code once WebGPU Pipeline is implemented with render targets, pipeline and buffers.
        .depthSlice = wgpu::kDepthSliceUndefined,
        .loadOp = wgpu::LoadOp::Clear,
        .storeOp = wgpu::StoreOp::Store,
        .clearValue = wgpu::Color{red, 0 , 0 , 1},
    };

    wgpu::RenderPassDescriptor renderPassDescriptor = {
        .colorAttachmentCount = 1,
        .colorAttachments = &renderPassColorAttachment,
        .depthStencilAttachment = nullptr,
        .timestampWrites = nullptr,
    };

    mRenderPassEncoder = mCommandEncoder.BeginRenderPass(&renderPassDescriptor);
    mRenderPassEncoder.SetViewport(params.viewport.left, params.viewport.bottom,
            params.viewport.width, params.viewport.height, params.depthRange.near, params.depthRange.far);
}

void WebGPUDriver::endRenderPass(int) {
    mRenderPassEncoder.End();
    mRenderPassEncoder = nullptr;
    wgpu::CommandBufferDescriptor commandBufferDescriptor {
        .label = "command_buffer",
    };
    mCommandBuffer = mCommandEncoder.Finish(&commandBufferDescriptor);
    assert_invariant(mCommandBuffer);
}

void WebGPUDriver::nextSubpass(int) {
}

void WebGPUDriver::makeCurrent(Handle<HwSwapChain> drawSch, Handle<HwSwapChain> readSch) {
    ASSERT_PRECONDITION_NON_FATAL(drawSch == readSch,
            "WebGPU driver does not support distinct draw/read swap chains.");
    auto* swapChain = handleCast<WebGPUSwapChain>(drawSch);
    mSwapChain = swapChain;
    assert_invariant(mSwapChain);
    wgpu::Extent2D surfaceSize = mPlatform.getSurfaceExtent(mNativeWindow);
    mTextureView = mSwapChain->getCurrentSurfaceTextureView(surfaceSize);
    assert_invariant(mTextureView);
}

void WebGPUDriver::commit(Handle<HwSwapChain> sch) {
    mCommandEncoder = nullptr;
    mQueue.Submit(1, &mCommandBuffer);
    mCommandBuffer = nullptr;
    mTextureView = nullptr;
    assert_invariant(mSwapChain);
    mSwapChain->present();
}

void WebGPUDriver::setPushConstant(backend::ShaderStage stage, uint8_t index,
        backend::PushConstantVariant value) {
}

void WebGPUDriver::insertEventMarker(char const* string) {
}

void WebGPUDriver::pushGroupMarker(char const* string) {
}

void WebGPUDriver::popGroupMarker(int) {
}

void WebGPUDriver::startCapture(int) {
}

void WebGPUDriver::stopCapture(int) {
}

void WebGPUDriver::readPixels(Handle<HwRenderTarget> src,
        uint32_t x, uint32_t y, uint32_t width, uint32_t height,
        PixelBufferDescriptor&& p) {
    scheduleDestroy(std::move(p));
}

void WebGPUDriver::readBufferSubData(Handle<HwBufferObject> boh,
        uint32_t offset, uint32_t size, backend::BufferDescriptor&& p) {
    scheduleDestroy(std::move(p));
}

void WebGPUDriver::blitDEPRECATED(TargetBufferFlags buffers,
        Handle<HwRenderTarget> dst, Viewport dstRect,
        Handle<HwRenderTarget> src, Viewport srcRect,
        SamplerMagFilter filter) {
}

void WebGPUDriver::resolve(
        Handle<HwTexture> dst, uint8_t srcLevel, uint8_t srcLayer,
        Handle<HwTexture> src, uint8_t dstLevel, uint8_t dstLayer) {
}

void WebGPUDriver::blit(
        Handle<HwTexture> dst, uint8_t srcLevel, uint8_t srcLayer, math::uint2 dstOrigin,
        Handle<HwTexture> src, uint8_t dstLevel, uint8_t dstLayer, math::uint2 srcOrigin,
        math::uint2 size) {
}

void WebGPUDriver::bindPipeline(PipelineState const& pipelineState) {
}

void WebGPUDriver::bindRenderPrimitive(Handle<HwRenderPrimitive> rph) {
    auto* renderPrimitive = handleCast<WGPURenderPrimitive>(rph);

    // This *must* match the WGPUVertexBufferInfo that was bound in bindPipeline(). But we want
    // to allow to call this before bindPipeline(), so the validation can only happen in draw()
    auto vbi = handleCast<WGPUVertexBufferInfo>(renderPrimitive->vertexBuffer->vbih);
    assert_invariant(
            vbi->getVertexBufferLayoutSize() == renderPrimitive->vertexBuffer->buffers.size());
    for (uint32_t i = 0; i < vbi->getVertexBufferLayoutSize(); i++) {
        mRenderPassEncoder.SetVertexBuffer(i, renderPrimitive->vertexBuffer->buffers[i]);
    }

    mRenderPassEncoder.SetIndexBuffer(renderPrimitive->indexBuffer->buffer,
            renderPrimitive->indexBuffer->indexFormat);
}

void WebGPUDriver::draw2(uint32_t indexOffset, uint32_t indexCount, uint32_t instanceCount) {
}

void WebGPUDriver::draw(PipelineState pipelineState, Handle<HwRenderPrimitive> rph,
        uint32_t indexOffset, uint32_t indexCount, uint32_t instanceCount) {
}

void WebGPUDriver::dispatchCompute(Handle<HwProgram> program, math::uint3 workGroupCount) {
}

void WebGPUDriver::scissor(
        Viewport scissor) {
}

void WebGPUDriver::beginTimerQuery(Handle<HwTimerQuery> tqh) {
}

void WebGPUDriver::endTimerQuery(Handle<HwTimerQuery> tqh) {
}

void WebGPUDriver::resetState(int) {
}

void WebGPUDriver::updateDescriptorSetBuffer(Handle<HwDescriptorSet> dsh,
        backend::descriptor_binding_t binding, Handle<HwBufferObject> boh, uint32_t offset,
        uint32_t size) {
    auto bindGroup = handleCast<WebGPUDescriptorSet>(dsh);
    auto buffer = handleCast<WGPUBufferObject>(boh);
    if (!bindGroup->getIsLocked()) {
        // TODO making assumptions that size and offset mean the same thing here.
        wgpu::BindGroupEntry entry{ .binding = static_cast<uint32_t>(binding * 2),
            .buffer = buffer->buffer,
            .offset = offset,
            .size = size };
        bindGroup->addEntry(entry.binding, std::move(entry));
    }
}

void WebGPUDriver::updateDescriptorSetTexture(Handle<HwDescriptorSet> dsh,
        backend::descriptor_binding_t binding, Handle<HwTexture> th, SamplerParams params) {
    /*
    auto bindGroup = handleCast<WebGPUDescriptorSet>(dsh);
    auto texture = handleCast<WGPUTexture>(th);

    // TODO very high odds badd assumptions are in here about handling HwTexture. Revisit with more
    // understanding. Right now assuming there is a wgpu::TextureView filled in
    if (!bindGroup->getIsLocked()) {
        // TODO making assumptions that size and offset mean the same thing here.
        wgpu::BindGroupEntry tEntry{ .binding = static_cast<uint32_t>(binding * 2),
            .textureView = texture->texView };
        bindGroup->addEntry(tEntry.binding, std::move(tEntry));

        wgpu::BindGroupEntry sEntry{ .binding = static_cast<uint32_t>(binding * 2 + 1),
            .sampler = texture->sampler };
        bindGroup->addEntry(sEntry.binding, std::move(sEntry));
    }
    //TODO Just the setup, this function stilll needs the rest of logic implemented
     */
}

void WebGPUDriver::bindDescriptorSet(Handle<HwDescriptorSet> dsh, backend::descriptor_set_t set,
        backend::DescriptorSetOffsetArray&& offsets) {
    auto bindGroup = handleCast<WebGPUDescriptorSet>(dsh);
    // TODO: presume we need this, use it. Probably Encoder::SetBindGroup
    auto wbg = bindGroup->lockAndReturn(mDevice);
}

void WebGPUDriver::setDebugTag(HandleBase::HandleId handleId, utils::CString tag) {
}

} // namespace filament<|MERGE_RESOLUTION|>--- conflicted
+++ resolved
@@ -448,14 +448,8 @@
     assert_invariant(!mSwapChain);
     wgpu::Surface surface = mPlatform.createSurface(nativeWindow, flags);
 
-<<<<<<< HEAD
-    mQueue = mDevice.GetQueue();
     wgpu::Extent2D extent = mPlatform.getSurfaceExtent(mNativeWindow);
     mSwapChain = constructHandle<WebGPUSwapChain>(sch, std::move(surface), extent, mAdapter,
-=======
-    wgpu::Extent2D surfaceSize = mPlatform.getSurfaceExtent(mNativeWindow);
-    mSwapChain = constructHandle<WebGPUSwapChain>(sch, std::move(surface), surfaceSize, mAdapter,
->>>>>>> 83967fdb
             mDevice, flags);
     assert_invariant(mSwapChain);
     FWGPU_LOGW << "WebGPU support is still essentially a no-op at this point in development (only "
