--- conflicted
+++ resolved
@@ -13,13 +13,11 @@
  * See the License for the specific language governing permissions and
  * limitations under the License.
  */
-
+#include <utils/Hash.h>
 #include "webgpu/WebGPUDriver.h"
 
 #include "WebGPUPipelineCreation.h"
 #include "WebGPUSwapChain.h"
-#include "webgpu/WebGPUConstants.h"
-#include "webgpu/WebGPUHandles.h"
 #include <backend/platforms/WebGPUPlatform.h>
 
 #include "CommandStreamDispatcher.h"
@@ -43,10 +41,7 @@
 #include <array>
 #include <cstddef>
 #include <cstdint>
-<<<<<<< HEAD
 #if FWGPU_ENABLED(FWGPU_PRINT_SYSTEM)
-=======
->>>>>>> a7660e40
 #include <sstream>
 #include <string_view>
 #endif
@@ -222,19 +217,19 @@
 
 }// namespace
 
-Driver* WebGPUDriver::create(WebGPUPlatform& platform,
-        const Platform::DriverConfig& driverConfig) noexcept {
+Driver* WebGPUDriver::create(WebGPUPlatform& platform, const Platform::DriverConfig& driverConfig) noexcept {
     constexpr size_t defaultSize = FILAMENT_WEBGPU_HANDLE_ARENA_SIZE_IN_MB * 1024U * 1024U;
-    Platform::DriverConfig validConfig{ driverConfig };
+    Platform::DriverConfig validConfig {driverConfig};
     validConfig.handleArenaSize = std::max(driverConfig.handleArenaSize, defaultSize);
     return new WebGPUDriver(platform, validConfig);
 }
 
-WebGPUDriver::WebGPUDriver(WebGPUPlatform& platform,
-        const Platform::DriverConfig& driverConfig) noexcept
+WebGPUDriver::WebGPUDriver(WebGPUPlatform& platform, const Platform::DriverConfig& driverConfig) noexcept
     : mPlatform(platform),
-      mHandleAllocator("Handles", driverConfig.handleArenaSize,
-              driverConfig.disableHandleUseAfterFreeCheck, driverConfig.disableHeapHandleTags) {
+      mHandleAllocator("Handles",
+              driverConfig.handleArenaSize,
+              driverConfig.disableHandleUseAfterFreeCheck,
+              driverConfig.disableHeapHandleTags) {
 #if FWGPU_ENABLED(FWGPU_PRINT_SYSTEM)
     printInstanceDetails(mPlatform.getInstance());
 #endif
@@ -263,34 +258,38 @@
 #endif
 }
 
-ShaderLanguage WebGPUDriver::getShaderLanguage() const noexcept { return ShaderLanguage::WGSL; }
+ShaderLanguage WebGPUDriver::getShaderLanguage() const noexcept {
+    return ShaderLanguage::WGSL;
+}
 
 // explicit instantiation of the Dispatcher
 template class ConcreteDispatcher<WebGPUDriver>;
 
 
-void WebGPUDriver::terminate() {}
-
-void WebGPUDriver::tick(int) { mDevice.Tick(); }
-
-void WebGPUDriver::beginFrame(int64_t monotonic_clock_ns, int64_t refreshIntervalNs,
-        uint32_t frameId) {}
-
-void WebGPUDriver::setFrameScheduledCallback(Handle<HwSwapChain> sch, CallbackHandler* handler,
-        FrameScheduledCallback&& callback, uint64_t flags) {}
-
-void WebGPUDriver::setFrameCompletedCallback(Handle<HwSwapChain> sch, CallbackHandler* handler,
-        utils::Invocable<void(void)>&& callback) {}
-
-void WebGPUDriver::setPresentationTime(int64_t monotonic_clock_ns) {}
-
-void WebGPUDriver::endFrame(uint32_t frameId) {}
-
-void WebGPUDriver::flush(int) {}
-
-<<<<<<< HEAD
-void WebGPUDriver::finish(int) {}
-=======
+void WebGPUDriver::terminate() {
+}
+
+void WebGPUDriver::tick(int) {
+    mDevice.Tick();
+}
+
+void WebGPUDriver::beginFrame(int64_t monotonic_clock_ns,
+        int64_t refreshIntervalNs, uint32_t frameId) {
+}
+
+void WebGPUDriver::setFrameScheduledCallback(Handle<HwSwapChain> sch,
+        CallbackHandler* handler, FrameScheduledCallback&& callback, uint64_t flags) {
+
+}
+
+void WebGPUDriver::setFrameCompletedCallback(Handle<HwSwapChain> sch,
+        CallbackHandler* handler, utils::Invocable<void(void)>&& callback) {
+
+}
+
+void WebGPUDriver::setPresentationTime(int64_t monotonic_clock_ns) {
+}
+
 void WebGPUDriver::endFrame(uint32_t frameId) {
 }
 
@@ -314,7 +313,6 @@
         assert_invariant(mCommandEncoder);
     }
 }
->>>>>>> a7660e40
 
 void WebGPUDriver::destroyRenderPrimitive(Handle<HwRenderPrimitive> rph) {
     if (rph) {
@@ -346,7 +344,8 @@
     }
 }
 
-void WebGPUDriver::destroyTexture(Handle<HwTexture> th) {}
+void WebGPUDriver::destroyTexture(Handle<HwTexture> th) {
+}
 
 void WebGPUDriver::destroyProgram(Handle<HwProgram> ph) {
     if (ph) {
@@ -354,7 +353,8 @@
     }
 }
 
-void WebGPUDriver::destroyRenderTarget(Handle<HwRenderTarget> rth) {}
+void WebGPUDriver::destroyRenderTarget(Handle<HwRenderTarget> rth) {
+}
 
 void WebGPUDriver::destroySwapChain(Handle<HwSwapChain> sch) {
     if (sch) {
@@ -385,13 +385,15 @@
     return Handle<HwSwapChain>((Handle<HwSwapChain>::HandleId) mNextFakeHandle++);
 }
 
-Handle<HwTexture> WebGPUDriver::createTextureS() noexcept { return allocHandle<WGPUTexture>(); }
-
-Handle<HwTexture> WebGPUDriver::importTextureS() noexcept {
-    return Handle<HwTexture>((Handle<HwTexture>::HandleId) mNextFakeHandle++);
-}
-
-Handle<HwProgram> WebGPUDriver::createProgramS() noexcept { return allocHandle<WGPUProgram>(); }
+Handle<HwTexture> WebGPUDriver::createTextureS() noexcept {
+    return allocHandle<WGPUTexture>();
+}
+
+Handle<HwTexture> WebGPUDriver::importTextureS() noexcept { return allocHandle<WGPUTexture>(); }
+
+Handle<HwProgram> WebGPUDriver::createProgramS() noexcept {
+    return allocHandle<WGPUProgram>();
+}
 
 Handle<HwFence> WebGPUDriver::createFenceS() noexcept {
     return Handle<HwFence>((Handle<HwFence>::HandleId) mNextFakeHandle++);
@@ -414,14 +416,17 @@
 }
 
 void WebGPUDriver::beginTimerQuery(Handle<HwTimerQuery> tqh) {
+    std::cout << "WebGPUDriver::beginTimerQuery" <<std::endl;
     mTimerQuery = handleCast<WGPUTimerQuery>(tqh);
 }
 
 void WebGPUDriver::endTimerQuery(Handle<HwTimerQuery> tqh) {
+    std::cout << "WebGPUDriver::endTimerQuery" <<std::endl;
     mTimerQuery = handleCast<WGPUTimerQuery>(tqh);
 }
 
 TimerQueryResult WebGPUDriver::getTimerQueryValue(Handle<HwTimerQuery> tqh, uint64_t* elapsedTime) {
+    std::cout << "WebGPUDriver::getTimerQueryValue" <<std::endl;
     auto* tq = handleCast<WGPUTimerQuery>(tqh);
     return tq->getQueryResult(elapsedTime) ? TimerQueryResult::AVAILABLE
                                                : TimerQueryResult::NOT_READY;
@@ -432,7 +437,7 @@
 }
 
 Handle<HwTexture> WebGPUDriver::createTextureViewS() noexcept {
-    return Handle<HwTexture>((Handle<HwTexture>::HandleId) mNextFakeHandle++);
+    return allocHandle<WGPUTexture>();
 }
 
 Handle<HwBufferObject> WebGPUDriver::createBufferObjectS() noexcept {
@@ -460,7 +465,7 @@
 }
 
 Handle<HwTexture> WebGPUDriver::createTextureViewSwizzleS() noexcept {
-    return Handle<HwTexture>((Handle<HwTexture>::HandleId) mNextFakeHandle++);
+    return allocHandle<WGPUTexture>();
 }
 
 Handle<HwRenderTarget> WebGPUDriver::createDefaultRenderTargetS() noexcept {
@@ -472,15 +477,15 @@
 }
 
 Handle<HwTexture> WebGPUDriver::createTextureExternalImageS() noexcept {
-    return Handle<HwTexture>((Handle<HwTexture>::HandleId) mNextFakeHandle++);
+    return allocHandle<WGPUTexture>();
 }
 
 Handle<HwTexture> WebGPUDriver::createTextureExternalImage2S() noexcept {
-    return Handle<HwTexture>((Handle<HwTexture>::HandleId) mNextFakeHandle++);
+    return allocHandle<WGPUTexture>();
 }
 
 Handle<HwTexture> WebGPUDriver::createTextureExternalImagePlaneS() noexcept {
-    return Handle<HwTexture>((Handle<HwTexture>::HandleId) mNextFakeHandle++);
+    return allocHandle<WGPUTexture>();
 }
 
 void WebGPUDriver::createSwapChainR(Handle<HwSwapChain> sch, void* nativeWindow, uint64_t flags) {
@@ -492,6 +497,8 @@
     mSwapChain = constructHandle<WebGPUSwapChain>(sch, std::move(surface), surfaceSize, mAdapter,
             mDevice, flags);
     assert_invariant(mSwapChain);
+    WebGPUDescriptorSet::initializeDummyResourcesIfNotAlready(mDevice,
+            mSwapChain->getColorFormat());
     FWGPU_LOGW << "WebGPU support is still essentially a no-op at this point in development (only "
                   "background components have been instantiated/selected, such as surface/screen, "
                   "graphics device/GPU, etc.), thus nothing is being drawn to the screen."
@@ -534,30 +541,46 @@
 
 void WebGPUDriver::createTextureR(Handle<HwTexture> th, SamplerType target, uint8_t levels,
         TextureFormat format, uint8_t samples, uint32_t w, uint32_t h, uint32_t depth,
-        TextureUsage usage) {}
+        TextureUsage usage) {
+    constructHandle<WGPUTexture>(th, target, levels, format, samples, w, h, depth, usage, mDevice);
+}
 
 void WebGPUDriver::createTextureViewR(Handle<HwTexture> th, Handle<HwTexture> srch,
-        uint8_t baseLevel, uint8_t levelCount) {}
+        uint8_t baseLevel, uint8_t levelCount) {
+    auto source = handleCast<WGPUTexture>(srch);
+
+    constructHandle<WGPUTexture>(th, source, baseLevel, levelCount);
+}
 
 void WebGPUDriver::createTextureViewSwizzleR(Handle<HwTexture> th, Handle<HwTexture> srch,
         backend::TextureSwizzle r, backend::TextureSwizzle g, backend::TextureSwizzle b,
-        backend::TextureSwizzle a) {}
+        backend::TextureSwizzle a) {
+    PANIC_POSTCONDITION("Swizzle WebGPU Texture is not supported");
+}
 
 void WebGPUDriver::createTextureExternalImage2R(Handle<HwTexture> th, backend::SamplerType target,
         backend::TextureFormat format, uint32_t width, uint32_t height, backend::TextureUsage usage,
-        Platform::ExternalImageHandleRef externalImage) {}
+        Platform::ExternalImageHandleRef externalImage) {
+    PANIC_POSTCONDITION("External WebGPU Texture is not supported");
+}
 
 void WebGPUDriver::createTextureExternalImageR(Handle<HwTexture> th, backend::SamplerType target,
         backend::TextureFormat format, uint32_t width, uint32_t height, backend::TextureUsage usage,
-        void* externalImage) {}
+        void* externalImage) {
+    PANIC_POSTCONDITION("External WebGPU Texture is not supported");
+}
 
 void WebGPUDriver::createTextureExternalImagePlaneR(Handle<HwTexture> th,
         backend::TextureFormat format, uint32_t width, uint32_t height, backend::TextureUsage usage,
-        void* image, uint32_t plane) {}
+        void* image, uint32_t plane) {
+    PANIC_POSTCONDITION("External WebGPU Texture is not supported");
+}
 
 void WebGPUDriver::importTextureR(Handle<HwTexture> th, intptr_t id, SamplerType target,
         uint8_t levels, TextureFormat format, uint8_t samples, uint32_t w, uint32_t h,
-        uint32_t depth, TextureUsage usage) {}
+        uint32_t depth, TextureUsage usage) {
+    PANIC_POSTCONDITION("Import WebGPU Texture is not supported");
+}
 
 void WebGPUDriver::createRenderPrimitiveR(Handle<HwRenderPrimitive> rph, Handle<HwVertexBuffer> vbh,
         Handle<HwIndexBuffer> ibh, PrimitiveType pt) {
@@ -596,12 +619,16 @@
 void WebGPUDriver::createDescriptorSetR(Handle<HwDescriptorSet> dsh,
         Handle<HwDescriptorSetLayout> dslh) {
     auto layout = handleCast<WebGPUDescriptorSetLayout>(dslh);
-    constructHandle<WebGPUDescriptorSet>(dsh, layout->getLayout(), layout->getLayoutSize());
-}
-
-Handle<HwStream> WebGPUDriver::createStreamNative(void* nativeStream) { return {}; }
-
-Handle<HwStream> WebGPUDriver::createStreamAcquired() { return {}; }
+    constructHandle<WebGPUDescriptorSet>(dsh, layout->getLayout(), layout->getBindGroupEntries());
+}
+
+Handle<HwStream> WebGPUDriver::createStreamNative(void* nativeStream) {
+    return {};
+}
+
+Handle<HwStream> WebGPUDriver::createStreamAcquired() {
+    return {};
+}
 
 void WebGPUDriver::setAcquiredImage(Handle<HwStream> sh, void* image, const math::mat3f& transform,
         CallbackHandler* handler, StreamCallback cb, void* userData) {}
@@ -609,13 +636,18 @@
 void WebGPUDriver::registerBufferObjectStreams(Handle<HwBufferObject> boh,
         BufferObjectStreamDescriptor&& streams) {}
 
-void WebGPUDriver::setStreamDimensions(Handle<HwStream> sh, uint32_t width, uint32_t height) {}
-
-int64_t WebGPUDriver::getStreamTimestamp(Handle<HwStream> sh) { return 0; }
-
-void WebGPUDriver::updateStreams(CommandStream* driver) {}
-
-void WebGPUDriver::destroyFence(Handle<HwFence> fh) {}
+void WebGPUDriver::setStreamDimensions(Handle<HwStream> sh, uint32_t width, uint32_t height) {
+}
+
+int64_t WebGPUDriver::getStreamTimestamp(Handle<HwStream> sh) {
+    return 0;
+}
+
+void WebGPUDriver::updateStreams(CommandStream* driver) {
+}
+
+void WebGPUDriver::destroyFence(Handle<HwFence> fh) {
+}
 
 FenceStatus WebGPUDriver::getFenceStatus(Handle<HwFence> fh) {
     return FenceStatus::CONDITION_SATISFIED;
@@ -623,54 +655,97 @@
 
 // We create all textures using VK_IMAGE_TILING_OPTIMAL, so our definition of "supported" is that
 // the GPU supports the given texture format with non-zero optimal tiling features.
-bool WebGPUDriver::isTextureFormatSupported(TextureFormat format) { return true; }
-
-bool WebGPUDriver::isTextureSwizzleSupported() { return false; }
-
-bool WebGPUDriver::isTextureFormatMipmappable(TextureFormat format) { return true; }
-
-bool WebGPUDriver::isRenderTargetFormatSupported(TextureFormat format) { return true; }
-
-bool WebGPUDriver::isFrameBufferFetchSupported() { return false; }
+bool WebGPUDriver::isTextureFormatSupported(TextureFormat format) {
+    return WGPUTexture::fToWGPUTextureFormat(format) != wgpu::TextureFormat::Undefined;
+}
+
+bool WebGPUDriver::isTextureSwizzleSupported() {
+    return false;
+}
+
+bool WebGPUDriver::isTextureFormatMipmappable(TextureFormat format) {
+    return true;
+}
+
+bool WebGPUDriver::isRenderTargetFormatSupported(TextureFormat format) {
+    return true;
+}
+
+bool WebGPUDriver::isFrameBufferFetchSupported() {
+    return false;
+}
 
 bool WebGPUDriver::isFrameBufferFetchMultiSampleSupported() {
-
-    return false;// TODO: add support for MS framebuffer_fetch
-}
-
-bool WebGPUDriver::isFrameTimeSupported() { return true; }
-
-bool WebGPUDriver::isAutoDepthResolveSupported() { return true; }
-
-bool WebGPUDriver::isSRGBSwapChainSupported() { return false; }
-
-bool WebGPUDriver::isProtectedContentSupported() { return false; }
-
-bool WebGPUDriver::isStereoSupported() { return false; }
-
-bool WebGPUDriver::isParallelShaderCompileSupported() { return false; }
-
-bool WebGPUDriver::isDepthStencilResolveSupported() { return true; }
-
-bool WebGPUDriver::isDepthStencilBlitSupported(TextureFormat format) { return true; }
-
-bool WebGPUDriver::isProtectedTexturesSupported() { return true; }
-
-bool WebGPUDriver::isDepthClampSupported() { return false; }
-
-bool WebGPUDriver::isWorkaroundNeeded(Workaround) { return false; }
-
-FeatureLevel WebGPUDriver::getFeatureLevel() { return FeatureLevel::FEATURE_LEVEL_1; }
-
-math::float2 WebGPUDriver::getClipSpaceParams() { return math::float2{ 1.0f, 0.0f }; }
-
-uint8_t WebGPUDriver::getMaxDrawBuffers() { return MRT::MAX_SUPPORTED_RENDER_TARGET_COUNT; }
-
-size_t WebGPUDriver::getMaxUniformBufferSize() { return 16384u; }
-
-size_t WebGPUDriver::getMaxTextureSize(SamplerType target) { return 2048u; }
-
-size_t WebGPUDriver::getMaxArrayTextureLayers() { return 256u; }
+    return false; // TODO: add support for MS framebuffer_fetch
+}
+
+bool WebGPUDriver::isFrameTimeSupported() {
+    return true;
+}
+
+bool WebGPUDriver::isAutoDepthResolveSupported() {
+    return true;
+}
+
+bool WebGPUDriver::isSRGBSwapChainSupported() {
+    return false;
+}
+
+bool WebGPUDriver::isProtectedContentSupported() {
+    return false;
+}
+
+bool WebGPUDriver::isStereoSupported() {
+    return false;
+}
+
+bool WebGPUDriver::isParallelShaderCompileSupported() {
+    return false;
+}
+
+bool WebGPUDriver::isDepthStencilResolveSupported() {
+    return true;
+}
+
+bool WebGPUDriver::isDepthStencilBlitSupported(TextureFormat format) {
+    return true;
+}
+
+bool WebGPUDriver::isProtectedTexturesSupported() {
+    return true;
+}
+
+bool WebGPUDriver::isDepthClampSupported() {
+    return false;
+}
+
+bool WebGPUDriver::isWorkaroundNeeded(Workaround) {
+    return false;
+}
+
+FeatureLevel WebGPUDriver::getFeatureLevel() {
+    return FeatureLevel::FEATURE_LEVEL_1;
+}
+
+math::float2 WebGPUDriver::getClipSpaceParams() {
+    return math::float2{ 1.0f, 0.0f };
+}
+
+uint8_t WebGPUDriver::getMaxDrawBuffers() {
+    return MRT::MAX_SUPPORTED_RENDER_TARGET_COUNT;
+}
+
+size_t WebGPUDriver::getMaxUniformBufferSize() {
+    return 16384u;
+}
+
+size_t WebGPUDriver::getMaxTextureSize(SamplerType target) {
+    return 2048u;
+}
+
+size_t WebGPUDriver::getMaxArrayTextureLayers() {
+    return 256u;
+}
 
 void WebGPUDriver::updateIndexBuffer(Handle<HwIndexBuffer> ibh, BufferDescriptor&& p,
         uint32_t byteOffset) {
@@ -700,32 +775,54 @@
     vertexBuffer->buffers[index] = bufferObject->buffer;
 }
 
-void WebGPUDriver::update3DImage(Handle<HwTexture> th, uint32_t level, uint32_t xoffset,
-        uint32_t yoffset, uint32_t zoffset, uint32_t width, uint32_t height, uint32_t depth,
+void WebGPUDriver::update3DImage(Handle<HwTexture> th,
+        uint32_t level, uint32_t xoffset, uint32_t yoffset, uint32_t zoffset,
+        uint32_t width, uint32_t height, uint32_t depth,
         PixelBufferDescriptor&& data) {
     scheduleDestroy(std::move(data));
 }
 
-void WebGPUDriver::setupExternalImage(void* image) {}
+void WebGPUDriver::setupExternalImage(void* image) {
+}
 
 void WebGPUDriver::setupExternalImage2(Platform::ExternalImageHandleRef image) {}
 
 void WebGPUDriver::setExternalStream(Handle<HwTexture> th, Handle<HwStream> sh) {}
 
-void WebGPUDriver::generateMipmaps(Handle<HwTexture> th) {}
-
-void WebGPUDriver::compilePrograms(CompilerPriorityQueue priority, CallbackHandler* handler,
-        CallbackHandler::Callback callback, void* user) {
+void WebGPUDriver::generateMipmaps(Handle<HwTexture> th) { }
+
+void WebGPUDriver::compilePrograms(CompilerPriorityQueue priority,
+        CallbackHandler* handler, CallbackHandler::Callback callback, void* user) {
     if (callback) {
         scheduleCallback(handler, user, callback);
     }
 }
 
-void WebGPUDriver::beginRenderPass(Handle<HwRenderTarget> rth, const RenderPassParams& params) {
-<<<<<<< HEAD
-=======
+void WebGPUDriver::beginRenderPass(Handle<HwRenderTarget> rth, RenderPassParams const& params) {
     assert_invariant(mCommandEncoder);
->>>>>>> a7660e40
+
+    auto* renderTarget = handleCast<WGPURenderTarget>(rth);
+    // if (renderTarget == mDefaultRenderTarget) {
+    //     FWGPU_LOGW << "Default render target"
+    //                << utils::io::endl;
+    // } else {
+    //     FWGPU_LOGW << "Non Default render target"
+    //                << utils::io::endl;
+    // }
+    wgpu::RenderPassDescriptor renderPassDescriptor2;
+    wgpu::RenderPassDepthStencilAttachment depthStencilAttachment{
+        .view = mSwapChain->getDepthTextureView(),
+        .depthLoadOp = WGPURenderTarget::getLoadOperation(params, TargetBufferFlags::DEPTH),
+        .depthStoreOp = WGPURenderTarget::getStoreOperation(params, TargetBufferFlags::DEPTH),
+        .depthClearValue = static_cast<float>(params.clearDepth),
+        .depthReadOnly = (params.readOnlyDepthStencil & RenderPassParams::READONLY_DEPTH) > 0,
+        .stencilLoadOp = WGPURenderTarget::getLoadOperation(params, TargetBufferFlags::STENCIL),
+        .stencilStoreOp = WGPURenderTarget::getStoreOperation(params, TargetBufferFlags::STENCIL),
+        .stencilClearValue = params.clearStencil,
+        .stencilReadOnly = (params.readOnlyDepthStencil & RenderPassParams::READONLY_STENCIL) > 0
+    };
+    renderTarget->setUpRenderPassAttachments(renderPassDescriptor2, mTextureView, params);
+    renderPassDescriptor2.depthStencilAttachment = &depthStencilAttachment;
     // TODO: Remove this code once WebGPU pipeline is implemented
     static float red = 1.0f;
     if (red - 0.01 > 0) {
@@ -737,47 +834,32 @@
 
     wgpu::RenderPassColorAttachment renderPassColorAttachment = {
         .view = mTextureView,
-        // TODO: remove this code once WebGPU Pipeline is implemented with render targets, pipeline
-        // and buffers.
+        // TODO: remove this code once WebGPU Pipeline is implemented with render targets, pipeline and buffers.
         .depthSlice = wgpu::kDepthSliceUndefined,
         .loadOp = wgpu::LoadOp::Clear,
         .storeOp = wgpu::StoreOp::Store,
-        .clearValue = wgpu::Color{ red, 0, 0, 1 },
+        .clearValue = wgpu::Color{red, 0 , 0 , 1},
     };
 
     wgpu::RenderPassDescriptor renderPassDescriptor = {
         .colorAttachmentCount = 1,
         .colorAttachments = &renderPassColorAttachment,
         .depthStencilAttachment = nullptr,
+        .timestampWrites = nullptr,
     };
 
-    mRenderPassEncoder = mCommandEncoder.BeginRenderPass(&renderPassDescriptor);
+    mRenderPassEncoder = mCommandEncoder.BeginRenderPass(&renderPassDescriptor2);
     mRenderPassEncoder.SetViewport(params.viewport.left, params.viewport.bottom,
-            params.viewport.width, params.viewport.height, params.depthRange.near,
-            params.depthRange.far);
+            params.viewport.width, params.viewport.height, params.depthRange.near, params.depthRange.far);
 }
 
 void WebGPUDriver::endRenderPass(int /* dummy */) {
     mRenderPassEncoder.End();
     mRenderPassEncoder = nullptr;
-<<<<<<< HEAD
-    wgpu::CommandBufferDescriptor commandBufferDescriptor{
-        .label = "command_buffer",
-    };
-    mCommandBuffer = mCommandEncoder.Finish(&commandBufferDescriptor);
-    mQueue.OnSubmittedWorkDone(wgpu::CallbackMode::AllowSpontaneous, [this](auto const& status) {
-        if (status == wgpu::QueueWorkDoneStatus::Success) {
-            if (mTimerQuery) {
-                mTimerQuery->endTimeElapsedQuery();
-            }
-        }
-    });
-    assert_invariant(mCommandBuffer);
-=======
->>>>>>> a7660e40
-}
-
-void WebGPUDriver::nextSubpass(int) {}
+}
+
+void WebGPUDriver::nextSubpass(int) {
+}
 
 void WebGPUDriver::makeCurrent(Handle<HwSwapChain> drawSch, Handle<HwSwapChain> readSch) {
     ASSERT_PRECONDITION_NON_FATAL(drawSch == readSch,
@@ -788,25 +870,32 @@
     wgpu::Extent2D surfaceSize = mPlatform.getSurfaceExtent(mNativeWindow);
     mTextureView = mSwapChain->getCurrentSurfaceTextureView(surfaceSize);
     assert_invariant(mTextureView);
-<<<<<<< HEAD
-
-    wgpu::CommandEncoderDescriptor commandEncoderDescriptor = { .label = "command_encoder" };
-=======
     wgpu::CommandEncoderDescriptor commandEncoderDescriptor = {
         .label = "command_encoder"
     };
->>>>>>> a7660e40
     mCommandEncoder = mDevice.CreateCommandEncoder(&commandEncoderDescriptor);
     assert_invariant(mCommandEncoder);
 }
 
 void WebGPUDriver::commit(Handle<HwSwapChain> sch) {
+
     wgpu::CommandBufferDescriptor commandBufferDescriptor{
         .label = "command_buffer",
     };
     mCommandBuffer = mCommandEncoder.Finish(&commandBufferDescriptor);
     assert_invariant(mCommandBuffer);
     mCommandEncoder = nullptr;
+    assert_invariant(mCommandBuffer);
+    mQueue.OnSubmittedWorkDone(wgpu::CallbackMode::AllowSpontaneous,
+            [this](auto const& status) {
+            std::cout << "OnSubmittedWorkDone called " << std::endl;
+            if (status == wgpu::QueueWorkDoneStatus::Success) {
+                if (mTimerQuery) {
+                        mTimerQuery->endTimeElapsedQuery();
+                }
+            }
+    });
+
     mTimerQuery->beginTimeElapsedQuery();
     mQueue.Submit(1, &mCommandBuffer);
     mCommandBuffer = nullptr;
@@ -816,42 +905,61 @@
 }
 
 void WebGPUDriver::setPushConstant(backend::ShaderStage stage, uint8_t index,
-        backend::PushConstantVariant value) {}
-
-void WebGPUDriver::insertEventMarker(char const* string) {}
-
-void WebGPUDriver::pushGroupMarker(char const* string) {}
-
-void WebGPUDriver::popGroupMarker(int) {}
-
-void WebGPUDriver::startCapture(int) {}
-
-void WebGPUDriver::stopCapture(int) {}
-
-void WebGPUDriver::readPixels(Handle<HwRenderTarget> src, uint32_t x, uint32_t y, uint32_t width,
-        uint32_t height, PixelBufferDescriptor&& p) {
+        backend::PushConstantVariant value) {
+}
+
+void WebGPUDriver::insertEventMarker(char const* string) {
+}
+
+void WebGPUDriver::pushGroupMarker(char const* string) {
+}
+
+void WebGPUDriver::popGroupMarker(int) {
+}
+
+void WebGPUDriver::startCapture(int) {
+}
+
+void WebGPUDriver::stopCapture(int) {
+}
+
+void WebGPUDriver::readPixels(Handle<HwRenderTarget> src,
+        uint32_t x, uint32_t y, uint32_t width, uint32_t height,
+        PixelBufferDescriptor&& p) {
     scheduleDestroy(std::move(p));
 }
 
-void WebGPUDriver::readBufferSubData(Handle<HwBufferObject> boh, uint32_t offset, uint32_t size,
-        backend::BufferDescriptor&& p) {
+void WebGPUDriver::readBufferSubData(Handle<HwBufferObject> boh,
+        uint32_t offset, uint32_t size, backend::BufferDescriptor&& p) {
     scheduleDestroy(std::move(p));
 }
 
-void WebGPUDriver::blitDEPRECATED(TargetBufferFlags buffers, Handle<HwRenderTarget> dst,
-        Viewport dstRect, Handle<HwRenderTarget> src, Viewport srcRect, SamplerMagFilter filter) {}
-
-void WebGPUDriver::resolve(Handle<HwTexture> dst, uint8_t srcLevel, uint8_t srcLayer,
-        Handle<HwTexture> src, uint8_t dstLevel, uint8_t dstLayer) {}
-
-void WebGPUDriver::blit(Handle<HwTexture> dst, uint8_t srcLevel, uint8_t srcLayer,
-        math::uint2 dstOrigin, Handle<HwTexture> src, uint8_t dstLevel, uint8_t dstLayer,
-        math::uint2 srcOrigin, math::uint2 size) {}
-
-<<<<<<< HEAD
-void WebGPUDriver::bindPipeline(PipelineState const& pipelineState) {}
-=======
+void WebGPUDriver::blitDEPRECATED(TargetBufferFlags buffers,
+        Handle<HwRenderTarget> dst, Viewport dstRect,
+        Handle<HwRenderTarget> src, Viewport srcRect,
+        SamplerMagFilter filter) {
+}
+
+void WebGPUDriver::resolve(
+        Handle<HwTexture> dst, uint8_t srcLevel, uint8_t srcLayer,
+        Handle<HwTexture> src, uint8_t dstLevel, uint8_t dstLayer) {
+}
+
+void WebGPUDriver::blit(
+        Handle<HwTexture> dst, uint8_t srcLevel, uint8_t srcLayer, math::uint2 dstOrigin,
+        Handle<HwTexture> src, uint8_t dstLevel, uint8_t dstLayer, math::uint2 srcOrigin,
+        math::uint2 size) {
+}
+
 void WebGPUDriver::bindPipeline(PipelineState const& pipelineState) {
+    // TODO Investigate implications of this hash more closely. Vulkan has a whole class
+    // VulkanPipelineCache to handle this, may be missing nuance
+    static auto pipleineStateHasher = utils::hash::MurmurHashFn<filament::backend::PipelineState>();
+    auto hash = pipleineStateHasher(pipelineState);
+    if(mPipelineMap.find(hash) != mPipelineMap.end()){
+        mRenderPassEncoder.SetPipeline(mPipelineMap[hash]);
+        return;
+    }
     const auto* program = handleCast<WGPUProgram>(pipelineState.program);
     assert_invariant(program);
     assert_invariant(program->computeShaderModule == nullptr &&
@@ -888,10 +996,9 @@
             *vertexBufferInfo, layout, pipelineState.rasterState, pipelineState.stencilState,
             pipelineState.polygonOffset, pipelineState.primitiveType, mSwapChain->getColorFormat(),
             mSwapChain->getDepthFormat());
-    // TODO: uncomment once we have a valid pipeline to set
-    // mRenderPassEncoder.SetPipeline(pipeline);
-}
->>>>>>> a7660e40
+    mPipelineMap[hash] = pipeline;
+    mRenderPassEncoder.SetPipeline(pipeline);
+}
 
 void WebGPUDriver::bindRenderPrimitive(Handle<HwRenderPrimitive> rph) {
     auto* renderPrimitive = handleCast<WGPURenderPrimitive>(rph);
@@ -909,14 +1016,27 @@
             renderPrimitive->indexBuffer->indexFormat);
 }
 
-void WebGPUDriver::draw2(uint32_t indexOffset, uint32_t indexCount, uint32_t instanceCount) {}
-
-void WebGPUDriver::draw(PipelineState pipelineState, Handle<HwRenderPrimitive> rph,
-        uint32_t indexOffset, uint32_t indexCount, uint32_t instanceCount) {}
-
-void WebGPUDriver::dispatchCompute(Handle<HwProgram> program, math::uint3 workGroupCount) {}
-
-void WebGPUDriver::scissor(Viewport scissor) {}
+void WebGPUDriver::draw2(uint32_t indexOffset, uint32_t indexCount, uint32_t instanceCount) {
+    // Calling DrawIndexed with "firstInstance = 0" results in a NON spinning triangle
+    //    mRenderPassEncoder.DrawIndexed(indexCount, instanceCount, indexOffset, 0, 0);
+    // Calling DrawIndexed with "firstInstance = 1" results in a spinning triangle
+    mRenderPassEncoder.DrawIndexed(indexCount, instanceCount, indexOffset, 0, 1);
+    // Calling Draw with "firstInstance = 0" results in a NON spinning triangle
+    // Calling Draw with "firstInstance = 1" results in a spinning triangle
+    //    mRenderPassEncoder.Draw(indexCount, instanceCount, 0, 1);
+}
+
+void WebGPUDriver::draw(PipelineState, Handle<HwRenderPrimitive>, uint32_t indexOffset,
+        uint32_t indexCount, uint32_t instanceCount) {
+    draw2(indexOffset, indexCount, instanceCount);
+}
+
+void WebGPUDriver::dispatchCompute(Handle<HwProgram> program, math::uint3 workGroupCount) {
+}
+
+void WebGPUDriver::scissor(
+        Viewport scissor) {
+}
 
 
 void WebGPUDriver::resetState(int) {}
@@ -938,33 +1058,156 @@
 
 void WebGPUDriver::updateDescriptorSetTexture(Handle<HwDescriptorSet> dsh,
         backend::descriptor_binding_t binding, Handle<HwTexture> th, SamplerParams params) {
-    /*
     auto bindGroup = handleCast<WebGPUDescriptorSet>(dsh);
     auto texture = handleCast<WGPUTexture>(th);
 
-    // TODO very high odds badd assumptions are in here about handling HwTexture. Revisit with more
-    // understanding. Right now assuming there is a wgpu::TextureView filled in
     if (!bindGroup->getIsLocked()) {
+        // Dawn will cache duplicate samplers, so we don't strictly need to maintain a cache.
+        //  Making a cache might save us minor perf by reducing param translation
+        auto sampler = makeSampler(params);
         // TODO making assumptions that size and offset mean the same thing here.
         wgpu::BindGroupEntry tEntry{ .binding = static_cast<uint32_t>(binding * 2),
-            .textureView = texture->texView };
+            .textureView = texture->getTexView() };
         bindGroup->addEntry(tEntry.binding, std::move(tEntry));
 
         wgpu::BindGroupEntry sEntry{ .binding = static_cast<uint32_t>(binding * 2 + 1),
-            .sampler = texture->sampler };
+            .sampler = sampler };
         bindGroup->addEntry(sEntry.binding, std::move(sEntry));
     }
-    //TODO Just the setup, this function stilll needs the rest of logic implemented
-     */
-}
-
-void WebGPUDriver::bindDescriptorSet(Handle<HwDescriptorSet> dsh, backend::descriptor_set_t set,
-        backend::DescriptorSetOffsetArray&& offsets) {
-    auto bindGroup = handleCast<WebGPUDescriptorSet>(dsh);
-    // TODO: presume we need this, use it. Probably Encoder::SetBindGroup
-    auto wbg = bindGroup->lockAndReturn(mDevice);
-}
-
-void WebGPUDriver::setDebugTag(HandleBase::HandleId handleId, utils::CString tag) {}
-
-}// namespace filament::backend+}
+
+void WebGPUDriver::bindDescriptorSet(Handle<HwDescriptorSet> dsh,
+        backend::descriptor_set_t setIndex, backend::DescriptorSetOffsetArray&& offsets) {
+    const auto bindGroup = handleCast<WebGPUDescriptorSet>(dsh);
+    const auto wbg = bindGroup->lockAndReturn(mDevice);
+    assert_invariant(mRenderPassEncoder);
+    // TODO is this how we should be getting the dynamic offsets?
+    //      should we add offsets for unused entries or is the input already have them?
+    //      this implementation assumes unused entries are not provided, and adds dummy values.
+    //      The count also includes unused entities, as not doing so produces errors
+    const size_t dynamicOffsetCount = bindGroup->countEntitiesWithDynamicOffsets();
+    uint32_t const* const dynamicOffsetsWithUnused = bindGroup->setDynamicOffsets(offsets.data());
+    mRenderPassEncoder.SetBindGroup(setIndex, wbg, dynamicOffsetCount, dynamicOffsetsWithUnused);
+}
+
+void WebGPUDriver::setDebugTag(HandleBase::HandleId handleId, utils::CString tag) {
+}
+wgpu::Sampler WebGPUDriver::makeSampler(SamplerParams const& params) {
+    wgpu::SamplerDescriptor desc;
+
+    desc.label = "TODO";
+    desc.addressModeU = fWrapModeToWAddressMode(params.wrapS);
+    desc.addressModeV = fWrapModeToWAddressMode(params.wrapR);
+    desc.addressModeW = fWrapModeToWAddressMode(params.wrapT);
+    switch (params.filterMag) {
+        case SamplerMagFilter::NEAREST: {
+            desc.magFilter = wgpu::FilterMode::Nearest;
+            break;
+        }
+        case SamplerMagFilter::LINEAR: {
+            desc.magFilter = wgpu::FilterMode::Linear;
+            break;
+        }
+    }
+    switch (params.filterMin) {
+        case SamplerMinFilter::NEAREST: {
+            desc.minFilter = wgpu::FilterMode::Nearest;
+            // Metal Driver uses an explicit not-mipmapped value webgpu lacks. Nearest should
+            // suffice
+            desc.mipmapFilter = wgpu::MipmapFilterMode::Nearest;
+            break;
+        }
+        case SamplerMinFilter::LINEAR: {
+            desc.minFilter = wgpu::FilterMode::Linear;
+            // Metal Driver uses an explicit not-mipmapped value webgpu lacks. Nearest should
+            // suffice
+
+            desc.mipmapFilter = wgpu::MipmapFilterMode::Nearest;
+            break;
+        }
+        case SamplerMinFilter::NEAREST_MIPMAP_NEAREST: {
+            desc.minFilter = wgpu::FilterMode::Nearest;
+            desc.mipmapFilter = wgpu::MipmapFilterMode::Nearest;
+            break;
+        }
+        case SamplerMinFilter::LINEAR_MIPMAP_NEAREST: {
+            desc.minFilter = wgpu::FilterMode::Linear;
+            desc.mipmapFilter = wgpu::MipmapFilterMode::Nearest;
+
+            break;
+        }
+        case SamplerMinFilter::NEAREST_MIPMAP_LINEAR: {
+            desc.minFilter = wgpu::FilterMode::Nearest;
+            desc.mipmapFilter = wgpu::MipmapFilterMode::Linear;
+
+            break;
+        }
+        case SamplerMinFilter::LINEAR_MIPMAP_LINEAR: {
+            desc.minFilter = wgpu::FilterMode::Linear;
+            desc.mipmapFilter = wgpu::MipmapFilterMode::Linear;
+            break;
+        }
+    }
+    switch (params.compareFunc) {
+        case SamplerCompareFunc::LE: {
+            desc.compare = wgpu::CompareFunction::LessEqual;
+            break;
+        }
+        case SamplerCompareFunc::GE: {
+            desc.compare = wgpu::CompareFunction::GreaterEqual;
+            break;
+        }
+        case SamplerCompareFunc::L: {
+            desc.compare = wgpu::CompareFunction::Less;
+            break;
+        }
+        case SamplerCompareFunc::G: {
+            desc.compare = wgpu::CompareFunction::Greater;
+            break;
+        }
+        case SamplerCompareFunc::E: {
+            desc.compare = wgpu::CompareFunction::Equal;
+            break;
+        }
+        case SamplerCompareFunc::NE: {
+            desc.compare = wgpu::CompareFunction::NotEqual;
+            break;
+        }
+        case SamplerCompareFunc::A: {
+            desc.compare = wgpu::CompareFunction::Always;
+            break;
+        }
+        case SamplerCompareFunc::N: {
+            desc.compare = wgpu::CompareFunction::Never;
+            break;
+        }
+    }
+
+    desc.maxAnisotropy = 1u << params.anisotropyLog2;
+
+
+    // Unused: Filament's compareMode, WGPU lodMinClamp/lodMaxClamp
+
+    //TODO Once we can properly map to descriptorsetlayout use the sampler.
+    return mDevice.CreateSampler(/*&desc*/);
+}
+wgpu::AddressMode WebGPUDriver::fWrapModeToWAddressMode(const SamplerWrapMode& fWrapMode) {
+    switch (fWrapMode) {
+        case SamplerWrapMode::CLAMP_TO_EDGE: {
+            return wgpu::AddressMode::ClampToEdge;
+            break;
+        }
+        case SamplerWrapMode::REPEAT: {
+            return wgpu::AddressMode::Repeat;
+            break;
+        }
+        case SamplerWrapMode::MIRRORED_REPEAT: {
+            return wgpu::AddressMode::MirrorRepeat;
+            break;
+        }
+    }
+    return wgpu::AddressMode::Undefined;
+}
+
+
+} // namespace filament