--- conflicted
+++ resolved
@@ -44,173 +44,6 @@
 
 namespace filament::backend {
 
-<<<<<<< HEAD
-namespace {
-
-#if FWGPU_ENABLED(FWGPU_PRINT_SYSTEM)
-void printInstanceDetails(wgpu::Instance const& instance) {
-    wgpu::SupportedWGSLLanguageFeatures supportedWGSLLanguageFeatures{};
-    if (!instance.GetWGSLLanguageFeatures(&supportedWGSLLanguageFeatures)) {
-        FWGPU_LOGW << "Failed to get WebGPU instance supported WGSL language features";
-    } else {
-        FWGPU_LOGI << "WebGPU instance supported WGSL language features ("
-                   << supportedWGSLLanguageFeatures.featureCount << "):";
-        if (supportedWGSLLanguageFeatures.featureCount > 0 &&
-                supportedWGSLLanguageFeatures.features != nullptr) {
-            std::for_each(supportedWGSLLanguageFeatures.features,
-                    supportedWGSLLanguageFeatures.features +
-                            supportedWGSLLanguageFeatures.featureCount,
-                    [](wgpu::WGSLLanguageFeatureName const featureName) {
-                        std::stringstream nameStream{};
-                        nameStream << featureName;
-                        FWGPU_LOGI << "  " << nameStream.str();
-                    });
-        }
-    }
-}
-#endif
-
-#if FWGPU_ENABLED(FWGPU_PRINT_SYSTEM)
-void printLimit(std::string_view name, const std::variant<uint32_t, uint64_t> value) {
-    FWGPU_LOGI << "  " << name.data() << ": ";
-    bool undefined = true;
-    if (std::holds_alternative<uint32_t>(value)) {
-        if (std::get<uint32_t>(value) != WGPU_LIMIT_U32_UNDEFINED) {
-            undefined = false;
-            FWGPU_LOGI << std::get<uint32_t>(value);
-        }
-    } else if (std::holds_alternative<uint64_t>(value)) {
-        if (std::get<uint64_t>(value) != WGPU_LIMIT_U64_UNDEFINED) {
-            undefined = false;
-            FWGPU_LOGI << std::get<uint64_t>(value);
-        }
-    }
-    if (undefined) {
-        FWGPU_LOGI << "UNDEFINED";
-    }
-    FWGPU_LOGI;
-}
-#endif
-
-#if FWGPU_ENABLED(FWGPU_PRINT_SYSTEM)
-void printLimits(wgpu::Limits const& limits) {
-    printLimit("maxTextureDimension1D", limits.maxTextureDimension1D);
-    printLimit("maxTextureDimension2D", limits.maxTextureDimension2D);
-    printLimit("maxTextureDimension3D", limits.maxTextureDimension3D);
-    printLimit("maxTextureArrayLayers", limits.maxTextureArrayLayers);
-    printLimit("maxBindGroups", limits.maxBindGroups);
-    printLimit("maxBindGroupsPlusVertexBuffers", limits.maxBindGroupsPlusVertexBuffers);
-    printLimit("maxBindingsPerBindGroup", limits.maxBindingsPerBindGroup);
-    printLimit("maxDynamicUniformBuffersPerPipelineLayout",
-            limits.maxDynamicUniformBuffersPerPipelineLayout);
-    printLimit("maxDynamicStorageBuffersPerPipelineLayout",
-            limits.maxDynamicStorageBuffersPerPipelineLayout);
-    printLimit("maxSampledTexturesPerShaderStage", limits.maxSampledTexturesPerShaderStage);
-    printLimit("maxSamplersPerShaderStage", limits.maxSamplersPerShaderStage);
-    printLimit("maxStorageBuffersPerShaderStage", limits.maxStorageBuffersPerShaderStage);
-    printLimit("maxStorageTexturesPerShaderStage", limits.maxStorageTexturesPerShaderStage);
-    printLimit("maxUniformBuffersPerShaderStage", limits.maxUniformBuffersPerShaderStage);
-    printLimit("maxUniformBufferBindingSize", limits.maxUniformBufferBindingSize);
-    printLimit("maxStorageBufferBindingSize", limits.maxStorageBufferBindingSize);
-    printLimit("minUniformBufferOffsetAlignment", limits.minUniformBufferOffsetAlignment);
-    printLimit("minStorageBufferOffsetAlignment", limits.minStorageBufferOffsetAlignment);
-    printLimit("maxVertexBuffers", limits.maxVertexBuffers);
-    printLimit("maxBufferSize", limits.maxBufferSize);
-    printLimit("maxVertexAttributes", limits.maxVertexAttributes);
-    printLimit("maxVertexBufferArrayStride", limits.maxVertexBufferArrayStride);
-    printLimit("maxInterStageShaderVariables", limits.maxInterStageShaderVariables);
-    printLimit("maxColorAttachments", limits.maxColorAttachments);
-    printLimit("maxColorAttachmentBytesPerSample", limits.maxColorAttachmentBytesPerSample);
-    printLimit("maxComputeWorkgroupStorageSize", limits.maxComputeWorkgroupStorageSize);
-    printLimit("maxComputeInvocationsPerWorkgroup", limits.maxComputeInvocationsPerWorkgroup);
-    printLimit("maxComputeWorkgroupSizeX", limits.maxComputeWorkgroupSizeX);
-    printLimit("maxComputeWorkgroupSizeY", limits.maxComputeWorkgroupSizeY);
-    printLimit("maxComputeWorkgroupSizeZ", limits.maxComputeWorkgroupSizeZ);
-    printLimit("maxComputeWorkgroupsPerDimension", limits.maxComputeWorkgroupsPerDimension);
-    printLimit("maxStorageBuffersInVertexStage", limits.maxStorageBuffersInVertexStage);
-    printLimit("maxStorageTexturesInVertexStage", limits.maxStorageTexturesInVertexStage);
-    printLimit("maxStorageBuffersInFragmentStage", limits.maxStorageBuffersInFragmentStage);
-    printLimit("maxStorageTexturesInFragmentStage", limits.maxStorageTexturesInFragmentStage);
-}
-#endif
-
-#if FWGPU_ENABLED(FWGPU_PRINT_SYSTEM)
-void printAdapterDetails(wgpu::Adapter const& adapter) {
-    wgpu::DawnAdapterPropertiesPowerPreference powerPreferenceProperties{};
-    wgpu::AdapterInfo adapterInfo{};
-    adapterInfo.nextInChain = &powerPreferenceProperties;
-    if (!adapter.GetInfo(&adapterInfo)) {
-        FWGPU_LOGW << "Failed to get WebGPU adapter info";
-    } else {
-        std::stringstream backendTypeStream{};
-        backendTypeStream << adapterInfo.backendType;
-        std::stringstream adapterTypeStream{};
-        adapterTypeStream << adapterInfo.adapterType;
-        std::stringstream powerPreferenceStream{};
-        powerPreferenceStream << powerPreferenceProperties.powerPreference;
-        FWGPU_LOGI << "WebGPU adapter info:";
-        FWGPU_LOGI << "  vendor: " << adapterInfo.vendor.data;
-        FWGPU_LOGI << "  architecture: " << adapterInfo.architecture.data;
-        FWGPU_LOGI << "  device: " << adapterInfo.device.data;
-        FWGPU_LOGI << "  description: " << adapterInfo.description.data;
-        FWGPU_LOGI << "  backend type: " << backendTypeStream.str().data();
-        FWGPU_LOGI << "  adapter type: " << adapterTypeStream.str().data();
-        FWGPU_LOGI << "  device ID: " << adapterInfo.deviceID;
-        FWGPU_LOGI << "  vendor ID: " << adapterInfo.vendorID;
-        FWGPU_LOGI << "  subgroup min size: " << adapterInfo.subgroupMinSize;
-        FWGPU_LOGI << "  subgroup max size: " << adapterInfo.subgroupMaxSize;
-        FWGPU_LOGI << "  power preference: " << powerPreferenceStream.str();
-    }
-    wgpu::SupportedFeatures supportedFeatures{};
-    adapter.GetFeatures(&supportedFeatures);
-    FWGPU_LOGI << "WebGPU adapter supported features (" << supportedFeatures.featureCount << "):";
-    if (supportedFeatures.featureCount > 0 && supportedFeatures.features != nullptr) {
-        std::for_each(supportedFeatures.features,
-                supportedFeatures.features + supportedFeatures.featureCount,
-                [](wgpu::FeatureName const name) {
-                    std::stringstream nameStream{};
-                    nameStream << name;
-                    FWGPU_LOGI << "  " << nameStream.str().data();
-                });
-    }
-    wgpu::Limits supportedLimits{};
-    if (!adapter.GetLimits(&supportedLimits)) {
-        FWGPU_LOGW << "Failed to get WebGPU adapter supported limits";
-    } else {
-        FWGPU_LOGI << "WebGPU adapter supported limits:";
-        printLimits(supportedLimits);
-    }
-}
-#endif
-
-#if FWGPU_ENABLED(FWGPU_PRINT_SYSTEM)
-void printDeviceDetails(wgpu::Device const& device) {
-    wgpu::SupportedFeatures supportedFeatures{};
-    device.GetFeatures(&supportedFeatures);
-    FWGPU_LOGI << "WebGPU device supported features (" << supportedFeatures.featureCount << "):";
-    if (supportedFeatures.featureCount > 0 && supportedFeatures.features != nullptr) {
-        std::for_each(supportedFeatures.features,
-                supportedFeatures.features + supportedFeatures.featureCount,
-                [](wgpu::FeatureName const name) {
-                    std::stringstream nameStream{};
-                    nameStream << name;
-                    FWGPU_LOGI << "  " << nameStream.str().data();
-                });
-    }
-    wgpu::Limits supportedLimits{};
-    if (!device.GetLimits(&supportedLimits)) {
-        FWGPU_LOGW << "Failed to get WebGPU supported device limits";
-    } else {
-        FWGPU_LOGI << "WebGPU device supported limits:";
-        printLimits(supportedLimits);
-    }
-}
-#endif
-
-}// namespace
-
-=======
->>>>>>> ad8c9ce4
 Driver* WebGPUDriver::create(WebGPUPlatform& platform, const Platform::DriverConfig& driverConfig) noexcept {
     constexpr size_t defaultSize = FILAMENT_WEBGPU_HANDLE_ARENA_SIZE_IN_MB * 1024U * 1024U;
     Platform::DriverConfig validConfig {driverConfig};
@@ -488,19 +321,10 @@
     mSwapChain = constructHandle<WebGPUSwapChain>(sch, std::move(surface), surfaceSize, mAdapter,
             mDevice, flags);
     assert_invariant(mSwapChain);
-<<<<<<< HEAD
-    WebGPUDescriptorSet::initializeDummyResourcesIfNotAlready(mDevice,
-            mSwapChain->getColorFormat());
-    FWGPU_LOGW << "WebGPU support is still essentially a no-op at this point in development (only "
-                  "background components have been instantiated/selected, such as surface/screen, "
-                  "graphics device/GPU, etc.), thus nothing is being drawn to the screen.";
-=======
 
     FWGPU_LOGW << "WebGPU support is highly experimental, in development, and tested for only a "
                   "small set of simple samples (e.g. hellotriangle and texturedquad), thus issues "
-                  "are likely to be encountered at this stage."
-               << utils::io::endl;
->>>>>>> ad8c9ce4
+                  "are likely to be encountered at this stage.";
 #if !FWGPU_ENABLED(FWGPU_PRINT_SYSTEM) && !defined(NDEBUG)
     char printSystemHex[16];
     snprintf(printSystemHex, sizeof(printSystemHex), "%#x", FWGPU_PRINT_SYSTEM);
