/*
 * Copyright (C) 2025 The Android Open Source Project
 *
 * Licensed under the Apache License, Version 2.0 (the "License");
 * you may not use this file except in compliance with the License.
 * You may obtain a copy of the License at
 *
 *      http://www.apache.org/licenses/LICENSE-2.0
 *
 * Unless required by applicable law or agreed to in writing, software
 * distributed under the License is distributed on an "AS IS" BASIS,
 * WITHOUT WARRANTIES OR CONDITIONS OF ANY KIND, either express or implied.
 * See the License for the specific language governing permissions and
 * limitations under the License.
 */
#include "webgpu/WebGPUDriver.h"

#include "WebGPUBufferObject.h"
#include "WebGPUConstants.h"
#include "WebGPUDescriptorSet.h"
#include "WebGPUDescriptorSetLayout.h"
#include "WebGPUFence.h"
#include "WebGPUIndexBuffer.h"
#include "WebGPUPipelineCache.h"
#include "WebGPUPipelineLayoutCache.h"
#include "WebGPUProgram.h"
#include "WebGPURenderPrimitive.h"
#include "WebGPURenderTarget.h"
#include "WebGPUStrings.h"
#include "WebGPUSwapChain.h"
#include "WebGPUTexture.h"
#include "WebGPUTextureHelpers.h"
#include "WebGPUVertexBuffer.h"
#include "WebGPUVertexBufferInfo.h"
#include "webgpu/utils/AsyncTaskCounter.h"
#include <backend/platforms/WebGPUPlatform.h>

#include "CommandStreamDispatcher.h"
#include "DriverBase.h"
#include "SystraceProfile.h"
#include "private/backend/Dispatcher.h"
#include <backend/DriverEnums.h>
#include <backend/Handle.h>
#include <backend/TargetBufferInfo.h>
#include <private/backend/BackendUtils.h>

#include <math/mat3.h>
#include <utils/debug.h>
#include <utils/CString.h>
#include <utils/Hash.h>
#include <utils/Panic.h>
#include <utils/compiler.h>

#include <webgpu/webgpu_cpp.h>

#include <algorithm>
#include <array>
#include <condition_variable>
#include <cstddef>
#include <cstdint>
#include <memory>
#include <sstream>
#include <utility>

using namespace std::chrono_literals;

namespace filament::backend {

namespace {

void setDefaultTargetFlags(WebGPURenderTarget& defaultRenderTarget,
        WebGPUSwapChain const& swapChain) {
    const wgpu::TextureFormat depthFormat{ swapChain.getDepthFormat() };
    TargetBufferFlags newTargetFlags{ filament::backend::TargetBufferFlags::NONE };

    // Color is always assumed to be present in the default render target.
    newTargetFlags |= filament::backend::TargetBufferFlags::COLOR;
    if (depthFormat != wgpu::TextureFormat::Undefined) {
        if (hasDepth(depthFormat)) {
            newTargetFlags |= filament::backend::TargetBufferFlags::DEPTH;
        }
        if (hasStencil(depthFormat)) {
            newTargetFlags |= filament::backend::TargetBufferFlags::STENCIL;
        }
    }
    defaultRenderTarget.setTargetFlags(newTargetFlags);
}

} // namespace

// The WebGPUDriver is the main entry point for the WebGPU backend. It is responsible for
// creating and managing all WebGPU resources, and for submitting commands to the GPU.
// It implements the Driver interface, which is the abstraction layer used by Filament's
// renderer. The driver uses a handle-based system to manage resources, and it operates
// asynchronously, with `create...S` methods for synchronous handle allocation and
// `create...R` methods for resource creation on the backend thread.
Driver* WebGPUDriver::create(WebGPUPlatform& platform, const Platform::DriverConfig& driverConfig) noexcept {
    constexpr size_t defaultSize = FILAMENT_WEBGPU_HANDLE_ARENA_SIZE_IN_MB * 1024U * 1024U;
    Platform::DriverConfig validConfig {driverConfig};
    validConfig.handleArenaSize = std::max(driverConfig.handleArenaSize, defaultSize);
    return new WebGPUDriver(platform, validConfig);
}

WebGPUDriver::WebGPUDriver(WebGPUPlatform& platform,
        const Platform::DriverConfig& driverConfig) noexcept
    : mPlatform{ platform },
      mAdapter{ mPlatform.requestAdapter(nullptr) },
      mDevice{ mPlatform.requestDevice(mAdapter) },
      mQueue{ mDevice.GetQueue() },
      mPipelineLayoutCache{ mDevice },
      mPipelineCache{ mDevice },
      mRenderPassMipmapGenerator{ mDevice },
      mSpdComputePassMipmapGenerator{ mDevice },
      mBlitter{ mDevice },
      mHandleAllocator{ "Handles", driverConfig.handleArenaSize,
          driverConfig.disableHandleUseAfterFreeCheck, driverConfig.disableHeapHandleTags }{
    mDevice.GetLimits(&mDeviceLimits);
}

WebGPUDriver::~WebGPUDriver() noexcept = default;

Dispatcher WebGPUDriver::getDispatcher() const noexcept {
    return ConcreteDispatcher<WebGPUDriver>::make();
}

ShaderModel WebGPUDriver::getShaderModel() const noexcept {
#if defined(__ANDROID__) || defined(FILAMENT_IOS) || defined(__EMSCRIPTEN__)
    return ShaderModel::MOBILE;
#else
    return ShaderModel::DESKTOP;
#endif
}

ShaderLanguage WebGPUDriver::getShaderLanguage() const noexcept {
    return ShaderLanguage::WGSL;
}

// explicit instantiation of the Dispatcher
template class ConcreteDispatcher<WebGPUDriver>;


void WebGPUDriver::terminate() {
}

void WebGPUDriver::tick(int) {
    mDevice.Tick();
    mAdapter.GetInstance().ProcessEvents();
}

void WebGPUDriver::beginFrame(int64_t monotonic_clock_ns,
        int64_t refreshIntervalNs, uint32_t frameId) {
    FWGPU_PROFILE_MARKER(PROFILE_NAME_BEGINFRAME);
}

void WebGPUDriver::setFrameScheduledCallback(Handle<HwSwapChain> sch,
        CallbackHandler* handler, FrameScheduledCallback&& callback, uint64_t flags) {

}

void WebGPUDriver::setFrameCompletedCallback(Handle<HwSwapChain> sch,
        CallbackHandler* handler, utils::Invocable<void(void)>&& callback) {

}

void WebGPUDriver::setPresentationTime(int64_t monotonic_clock_ns) {
}

void WebGPUDriver::endFrame(const uint32_t /* frameId */) {
    FWGPU_PROFILE_MARKER(PROFILE_NAME_ENDFRAME);
    mPipelineLayoutCache.onFrameEnd();
    mPipelineCache.onFrameEnd();

    // Clear the currently bound descriptor sets at the end of the frame.
    for (size_t i = 0; i < MAX_DESCRIPTOR_SET_COUNT; i++) {
        mCurrentDescriptorSets[i] = {};
    }
}

// If a command encoder is in flight then the encoder is finished and submitted to the GPU queue.
// A new command encoder is created fresh after it.
// If a command encoder is not in flight (nullptr), then this is a noop.
void WebGPUDriver::flush(int /* dummy */) {
    FWGPU_SYSTRACE_SCOPE();
    if (mCommandEncoder == nullptr) {
        return;
    }
    // Submit the commands recorded so far.
    assert_invariant(mRenderPassEncoder == nullptr);
    wgpu::CommandBufferDescriptor commandBufferDescriptor{
        .label = "frame_command_after_flush",
    };
    mCommandBuffer = mCommandEncoder.Finish(&commandBufferDescriptor);
    assert_invariant(mCommandBuffer);
    mQueue.Submit(1, &mCommandBuffer);
    mCommandBuffer = nullptr;
    // create a new command buffer encoder to continue recording the next command for frame...
    wgpu::CommandEncoderDescriptor commandEncoderDescriptor = {
        .label = "frame_command_after_flush"
    };
    mCommandEncoder = mDevice.CreateCommandEncoder(&commandEncoderDescriptor);
    assert_invariant(mCommandEncoder);
}

// Submits the currently recorded commands and waits for them to complete on the GPU.
// This is a synchronous operation and should be used sparingly.
void WebGPUDriver::finish(int /* dummy */) {
    FWGPU_SYSTRACE_SCOPE();
    mDevice.Tick();
    mAdapter.GetInstance().ProcessEvents();
    mReadPixelMapsCounter.waitForAllToFinish();
    flush();

    // Some applications/samples might call finish in the very beginning of an application before
    // creating any resources/tasks to flush out the system on any pending work from previous runs.
    // Currently, gltf_viewer sample on android exhibit this behavior.
    // Bail out early to safeguard against those cases. Otherwise, OnSubmittedWorkDone will
    // hang on work that was never submitted.
    if (mCommandEncoder == nullptr) {
        return;
    }
    // Wait for all previously submitted work to finish.
    std::mutex syncPoint;
    std::condition_variable syncCondition;
    bool done = false;
    mQueue.OnSubmittedWorkDone(wgpu::CallbackMode::AllowSpontaneous,
            [&syncPoint, &syncCondition, &done](wgpu::QueueWorkDoneStatus status, wgpu::StringView message) {
                if (status != wgpu::QueueWorkDoneStatus::Success)
                {
                    FWGPU_LOGW << "WebGPUDriver::finish: QueueWorkDoneStatus was not successful. " << message;
                }
                assert_invariant(status == wgpu::QueueWorkDoneStatus::Success);
                std::unique_lock<std::mutex> lock(syncPoint);
                done = true;
                syncCondition.notify_one();
            });
    std::unique_lock<std::mutex> lock(syncPoint);
    syncCondition.wait(lock, [&done] { return done; });
}

void WebGPUDriver::destroyRenderPrimitive(Handle<HwRenderPrimitive> rph) {
    if (!rph) {
        return;
    }
    FWGPU_SYSTRACE_SCOPE();
    destructHandle<WebGPURenderPrimitive>(rph);
}

void WebGPUDriver::destroyVertexBufferInfo(Handle<HwVertexBufferInfo> vertexBufferInfoHandle) {
    if (!vertexBufferInfoHandle) {
        return;
    }
    FWGPU_SYSTRACE_SCOPE();
    destructHandle<WebGPUVertexBufferInfo>(vertexBufferInfoHandle);
}

void WebGPUDriver::destroyVertexBuffer(Handle<HwVertexBuffer> vertexBufferHandle) {
    if (!vertexBufferHandle) {
        return;
    }
    FWGPU_SYSTRACE_SCOPE();
    destructHandle<WebGPUVertexBuffer>(vertexBufferHandle);
}

void WebGPUDriver::destroyIndexBuffer(Handle<HwIndexBuffer> indexBufferHandle) {
    if (!indexBufferHandle) {
        return;
    }
    FWGPU_SYSTRACE_SCOPE();
    destructHandle<WebGPUIndexBuffer>(indexBufferHandle);
}

void WebGPUDriver::destroyBufferObject(Handle<HwBufferObject> bufferObjectHandle) {
    if (!bufferObjectHandle) {
        return;
    }
    FWGPU_SYSTRACE_SCOPE();
    destructHandle<WebGPUBufferObject>(bufferObjectHandle);
}

void WebGPUDriver::destroyTexture(Handle<HwTexture> textureHandle) {
    if (textureHandle) {
        destructHandle<WebGPUTexture>(textureHandle);
    }
}

void WebGPUDriver::destroyProgram(Handle<HwProgram> programHandle) {
    if (programHandle) {
        destructHandle<WebGPUProgram>(programHandle);
    }
}

void WebGPUDriver::destroyRenderTarget(Handle<HwRenderTarget> renderTargetHandle) {
    if (renderTargetHandle) {
        auto renderTarget = handleCast<WebGPURenderTarget>(renderTargetHandle);
        if (renderTarget == mDefaultRenderTarget) {
            mDefaultRenderTarget = nullptr;
        }
        if (renderTarget == mCurrentRenderTarget) {
            mCurrentRenderTarget = nullptr;
        }
        // The HwTexture handles stored within WGPURenderTarget are not owned by it,
        // so they are not destroyed here. They are destroyed via WebGPUDriver::destroyTexture.
        destructHandle<WebGPURenderTarget>(renderTargetHandle);
    }
}

void WebGPUDriver::destroySwapChain(Handle<HwSwapChain> sch) {
    if (sch) {
        destructHandle<WebGPUSwapChain>(sch);
    }
    mSwapChain = nullptr;
}

void WebGPUDriver::destroyStream(Handle<HwStream> sh) {
    //TODO
}

void WebGPUDriver::destroyTimerQuery(Handle<HwTimerQuery> tqh) {
}

void WebGPUDriver::destroyDescriptorSetLayout(
        Handle<HwDescriptorSetLayout> descriptorSetLayoutHandle) {
    if (descriptorSetLayoutHandle) {
        destructHandle<WebGPUDescriptorSetLayout>(descriptorSetLayoutHandle);
    }
}

void WebGPUDriver::destroyDescriptorSet(Handle<HwDescriptorSet> descriptorSetHandle) {
    auto bindGroup = handleCast<WebGPUDescriptorSet>(descriptorSetHandle);
    assert_invariant(bindGroup);
    if (bindGroup->getBindGroup() != nullptr) {
        for (size_t i = 0; i < MAX_DESCRIPTOR_SET_COUNT; i++) {
            if (mCurrentDescriptorSets[i].bindGroup != nullptr &&
                    bindGroup->getBindGroup().Get() == mCurrentDescriptorSets[i].bindGroup.Get()) {
                // Clear this from our current entries
                mCurrentDescriptorSets[i].bindGroup = nullptr;
                mCurrentDescriptorSets[i].offsets.clear();
                mCurrentDescriptorSets[i].offsetCount = 0;
            }
        }
    }
    if (descriptorSetHandle) {
        destructHandle<WebGPUDescriptorSet>(descriptorSetHandle);
    }
}

// ------------------------------------------------------------------------------------------------
// Synchronous handle creation methods (S-methods)
//
// These methods are called from the frontend thread to allocate a handle for a backend resource.
// They are lightweight and do not perform any GPU operations. The actual resource creation
// happens in the corresponding R-method on the backend thread.
// ------------------------------------------------------------------------------------------------

Handle<HwSwapChain> WebGPUDriver::createSwapChainS() noexcept {
    return allocHandle<WebGPUSwapChain>();
}

Handle<HwSwapChain> WebGPUDriver::createSwapChainHeadlessS() noexcept {
    return allocHandle<WebGPUSwapChain>();
}

Handle<HwTexture> WebGPUDriver::createTextureS() noexcept {
    return allocHandle<WebGPUTexture>();
}

Handle<HwTexture> WebGPUDriver::importTextureS() noexcept { return allocHandle<WebGPUTexture>(); }

Handle<HwProgram> WebGPUDriver::createProgramS() noexcept {
    return allocHandle<WebGPUProgram>();
}

Handle<HwFence> WebGPUDriver::createFenceS() noexcept {
    // The handle must be constructed here, as a synchronous call to get the status
    // might happen before createFenceR is executed.
    return allocAndConstructHandle<WebGPUFence, HwFence>();
}

Handle<HwTimerQuery> WebGPUDriver::createTimerQueryS() noexcept {
    return Handle<HwTimerQuery>((Handle<HwTimerQuery>::HandleId) mNextFakeHandle++);
}

Handle<HwIndexBuffer> WebGPUDriver::createIndexBufferS() noexcept {
    return allocHandle<HwIndexBuffer>();
}

Handle<HwTexture> WebGPUDriver::createTextureViewS() noexcept {
    return allocHandle<WebGPUTexture>();
}

Handle<HwBufferObject> WebGPUDriver::createBufferObjectS() noexcept {
    return allocHandle<WebGPUBufferObject>();
}

Handle<HwRenderTarget> WebGPUDriver::createRenderTargetS() noexcept {
    return allocHandle<WebGPURenderTarget>();
}

Handle<HwVertexBuffer> WebGPUDriver::createVertexBufferS() noexcept {
    return allocHandle<WebGPUVertexBuffer>();
}

Handle<HwDescriptorSet> WebGPUDriver::createDescriptorSetS() noexcept {
    return allocHandle<WebGPUDescriptorSet>();
}

Handle<HwRenderPrimitive> WebGPUDriver::createRenderPrimitiveS() noexcept {
    return allocHandle<WebGPURenderPrimitive>();
}

Handle<HwVertexBufferInfo> WebGPUDriver::createVertexBufferInfoS() noexcept {
    return allocHandle<WebGPUVertexBufferInfo>();
}

Handle<HwTexture> WebGPUDriver::createTextureViewSwizzleS() noexcept {
    return allocHandle<WebGPUTexture>();
}

Handle<HwRenderTarget> WebGPUDriver::createDefaultRenderTargetS() noexcept {
    return allocHandle<WebGPURenderTarget>();
}

Handle<HwDescriptorSetLayout> WebGPUDriver::createDescriptorSetLayoutS() noexcept {
    return allocHandle<WebGPUDescriptorSetLayout>();
}

Handle<HwTexture> WebGPUDriver::createTextureExternalImageS() noexcept {
    return allocHandle<WebGPUTexture>();
}

Handle<HwTexture> WebGPUDriver::createTextureExternalImage2S() noexcept {
    return allocHandle<WebGPUTexture>();
}

Handle<HwTexture> WebGPUDriver::createTextureExternalImagePlaneS() noexcept {
    return allocHandle<WebGPUTexture>();
}

<<<<<<< HEAD
void WebGPUDriver::createSwapChainR(Handle<HwSwapChain> sch, void* nativeWindow, uint64_t flags,
        utils::CString tag) {
=======
// ------------------------------------------------------------------------------------------------
// Asynchronous resource creation methods (R-methods)
//
// These methods are called on the backend thread to create the actual GPU resources
// associated with a handle that was previously allocated by an S-method.
// ------------------------------------------------------------------------------------------------

void WebGPUDriver::createSwapChainR(Handle<HwSwapChain> sch, void* nativeWindow,
        const uint64_t flags) {
    FWGPU_SYSTRACE_SCOPE();
>>>>>>> 05a61984
    mNativeWindow = nativeWindow;
    wgpu::Surface surface = mPlatform.createSurface(nativeWindow, flags);

    wgpu::Extent2D extent = mPlatform.getSurfaceExtent(mNativeWindow);
    mSwapChain = constructHandle<WebGPUSwapChain>(sch, std::move(surface), extent, mAdapter,
            mDevice, flags);
    assert_invariant(mSwapChain);

#if !FWGPU_ENABLED(FWGPU_PRINT_SYSTEM) && !defined(NDEBUG)
    char printSystemHex[16];
    snprintf(printSystemHex, sizeof(printSystemHex), "%#x", FWGPU_PRINT_SYSTEM);
    FWGPU_LOGI << "If the FILAMENT_BACKEND_DEBUG_FLAG variable were set with the " << printSystemHex
               << " bit flag on during build time the application would print system details "
                  "about the selected graphics device, surface, etc. To see this try "
                  "rebuilding Filament with that flag, e.g. ./build.sh -x "
               << FWGPU_PRINT_SYSTEM << " ...";
#endif
<<<<<<< HEAD
    setDebugTag(sch.getId(), std::move(tag));
}

void WebGPUDriver::createSwapChainHeadlessR(Handle<HwSwapChain> sch, uint32_t width,
        uint32_t height, uint64_t flags, utils::CString tag) {
    wgpu::Extent2D extent = { .width = width, .height = height };
    mSwapChain = constructHandle<WebGPUSwapChain>(sch, extent, mAdapter, mDevice, flags);
    assert_invariant(mSwapChain);
    setDebugTag(sch.getId(), std::move(tag));
}

void WebGPUDriver::createVertexBufferInfoR(Handle<HwVertexBufferInfo> vertexBufferInfoHandle,
        const uint8_t bufferCount, const uint8_t attributeCount, const AttributeArray attributes,
        utils::CString tag) {
=======
    if (mDefaultRenderTarget) {
        setDefaultTargetFlags(*mDefaultRenderTarget, *mSwapChain);
    }
}

void WebGPUDriver::createSwapChainHeadlessR(Handle<HwSwapChain> sch, uint32_t width,
        uint32_t height, uint64_t flags) {
     wgpu::Extent2D extent = { .width = width, .height = height };
     mSwapChain = constructHandle<WebGPUSwapChain>(sch, extent, mAdapter,
            mDevice, flags);
     assert_invariant(mSwapChain);
     if (mDefaultRenderTarget) {
        setDefaultTargetFlags(*mDefaultRenderTarget, *mSwapChain);
    }
}

void WebGPUDriver::createVertexBufferInfoR(Handle<HwVertexBufferInfo> vertexBufferInfoHandle,
        const uint8_t bufferCount, const uint8_t attributeCount, const AttributeArray attributes) {
    FWGPU_SYSTRACE_SCOPE();
>>>>>>> 05a61984
    constructHandle<WebGPUVertexBufferInfo>(vertexBufferInfoHandle, bufferCount, attributeCount,
            attributes, mDeviceLimits);
    setDebugTag(vertexBufferInfoHandle.getId(), std::move(tag));
}

void WebGPUDriver::createVertexBufferR(Handle<HwVertexBuffer> vertexBufferHandle,
<<<<<<< HEAD
        const uint32_t vertexCount, Handle<HwVertexBufferInfo> vertexBufferInfoHandle,
        utils::CString tag) {
=======
        const uint32_t vertexCount, Handle<HwVertexBufferInfo> vertexBufferInfoHandle) {
    FWGPU_SYSTRACE_SCOPE();
>>>>>>> 05a61984
    const auto vertexBufferInfo = handleCast<WebGPUVertexBufferInfo>(vertexBufferInfoHandle);
    constructHandle<WebGPUVertexBuffer>(vertexBufferHandle, vertexCount,
            vertexBufferInfo->bufferCount, vertexBufferInfoHandle);
    setDebugTag(vertexBufferHandle.getId(), std::move(tag));
}

void WebGPUDriver::createIndexBufferR(Handle<HwIndexBuffer> indexBufferHandle,
<<<<<<< HEAD
        const ElementType elementType, const uint32_t indexCount, const BufferUsage usage,
        utils::CString tag) {
=======
        const ElementType elementType, const uint32_t indexCount, const BufferUsage usage) {
    FWGPU_SYSTRACE_SCOPE();
>>>>>>> 05a61984
    const auto elementSize = static_cast<uint8_t>(getElementTypeSize(elementType));
    constructHandle<WebGPUIndexBuffer>(indexBufferHandle, mDevice, elementSize, indexCount);
    setDebugTag(indexBufferHandle.getId(), std::move(tag));
}

void WebGPUDriver::createBufferObjectR(Handle<HwBufferObject> bufferObjectHandle,
<<<<<<< HEAD
        const uint32_t byteCount, const BufferObjectBinding bindingType, const BufferUsage usage,
        utils::CString tag) {
=======
        const uint32_t byteCount, const BufferObjectBinding bindingType, const BufferUsage usage) {
    FWGPU_SYSTRACE_SCOPE();
>>>>>>> 05a61984
    constructHandle<WebGPUBufferObject>(bufferObjectHandle, mDevice, bindingType, byteCount);
    setDebugTag(bufferObjectHandle.getId(), std::move(tag));
}

void WebGPUDriver::createTextureR(Handle<HwTexture> textureHandle, const SamplerType target,
        const uint8_t levels, const TextureFormat format, const uint8_t samples,
        const uint32_t width, const uint32_t height, const uint32_t depth,
<<<<<<< HEAD
        const TextureUsage usage, utils::CString tag) {
=======
        const TextureUsage usage) {
    FWGPU_SYSTRACE_SCOPE();
>>>>>>> 05a61984
    constructHandle<WebGPUTexture>(textureHandle, target, levels, format, samples, width, height,
            depth, usage, mDevice);
    setDebugTag(textureHandle.getId(), std::move(tag));
}

void WebGPUDriver::createTextureViewR(Handle<HwTexture> textureHandle,
        Handle<HwTexture> sourceTextureHandle, const uint8_t baseLevel, const uint8_t levelCount,
        utils::CString tag) {
    auto source = handleCast<WebGPUTexture>(sourceTextureHandle);

    constructHandle<WebGPUTexture>(textureHandle, source, baseLevel, levelCount);

    setDebugTag(textureHandle.getId(), std::move(tag));
}

void WebGPUDriver::createTextureViewSwizzleR(Handle<HwTexture> textureHandle,
        Handle<HwTexture> sourceTextureHandle, const backend::TextureSwizzle r,
        const backend::TextureSwizzle g, const backend::TextureSwizzle b,
<<<<<<< HEAD
        const backend::TextureSwizzle a, utils::CString tag) {
    PANIC_POSTCONDITION("Swizzle WebGPU Texture is not supported");
=======
        const backend::TextureSwizzle a) {

    if (!isTextureSwizzleSupported()) {
        FWGPU_LOGW << "WebGPUDriver::createTextureViewSwizzleR called while texture swizzling is "
                      "not supported by the device/driver";
    }

    auto sourceTexture{ handleCast<WebGPUTexture>(sourceTextureHandle) };
    assert_invariant(sourceTexture);

    wgpu::TextureComponentSwizzle const nextSwizzle{
        .r = toWGPUComponentSwizzle(r),
        .g = toWGPUComponentSwizzle(g),
        .b = toWGPUComponentSwizzle(b),
        .a = toWGPUComponentSwizzle(a),
    };

    // The WebGPUTexture constructor for swizzled views will handle composing the swizzle and
    // creating the new texture view.
    constructHandle<WebGPUTexture>(textureHandle, sourceTexture, nextSwizzle);
>>>>>>> 05a61984
}

void WebGPUDriver::createTextureExternalImage2R(Handle<HwTexture> textureHandle,
        const backend::SamplerType target, const backend::TextureFormat format,
        const uint32_t width, const uint32_t height, const backend::TextureUsage usage,
<<<<<<< HEAD
        Platform::ExternalImageHandleRef externalImage, utils::CString tag) {
=======
        Platform::ExternalImageHandleRef externalImage) {
    FWGPU_SYSTRACE_SCOPE();
>>>>>>> 05a61984
    PANIC_POSTCONDITION("External WebGPU Texture is not supported");
}

void WebGPUDriver::createTextureExternalImageR(Handle<HwTexture> textureHandle,
        const backend::SamplerType target, const backend::TextureFormat format,
        const uint32_t width, const uint32_t height, const backend::TextureUsage usage,
<<<<<<< HEAD
        void* externalImage, utils::CString tag) {
=======
        void* externalImage) {
    FWGPU_SYSTRACE_SCOPE();
>>>>>>> 05a61984
    PANIC_POSTCONDITION("External WebGPU Texture is not supported");
}

void WebGPUDriver::createTextureExternalImagePlaneR(Handle<HwTexture> textureHandle,
        const backend::TextureFormat format, const uint32_t width, const uint32_t height,
        const backend::TextureUsage usage, void* image, const uint32_t plane, utils::CString tag) {
    PANIC_POSTCONDITION("External WebGPU Texture is not supported");
}

void WebGPUDriver::importTextureR(Handle<HwTexture> textureHandle, const intptr_t id,
        const SamplerType target, const uint8_t levels, const TextureFormat format,
        const uint8_t samples, const uint32_t width, const uint32_t height, const uint32_t depth,
        const TextureUsage usage, utils::CString tag) {
    PANIC_POSTCONDITION("Import WebGPU Texture is not supported");
}

void WebGPUDriver::createRenderPrimitiveR(Handle<HwRenderPrimitive> renderPrimitiveHandle,
        Handle<HwVertexBuffer> vertexBufferHandle, Handle<HwIndexBuffer> indexBufferHandle,
<<<<<<< HEAD
        const PrimitiveType primitiveType, utils::CString tag) {
=======
        const PrimitiveType primitiveType) {
    FWGPU_SYSTRACE_SCOPE();
>>>>>>> 05a61984
    assert_invariant(mDevice);
    const auto renderPrimitive = constructHandle<WebGPURenderPrimitive>(renderPrimitiveHandle);
    const auto vertexBuffer = handleCast<WebGPUVertexBuffer>(vertexBufferHandle);
    const auto indexBuffer = handleCast<WebGPUIndexBuffer>(indexBufferHandle);
    renderPrimitive->vertexBuffer = vertexBuffer;
    renderPrimitive->indexBuffer = indexBuffer;
    renderPrimitive->type = primitiveType;
    setDebugTag(renderPrimitiveHandle.getId(), std::move(tag));
}

<<<<<<< HEAD
void WebGPUDriver::createProgramR(Handle<HwProgram> programHandle, Program&& program,
        utils::CString tag) {
=======
void WebGPUDriver::createProgramR(Handle<HwProgram> programHandle, Program&& program) {
    FWGPU_SYSTRACE_SCOPE();
>>>>>>> 05a61984
    constructHandle<WebGPUProgram>(programHandle, mDevice, program);
    setDebugTag(programHandle.getId(), std::move(tag));
}

void WebGPUDriver::createDefaultRenderTargetR(Handle<HwRenderTarget> renderTargetHandle,
        utils::CString tag) {
    assert_invariant(!mDefaultRenderTarget);
    mDefaultRenderTarget = constructHandle<WebGPURenderTarget>(renderTargetHandle);
    assert_invariant(mDefaultRenderTarget);
<<<<<<< HEAD
    setDebugTag(renderTargetHandle.getId(), std::move(tag));
=======
    if (mSwapChain) {
        setDefaultTargetFlags(*mDefaultRenderTarget, *mSwapChain);
    }
>>>>>>> 05a61984
}

void WebGPUDriver::createRenderTargetR(Handle<HwRenderTarget> renderTargetHandle,
        const TargetBufferFlags targetFlags, const uint32_t width, const uint32_t height,
        const uint8_t samples, const uint8_t layerCount, const MRT color,
<<<<<<< HEAD
        const TargetBufferInfo depth, const TargetBufferInfo stencil, utils::CString tag) {
=======
        const TargetBufferInfo depth, const TargetBufferInfo stencil) {
    FWGPU_SYSTRACE_SCOPE();
>>>>>>> 05a61984
    constructHandle<WebGPURenderTarget>(
            renderTargetHandle, width, height, samples, layerCount, color, depth, stencil,
            targetFlags,
            [&](const Handle<HwTexture> textureHandle) {
                return handleCast<WebGPUTexture>(textureHandle);
            },
            mDevice);
    setDebugTag(renderTargetHandle.getId(), std::move(tag));
}

<<<<<<< HEAD
void WebGPUDriver::createFenceR(Handle<HwFence> fenceHandle, utils::CString tag) {
    // the handle was already constructed in createFenceS
=======
void WebGPUDriver::createFenceR(Handle<HwFence> fenceHandle, const int /* dummy */) {
    // The handle is constructed synchronously in createFenceS.
>>>>>>> 05a61984
    const auto fence = handleCast<WebGPUFence>(fenceHandle);
    assert_invariant(mQueue);
    fence->addMarkerToQueueState(mQueue);
    setDebugTag(fenceHandle.getId(), std::move(tag));
}

void WebGPUDriver::createTimerQueryR(Handle<HwTimerQuery> tqh, utils::CString tag) {}

void WebGPUDriver::createDescriptorSetLayoutR(
        Handle<HwDescriptorSetLayout> descriptorSetLayoutHandle,
<<<<<<< HEAD
        backend::DescriptorSetLayout&& info, utils::CString tag) {
=======
        backend::DescriptorSetLayout&& info) {
    FWGPU_SYSTRACE_SCOPE();
>>>>>>> 05a61984
    constructHandle<WebGPUDescriptorSetLayout>(descriptorSetLayoutHandle, std::move(info), mDevice);
    setDebugTag(descriptorSetLayoutHandle.getId(), std::move(tag));
}

void WebGPUDriver::createDescriptorSetR(Handle<HwDescriptorSet> descriptorSetHandle,
<<<<<<< HEAD
        Handle<HwDescriptorSetLayout> descriptorSetLayoutHandle, utils::CString tag) {
=======
        Handle<HwDescriptorSetLayout> descriptorSetLayoutHandle) {
    FWGPU_SYSTRACE_SCOPE();
>>>>>>> 05a61984
    auto layout = handleCast<WebGPUDescriptorSetLayout>(descriptorSetLayoutHandle);
    constructHandle<WebGPUDescriptorSet>(descriptorSetHandle, layout->getLayout(),
            layout->getBindGroupEntries());
    setDebugTag(descriptorSetHandle.getId(), std::move(tag));
}

Handle<HwStream> WebGPUDriver::createStreamNative(void* nativeStream, utils::CString tag) {
    return {
        //todo
    };
}

Handle<HwStream> WebGPUDriver::createStreamAcquired(utils::CString tag) {
    return {
        //todo
    };
}

void WebGPUDriver::setAcquiredImage(Handle<HwStream> sh, void* image, const math::mat3f& transform,
        CallbackHandler* handler, StreamCallback cb, void* userData) {
    //todo
}

void WebGPUDriver::registerBufferObjectStreams(Handle<HwBufferObject> bufferObjectHandle,
        BufferObjectStreamDescriptor&& streams) {
    //todo
}

void WebGPUDriver::setStreamDimensions(Handle<HwStream> sh, uint32_t width, uint32_t height) {
    //todo
}

int64_t WebGPUDriver::getStreamTimestamp(Handle<HwStream> sh) {
    //todo
    return 0;
}

void WebGPUDriver::updateStreams(CommandStream* driver) {
    //todo
}

void WebGPUDriver::destroyFence(Handle<HwFence> fenceHandle) {
    if (fenceHandle) {
        destructHandle<WebGPUFence>(fenceHandle);
    }
}

FenceStatus WebGPUDriver::getFenceStatus(Handle<HwFence> fenceHandle) {
    const auto fence = handleCast<WebGPUFence>(fenceHandle);
    if (!fence) {
        return FenceStatus::ERROR;
    }
    return fence->getStatus();
}

bool WebGPUDriver::isTextureFormatSupported(const TextureFormat format) {
    return toWGPUTextureFormat(format) != wgpu::TextureFormat::Undefined;
}

bool WebGPUDriver::isTextureSwizzleSupported() {
    return mDevice.HasFeature(wgpu::FeatureName::TextureComponentSwizzle);
}

bool WebGPUDriver::isTextureFormatMipmappable(const TextureFormat format) {
    const wgpu::TextureFormat webGpuFormat{ toWGPUTextureFormat(format) };
    // passing 2D and sampleCount 1 to only check the format
    const WebGPURenderPassMipmapGenerator::FormatCompatibility renderPassCompatibility{
        WebGPURenderPassMipmapGenerator::getCompatibilityFor(webGpuFormat,
                wgpu::TextureDimension::e2D, 1)
    };

    if (renderPassCompatibility.compatible) {
        return true;
    }

    return WebGPUTexture::supportsMultipleMipLevelsViaStorageBinding(webGpuFormat);
}

bool WebGPUDriver::isRenderTargetFormatSupported(const TextureFormat format) {
    //todo
    return true;
}

bool WebGPUDriver::isFrameBufferFetchSupported() {
    //todo
    return false;
}

bool WebGPUDriver::isFrameBufferFetchMultiSampleSupported() {
    return false; // TODO: add support for MS framebuffer_fetch
}

bool WebGPUDriver::isFrameTimeSupported() {
    return true;
}

bool WebGPUDriver::isAutoDepthResolveSupported() {
    return true;
}

bool WebGPUDriver::isSRGBSwapChainSupported() {
    return false;
}

bool WebGPUDriver::isProtectedContentSupported() {
    return false;
}

bool WebGPUDriver::isStereoSupported() {
    return false;
}

bool WebGPUDriver::isParallelShaderCompileSupported() {
    return false;
}

bool WebGPUDriver::isDepthStencilResolveSupported() {
    return false;
}

bool WebGPUDriver::isDepthStencilBlitSupported(const TextureFormat format) {
    return true;
}

bool WebGPUDriver::isProtectedTexturesSupported() {
    return true;
}

bool WebGPUDriver::isDepthClampSupported() {
    return false;
}

bool WebGPUDriver::isWorkaroundNeeded(Workaround) {
    return false;
}

FeatureLevel WebGPUDriver::getFeatureLevel() {

    // If the max sampler counts do not meet FeatureLevel2 standards, then this is an FeatureLevel1
    // device.
    const auto& featureLevel2 = FEATURE_LEVEL_CAPS[+FeatureLevel::FEATURE_LEVEL_2];
    if (mDeviceLimits.maxSamplersPerShaderStage < featureLevel2.MAX_VERTEX_SAMPLER_COUNT ||
            mDeviceLimits.maxSamplersPerShaderStage < featureLevel2.MAX_FRAGMENT_SAMPLER_COUNT) {
        return FeatureLevel::FEATURE_LEVEL_1;
    }

    // If the max sampler counts do not meet FeatureLevel3 standards, then this is an FeatureLevel2
    // device.
    const auto& featureLevel3 = FEATURE_LEVEL_CAPS[+FeatureLevel::FEATURE_LEVEL_3];
    if (mDeviceLimits.maxSamplersPerShaderStage < featureLevel3.MAX_VERTEX_SAMPLER_COUNT ||
            mDeviceLimits.maxSamplersPerShaderStage < featureLevel3.MAX_FRAGMENT_SAMPLER_COUNT) {
        return FeatureLevel::FEATURE_LEVEL_2;
    }
    return FeatureLevel::FEATURE_LEVEL_3;
}

math::float2 WebGPUDriver::getClipSpaceParams() {
    return math::float2{ 1.0f, 0.0f };
}

uint8_t WebGPUDriver::getMaxDrawBuffers() {
    return MRT::MAX_SUPPORTED_RENDER_TARGET_COUNT;
}

size_t WebGPUDriver::getMaxUniformBufferSize() {
    return mDeviceLimits.maxUniformBufferBindingSize;
}

size_t WebGPUDriver::getMaxTextureSize(const SamplerType target) {
    size_t result = 2048u;
    switch (target) {
        case SamplerType::SAMPLER_2D:
        case SamplerType::SAMPLER_2D_ARRAY:
        case SamplerType::SAMPLER_EXTERNAL:
        case SamplerType::SAMPLER_CUBEMAP:
        case SamplerType::SAMPLER_CUBEMAP_ARRAY:
            result = mDeviceLimits.maxTextureDimension2D;
            break;
        case SamplerType::SAMPLER_3D:
            result = mDeviceLimits.maxTextureDimension3D;
            break;
    }
    return result;
}

size_t WebGPUDriver::getMaxArrayTextureLayers() {
    return mDeviceLimits.maxTextureArrayLayers;
}

void WebGPUDriver::updateIndexBuffer(Handle<HwIndexBuffer> indexBufferHandle,
        BufferDescriptor&& bufferDescriptor, const uint32_t byteOffset) {
    // make sure command elements (draws, etc.) prior to the buffer update are processed before the
    // update on the GPU, otherwise the expected data may not be available at the time certain
    // draw calls are made.
    flush();
    handleCast<WebGPUIndexBuffer>(indexBufferHandle)
            ->updateGPUBuffer(bufferDescriptor, byteOffset, mQueue);
    scheduleDestroy(std::move(bufferDescriptor));
}

void WebGPUDriver::updateBufferObject(Handle<HwBufferObject> bufferObjectHandle,
        BufferDescriptor&& bufferDescriptor, const uint32_t byteOffset) {
    // make sure command elements (draws, etc.) prior to the buffer update are processed before the
    // update on the GPU, otherwise the expected data may not be available at the time certain
    // draw calls are made.
    flush();
    handleCast<WebGPUBufferObject>(bufferObjectHandle)
            ->updateGPUBuffer(bufferDescriptor, byteOffset, mQueue);
    scheduleDestroy(std::move(bufferDescriptor));
}

void WebGPUDriver::updateBufferObjectUnsynchronized(Handle<HwBufferObject> bufferObjectHandle,
        BufferDescriptor&& bufferDescriptor, const uint32_t byteOffset) {
    // make sure command elements (draws, etc.) prior to the buffer update are processed before the
    // update on the GPU, otherwise the expected data may not be available at the time certain
    // draw calls are made.
    flush();
    handleCast<WebGPUBufferObject>(bufferObjectHandle)
            ->updateGPUBuffer(bufferDescriptor, byteOffset, mQueue);
    scheduleDestroy(std::move(bufferDescriptor));
}

void WebGPUDriver::resetBufferObject(Handle<HwBufferObject> bufferObjectHandle) {
    // Is there something that needs to be done here? Vulkan has left it unimplemented.
}

void WebGPUDriver::setVertexBufferObject(Handle<HwVertexBuffer> vertexBufferHandle,
        const uint32_t index, Handle<HwBufferObject> bufferObjectHandle) {
    const auto vertexBuffer = handleCast<WebGPUVertexBuffer>(vertexBufferHandle);
    const auto bufferObject = handleCast<WebGPUBufferObject>(bufferObjectHandle);
    assert_invariant(index < vertexBuffer->getBuffers().size());
    assert_invariant(bufferObject->getBuffer().GetUsage() & wgpu::BufferUsage::Vertex);
    vertexBuffer->getBuffers()[index] = bufferObject->getBuffer();
}

// Updates a 3D texture region with pixel data from a buffer.
// This function handles various pixel formats and performs a blit operation if the source
// format needs to be converted to the destination format. For compressed textures, it ensures
// that the offsets are aligned to the block dimensions.
void WebGPUDriver::update3DImage(Handle<HwTexture> textureHandle, const uint32_t level,
        const uint32_t xoffset, const uint32_t yoffset, const uint32_t zoffset,
        const uint32_t width, const uint32_t height, const uint32_t depth,
        PixelBufferDescriptor&& pixelBufferDescriptor) {
    // one way or another this function writes texture(s), thus any commands (draw calls etc.) should
    // get submitted prior to these updates so that subsequent commands/draws run with the
    // image/texture(s) updated as expected.
    flush();
    PixelBufferDescriptor* inputData{ &pixelBufferDescriptor };
    PixelBufferDescriptor reshapedData;
    if (reshape(pixelBufferDescriptor, reshapedData)) {
        inputData = &reshapedData;
    }
    const auto texture{ handleCast<WebGPUTexture>(textureHandle) };
    FILAMENT_CHECK_PRECONDITION((texture->getTexture().GetWidth() + xoffset) >= width)
            << "Blitting requires the destination region to have enough width ("
            << texture->getTexture().GetWidth() << ") to accommodate the requested " << width
            << " width to write/blit (accounting for xoffset, which is " << xoffset << ").";
    FILAMENT_CHECK_PRECONDITION((texture->getTexture().GetHeight() + yoffset) >= height)
            << "Blitting requires the destination region to have enough height ("
            << texture->getTexture().GetHeight() << ") to accommodate the requested " << height
            << " height to write/blit (accounting for yoffset, which is " << yoffset << ").";
    FILAMENT_CHECK_PRECONDITION((texture->getTexture().GetDepthOrArrayLayers() + zoffset) >= depth)
            << "Blitting requires the destination region to have enough depth/arrayLayers ("
            << texture->getTexture().GetDepthOrArrayLayers() << ") to accommodate the requested "
            << depth << " depth to write/blit (accounting for zoffset, which is " << zoffset << ").";

    // TODO: Writing to a depth texture is illegal and errors. I'm not sure why Filament is trying
    // to do so, but early returning is working?
    if (texture->getAspect() == wgpu::TextureAspect::DepthOnly) {
        scheduleDestroy(std::move(pixelBufferDescriptor));
        return;
    }
    const wgpu::TextureFormat inputPixelFormat{ toWebGPUFormat(inputData->format,
            inputData->type) };
    const wgpu::TextureFormat outputLinearFormat{ toLinearFormat(
            texture->getTexture().GetFormat()) };

    const bool doBlit{ conversionNecessary(inputPixelFormat, outputLinearFormat, inputData->type) };
#if FWGPU_ENABLED(FWGPU_DEBUG_UPDATE_IMAGE)
    if (texture->width > 1000 && texture->height > 500) {
        FWGPU_LOGD << "Update3DImage(..., level=" << level << ", xoffset=" << xoffset
                   << ", yoffset=" << yoffset << ", zoffset=" << zoffset << ", width=" << width
                   << ", height=" << height << ", depth=" << depth << ",  ...):";
        FWGPU_LOGD << "     PixelBufferDescriptor format (input): " << toString(inputData->format);
        FWGPU_LOGD << "     PixelBufferDescriptor type (input):   " << toString(inputData->type);
        FWGPU_LOGD << "     Pixel WebGPUFormat (input):           "
                   << webGPUTextureFormatToString(inputPixelFormat);
        FWGPU_LOGD << "     Texture View format (output):         "
                   << webGPUTextureFormatToString(texture->getViewFormat());
        FWGPU_LOGD << "     Texture format (output):              "
                   << webGPUTextureFormatToString(texture->getTexture().GetFormat());
        FWGPU_LOGD << "     Linear Texture format (output):       "
                   << webGPUTextureFormatToString(outputLinearFormat);
        FWGPU_LOGD << "     Conversion Necessary:                 " << conversionNecessary;
        FWGPU_LOGD << "     Do Blit:                              " << doBlit;
    }
#endif
    FILAMENT_CHECK_PRECONDITION(inputData->type == PixelDataType::COMPRESSED ||
                                inputPixelFormat != wgpu::TextureFormat::Undefined)
            << "Failed to determine uncompressed input pixel format for WebGPU. Pixel format "
            << toString(inputData->format) << " type " << toString(inputData->type);
    const size_t blockWidth{ texture->getBlockWidth() };
    const size_t blockHeight{ texture->getBlockHeight() };
    // WebGPU specification requires that for compressed textures, the x and y offsets
    // must be a multiple of the compressed texture format's block width and height.
    // See: https://www.w3.org/TR/webgpu/#abstract-opdef-validating-gputexelcopytextureinfo
    if (blockWidth > 1 || blockHeight > 1) {
        FILAMENT_CHECK_PRECONDITION(xoffset % blockWidth == 0)
                << "xoffset must be aligned to blockwidth, but offset is " << blockWidth
                << "and offset is " << xoffset;
        FILAMENT_CHECK_PRECONDITION(yoffset % blockHeight == 0)
                << "yoffset must be aligned to blockHeight, but offset is " << blockHeight
                << "and offset is " << yoffset;
    }
    const auto extent{
        wgpu::Extent3D{ .width = width, .height = height, .depthOrArrayLayers = depth }
    };
    const uint32_t bytesPerRow{ static_cast<uint32_t>(
            PixelBufferDescriptor::computePixelSize(inputData->format, inputData->type) * width) };
    const uint8_t* dataBuff{ static_cast<const uint8_t*>(inputData->buffer) };
    const size_t dataSize{ inputData->size };
    const auto layout{ wgpu::TexelCopyBufferLayout{
        .bytesPerRow = bytesPerRow,
        .rowsPerImage = height,
    } };
    if (doBlit) {
        const wgpu::TextureDescriptor stagingTextureDescriptor{
            .label = "blit_staging_input_texture",
            .usage = texture->getTexture().GetUsage(),
            .dimension = texture->getTexture().GetDimension(),
            .size = extent,
            .format = inputPixelFormat,
            .mipLevelCount = 1,
            .sampleCount = texture->getTexture().GetSampleCount(),
            .viewFormatCount = 0,
            .viewFormats = nullptr,
        };
        const wgpu::Texture stagingTexture{ mDevice.CreateTexture(&stagingTextureDescriptor) };
        FILAMENT_CHECK_POSTCONDITION(stagingTexture)
                << "Failed to create staging input texture for blit?";
        const auto copyInfo{ wgpu::TexelCopyTextureInfo{
            .texture = stagingTexture,
            .mipLevel = 0,
            .origin = { .x = 0, .y = 0, .z = 0 },
            .aspect = texture->getAspect(),
        } };
        mQueue.WriteTexture(&copyInfo, dataBuff, dataSize, &layout, &extent);
        bool reusedCommandEncoder{ true };
        if (!mCommandEncoder) {
            reusedCommandEncoder = false;
            const wgpu::CommandEncoderDescriptor commandEncoderDescriptor{
                .label = "blit_command",
            };
            mCommandEncoder = mDevice.CreateCommandEncoder(&commandEncoderDescriptor);
            FILAMENT_CHECK_POSTCONDITION(mCommandEncoder)
                    << "Failed to create command encoder for blit?";
        }
        WebGPUBlitter::BlitArgs blitArgs{
            .source = {
                .texture = stagingTexture,
                .origin = { .x = 0, .y = 0 },
                .extent = {.width = width, .height = height},
                .mipLevel = 0,
            },
            .destination = {
                .texture = texture->getTexture(),
                .origin = {.x=xoffset,.y=yoffset},
                .extent = {.width = width, .height = height},
                .mipLevel = level,
            },
            .filter = SamplerMagFilter::NEAREST,
        };
        for (uint32_t layerIndex{ 0 }; layerIndex < depth; ++layerIndex) {
            blitArgs.source.layerOrDepth = layerIndex;
            blitArgs.destination.layerOrDepth = layerIndex + zoffset;
            mBlitter.blit(mQueue, mCommandEncoder, blitArgs);
        }
        if (!reusedCommandEncoder) {
            // TODO consider removing encoder finish + submit once we have test coverage and can
            //      safely verify doing so will not result in strange errors. We don't think this
            //      submit is necessary, as the encoder should get finished and the command
            //      submitted in commit(), finish(), and/or flush() in this frame
            //      or the next anyway. And, the blit bits will be encoded before other things.
            //      Thus, not submitting here _seems_ ok. Nonetheless, doing the submit here likely
            //      represents unnecessary inefficiency and higher bandwidth
            //      between the CPU and GPU, but we are worried about functional correctness at this
            //      stage.
            const wgpu::CommandBufferDescriptor commandBufferDescriptor{
                .label = "blit_command_buffer",
            };
            const wgpu::CommandBuffer blitCommand{ mCommandEncoder.Finish(
                    &commandBufferDescriptor) };
            FILAMENT_CHECK_POSTCONDITION(blitCommand)
                    << "Failed to create command buffer for blit?";
            mQueue.Submit(1, &blitCommand);
            mCommandEncoder = nullptr;
        }
    } else {
        // Direct copy without a blit.
        const auto copyInfo { wgpu::TexelCopyTextureInfo{
            .texture = texture->getTexture(),
            .mipLevel = level,
            .origin = { .x = xoffset, .y = yoffset, .z = zoffset, },
            .aspect = texture->getAspect(),
        }};
        mQueue.WriteTexture(&copyInfo, dataBuff, dataSize, &layout, &extent);
    }
    scheduleDestroy(std::move(pixelBufferDescriptor));
}

void WebGPUDriver::setupExternalImage(void* image) {
    //todo
}

TimerQueryResult WebGPUDriver::getTimerQueryValue(Handle<HwTimerQuery> tqh, uint64_t* elapsedTime) {
    return TimerQueryResult::ERROR;
}

void WebGPUDriver::setupExternalImage2(Platform::ExternalImageHandleRef image) {
    //todo
}

void WebGPUDriver::setExternalStream(Handle<HwTexture> textureHandle,
        Handle<HwStream> streamHandle) {
    // todo
}

void WebGPUDriver::generateMipmaps(Handle<HwTexture> textureHandle) {
    auto texture = handleCast<WebGPUTexture>(textureHandle);
    assert_invariant(texture);
    wgpu::Texture wgpuTexture = texture->getTexture();
    assert_invariant(wgpuTexture);

    const uint32_t totalMipLevels = wgpuTexture.GetMipLevelCount();
    if (UTILS_UNLIKELY(totalMipLevels <= 1)) {
        return; // nothing to do
    }

    // make sure command elements (draws, etc.) prior to the texture update are processed before the
    // update on the GPU.
    // this ensures subsequent draw calls are run after the mipmaps have been generated as expected
    flush();

    const auto usage = wgpuTexture.GetUsage();
    FILAMENT_CHECK_PRECONDITION(usage & wgpu::TextureUsage::TextureBinding)
            << "Texture for mipmap generation must have TextureBinding usage.";

    switch (texture->getMipmapGenerationStrategy()) {
        case WebGPUTexture::MipmapGenerationStrategy::RENDER_PASS:
            FILAMENT_CHECK_PRECONDITION(usage & wgpu::TextureUsage::RenderAttachment)
                    << "Texture for mipmap generation via render pass blit must have "
                       "RenderAttachment usage.";
            mRenderPassMipmapGenerator.generateMipmaps(mQueue, texture->getTexture());
            break;
        case WebGPUTexture::MipmapGenerationStrategy::NONE:
            FWGPU_LOGW << "Trying to generate mipmaps for a texture we already know we cannot do "
                          "such generation. Texture sample type "
                       << to_string(texture->target) << " WebGPU texture format "
                       << webGPUTextureFormatToString(texture->getViewFormat()) << " samples "
                       << static_cast<uint32_t>(texture->samples)
                       << ". Going to try using the SPD_COMPUTE_PASS approach.";
            UTILS_FALLTHROUGH;
        case WebGPUTexture::MipmapGenerationStrategy::SPD_COMPUTE_PASS:
            FILAMENT_CHECK_PRECONDITION(usage & wgpu::TextureUsage::StorageBinding)
                    << "Texture for mipmap generation must have StorageBinding usage "
                       "(as a compute pass strategy was selected for use). "
                       "supportsMultipleMipLevels for WebGPU texture format "
                    << webGPUTextureFormatToString(wgpuTexture.GetFormat()) << " is "
                    << WebGPUTexture::supportsMultipleMipLevelsViaStorageBinding(
                               wgpuTexture.GetFormat());
            // We will record all passes into a single command encoder.
            wgpu::CommandEncoderDescriptor encoderDesc = {};
            encoderDesc.label = "Mipmap Command Encoder";
            wgpu::CommandEncoder encoder = mDevice.CreateCommandEncoder(&encoderDesc);

            spd::SPDPassConfig spdConfig = { .filter = spd::SPDFilter::Average,
                .targetTexture = wgpuTexture,
                .numMips = totalMipLevels,
                .halfPrecision = false,
                .sourceMipLevel = 0 };

            mSpdComputePassMipmapGenerator.Generate(encoder, wgpuTexture, spdConfig);

            // Finish the encoder and submit all the passes at once.
            // TODO consider reusing the existing command encoder or creating it in this function
            //      if it doesn't already exist and removing encoder finish + submit here once
            //      we have test coverage and can safely verify doing so will not result in
            //      strange errors. We don't think this submit is necessary, as the encoder
            //      should get finished and the command submitted in
            //      commit(), finish(), and/or flush() in this frame or the next anyway.
            //      And, the mipmap generation bits will be encoded before other things.
            //      Thus, not submitting here _seems_ ok. Nonetheless, doing the submit here likely
            //      represents unnecessary inefficiency and higher bandwidth
            //      between the CPU and GPU, but we are worried about functional correctness at this
            //      stage.
            wgpu::CommandBufferDescriptor cmdBufferDesc = {};
            cmdBufferDesc.label = "Mipmap Command Buffer";
            wgpu::CommandBuffer commandBuffer = encoder.Finish(&cmdBufferDesc);
            mQueue.Submit(1, &commandBuffer);
            break;
    }
}

void WebGPUDriver::compilePrograms(CompilerPriorityQueue priority,
        CallbackHandler* handler, CallbackHandler::Callback callback, void* user) {
    if (callback) {
        scheduleCallback(handler, user, callback);
    }
}

// Begins a render pass. This sets up the render pass descriptor with the appropriate
// color and depth/stencil attachments, based on whether the target is the default
// swap chain render target or a custom one. It also handles MSAA by setting up
// resolve targets if necessary.
void WebGPUDriver::beginRenderPass(Handle<HwRenderTarget> renderTargetHandle,
        RenderPassParams const& params) {
    FWGPU_SYSTRACE_SCOPE();
    if (!mCommandEncoder) {
        wgpu::CommandEncoderDescriptor commandEncoderDescriptor{ .label = "frame_command_encoder" };
        mCommandEncoder = mDevice.CreateCommandEncoder(&commandEncoderDescriptor);
    }
    assert_invariant(mCommandEncoder);
    auto renderTarget = handleCast<WebGPURenderTarget>(renderTargetHandle);

    wgpu::TextureView defaultColorView = nullptr;
    wgpu::TextureView defaultDepthStencilView = nullptr;
    wgpu::TextureFormat defaultDepthStencilFormat = wgpu::TextureFormat::Undefined;

    const bool msaaSidecarsRequired{ renderTarget->getSamples() > 1 &&
                                     renderTarget->getSampleCountPerAttachment() <= 1 };

    std::array<wgpu::TextureView, MRT::MAX_SUPPORTED_RENDER_TARGET_COUNT> customColorViews{};
    std::array<wgpu::TextureView, customColorViews.size()> customColorMsaaSidecarViews{};
    uint32_t customColorViewCount = 0;

    wgpu::TextureView customDepthStencilView = nullptr;
    wgpu::TextureView customDepthStencilMsaaSidecarTextureView = nullptr;
    wgpu::TextureFormat customDepthStencilFormat = wgpu::TextureFormat::Undefined;

    mCurrentRenderTarget = renderTarget;
    if (renderTarget->isDefaultRenderTarget()) {
        assert_invariant(mSwapChain && mTextureView);
        defaultColorView = mTextureView;
        defaultDepthStencilView = mSwapChain->getDepthTextureView();
        defaultDepthStencilFormat = mSwapChain->getDepthFormat();

        if (any(renderTarget->getTargetFlags() & TargetBufferFlags::STENCIL) &&
                !(hasStencil(defaultDepthStencilFormat))) {
            FILAMENT_CHECK_POSTCONDITION(false)
                    << "Default render target requested stencil, but swap chain's depth format "
                    << (uint32_t) defaultDepthStencilFormat << " does not have a stencil aspect.";
        }

        if (any(renderTarget->getTargetFlags() & TargetBufferFlags::DEPTH) &&
                !(hasDepth(defaultDepthStencilFormat))) {
            FILAMENT_CHECK_POSTCONDITION(false)
                    << "Default render target requested depth, but swap chain's depth format "
                    << (uint32_t) defaultDepthStencilFormat << " does not have a depth aspect.";
        }
    } else {
        // Resolve views for custom render target
        const auto& colorInfos = renderTarget->getColorAttachmentInfos();
        for (int i = 0; i < MRT::MAX_SUPPORTED_RENDER_TARGET_COUNT; ++i) {
            if (colorInfos[i].handle) {
                auto colorTexture = handleCast<WebGPUTexture>(colorInfos[i].handle);
                if (colorTexture) {
                    const uint8_t mipLevel = colorInfos[i].level;
                    const uint32_t arrayLayer = colorInfos[i].layer;
                    customColorViews[customColorViewCount] =
                            colorTexture->makeAttachmentTextureView(mipLevel, arrayLayer, renderTarget->getLayerCount());
                    if (msaaSidecarsRequired) {
                        const wgpu::TextureView msaaSidecarView{
                            colorTexture->makeMsaaSidecarTextureViewIfTextureSidecarExists(
                                    renderTarget->getSamples(), mipLevel, arrayLayer)
                        };
                        FILAMENT_CHECK_POSTCONDITION(msaaSidecarView)
                                << "Could not get a required MSAA sidecar texture view for color "
                                << customColorViewCount << "?";
                        customColorMsaaSidecarViews[customColorViewCount] = msaaSidecarView;
                    }
                    customColorViewCount++;
                }
            }
        }
        const auto& depthInfo = renderTarget->getDepthAttachmentInfo();
        const auto& stencilInfo = renderTarget->getStencilAttachmentInfo();

        Handle<HwTexture> depthStencilSourceHandle = {};
        uint8_t depthStencilMipLevel = 0;
        uint32_t depthStencilArrayLayer = 0;

        if (depthInfo.handle && stencilInfo.handle) {
            auto const depthTexture{handleCast<WebGPUTexture>(depthInfo.handle)->getTexture()};
            auto const stencilTexture{handleCast<WebGPUTexture>(stencilInfo.handle)->getTexture()};
            FILAMENT_CHECK_POSTCONDITION(depthTexture.Get() == stencilTexture.Get())
                    << "Filament must reference the same resource if both depth and stencil "
                       "textures are present";
        }

        if (depthInfo.handle) {
            depthStencilSourceHandle = depthInfo.handle;
            depthStencilMipLevel = depthInfo.level;
            depthStencilArrayLayer = depthInfo.layer;
        } else if (stencilInfo.handle) {
            depthStencilSourceHandle = stencilInfo.handle;
            depthStencilMipLevel = stencilInfo.level;
            depthStencilArrayLayer = stencilInfo.layer;
        }

        if (depthStencilSourceHandle) {
            auto dsTexture = handleCast<WebGPUTexture>(depthStencilSourceHandle);
            if (dsTexture) {
                customDepthStencilView = dsTexture->makeAttachmentTextureView(depthStencilMipLevel,
                        depthStencilArrayLayer, renderTarget->getLayerCount());
                if (msaaSidecarsRequired) {
                    customDepthStencilMsaaSidecarTextureView =
                            dsTexture->makeMsaaSidecarTextureViewIfTextureSidecarExists(
                                    renderTarget->getSamples(), depthStencilMipLevel,
                                    depthStencilArrayLayer);
                    FILAMENT_CHECK_POSTCONDITION(customDepthStencilMsaaSidecarTextureView)
                            << "Could not get a required MSAA sidecar texture view for "
                               "depth/stencil?";
                }
                customDepthStencilFormat = dsTexture->getViewFormat();

                if (any(renderTarget->getTargetFlags() & TargetBufferFlags::STENCIL) &&
                        !(hasStencil(customDepthStencilFormat))) {
                    FILAMENT_CHECK_POSTCONDITION(false)
                            << "Custom render target requested stencil, but the provided texture"
                               "format number"
                            << (uint32_t) customDepthStencilFormat
                            << " does not have a stencil aspect.";
                }
                if (any(renderTarget->getTargetFlags() & TargetBufferFlags::DEPTH) &&
                        !(hasDepth(customDepthStencilFormat))) {
                    FILAMENT_CHECK_POSTCONDITION(false) << "Custom render target requested depth, "
                                                           "but the provided texture format number"
                                                        << (uint32_t) customDepthStencilFormat
                                                        << " does not have a depth aspect.";
                }
            }
        }
    }
    wgpu::RenderPassDescriptor renderPassDescriptor{};
    renderTarget->setUpRenderPassAttachments(renderPassDescriptor,
            params,
            defaultColorView,
            defaultDepthStencilView,
            customColorViews.data(),
            customColorMsaaSidecarViews.data(),
            customColorViewCount,
            customDepthStencilView,
            customDepthStencilMsaaSidecarTextureView);

    mRenderPassEncoder = mCommandEncoder.BeginRenderPass(&renderPassDescriptor);

    // Ensure viewport dimensions are not 0
    FILAMENT_CHECK_POSTCONDITION(params.viewport.width > 0) << "viewport width is 0?";
    FILAMENT_CHECK_POSTCONDITION(params.viewport.height > 0) << "viewport height is 0?";

    mRenderPassEncoder.SetViewport(
            static_cast<float>(params.viewport.left),
            static_cast<float>(params.viewport.bottom),
            static_cast<float>(params.viewport.width),
            static_cast<float>(params.viewport.height),
            params.depthRange.near,
            params.depthRange.far);
}

void WebGPUDriver::endRenderPass(int /* dummy */) {
    FWGPU_SYSTRACE_SCOPE();
    mRenderPassEncoder.End();
    mRenderPassEncoder = nullptr;
}

void WebGPUDriver::nextSubpass(int) {
    //todo
}

void WebGPUDriver::makeCurrent(Handle<HwSwapChain> drawSwapChain,
        Handle<HwSwapChain> readSwapChain) {
    FWGPU_SYSTRACE_SCOPE();
    ASSERT_PRECONDITION_NON_FATAL(drawSwapChain == readSwapChain,
            "WebGPU driver does not support distinct draw/read swap chains.");
    auto swapChain = handleCast<WebGPUSwapChain>(drawSwapChain);
    mSwapChain = swapChain;
    assert_invariant(mSwapChain);

    if (mSwapChain->isHeadless()) {
        mTextureView = mSwapChain->getNextTextureView();
    } else {
        mTextureView = mSwapChain->getNextTextureView(mPlatform.getSurfaceExtent(mNativeWindow));
    }

    assert_invariant(mTextureView);

    if (!mCommandEncoder) {
        wgpu::CommandEncoderDescriptor commandEncoderDescriptor = {
            .label = "frame_command_encoder"
        };
        mCommandEncoder = mDevice.CreateCommandEncoder(&commandEncoderDescriptor);
    }
    assert_invariant(mCommandEncoder);
}

void WebGPUDriver::commit(Handle<HwSwapChain> swapChainHandle) {
    FWGPU_SYSTRACE_SCOPE();
    if (UTILS_VERY_UNLIKELY(!mCommandEncoder)) {
        // nothing to submit
        if (UTILS_LIKELY(mSwapChain)) {
            mSwapChain->present();
        }
        return;
    }
    wgpu::CommandBufferDescriptor commandBufferDescriptor{
        .label = "frame_command",
    };
    mCommandBuffer = mCommandEncoder.Finish(&commandBufferDescriptor);
    assert_invariant(mCommandBuffer);
    mCommandEncoder = nullptr;
    mQueue.Submit(1, &mCommandBuffer);
    mCommandBuffer = nullptr;
    static bool firstRender = true;
    // For the first frame rendered, we need to make sure the work is done before presenting or we
    // get a purple flash
    if (UTILS_UNLIKELY(firstRender)) {
        auto f = mQueue.OnSubmittedWorkDone(wgpu::CallbackMode::WaitAnyOnly,
                [](wgpu::QueueWorkDoneStatus status, wgpu::StringView message) {
                    // This lambda does nothing, but the signature must match.
                    if (status != wgpu::QueueWorkDoneStatus::Success){
                        FWGPU_LOGE << "Waiting for first frame work to finish resulted in an error";
                    }
                });
        const wgpu::Instance instance = mAdapter.GetInstance();
        auto wStatus = instance.WaitAny(f,
                std::chrono::duration_cast<std::chrono::nanoseconds>(1s).count());
        if (wStatus != wgpu::WaitStatus::Success) {
            FWGPU_LOGW << "Waiting for first frame work to finish resulted in an error"
                       << static_cast<uint32_t>(wStatus);
        }
        firstRender = false;
    }
    mTextureView = nullptr;
    assert_invariant(mSwapChain);
    mSwapChain->present();
}

void WebGPUDriver::setPushConstant(backend::ShaderStage stage, uint8_t index,
        backend::PushConstantVariant value) {
    //todo
}

void WebGPUDriver::insertEventMarker(char const* string) {
    //todo
}

void WebGPUDriver::pushGroupMarker(char const* string) {
    FWGPU_SYSTRACE_CONTEXT();
    FWGPU_SYSTRACE_START(string);
}

void WebGPUDriver::popGroupMarker(int /* dummy */) {
    FWGPU_SYSTRACE_CONTEXT();
    FWGPU_SYSTRACE_END();
}

void WebGPUDriver::startCapture(int /* dummy */) {
    //todo
}

void WebGPUDriver::stopCapture(int /* dummy */) {
    //todo
}

// Reads a block of pixels from a render target into a buffer.
// This function is asynchronous. It copies the pixel data to a staging buffer on the GPU,
// and then maps the buffer for reading on the CPU. The provided callback is invoked when the
// data is ready. This function also handles the 256-byte row alignment requirement for
// buffer-to-texture copies in WebGPU.
void WebGPUDriver::readPixels(Handle<HwRenderTarget> sourceRenderTargetHandle, const uint32_t x,
        const uint32_t y, const uint32_t width, const uint32_t height,
        PixelBufferDescriptor&& pixelBufferDescriptor) {
    const auto srcTarget{ handleCast<WebGPURenderTarget>(sourceRenderTargetHandle) };
    assert_invariant(srcTarget);

    wgpu::Texture srcTexture{ nullptr };
    if (srcTarget->isDefaultRenderTarget()) {
        assert_invariant(mSwapChain);
        srcTexture = mSwapChain->getCurrentTexture();
    } else {
        // Handle custom render targets. Read from the first color attachment.
        const auto& colorAttachmentInfos{ srcTarget->getColorAttachmentInfos() };
        // TODO we are currently assuming the first attachment is the desired texture.
        if (colorAttachmentInfos[0].handle) {
            auto texture = handleCast<WebGPUTexture>(colorAttachmentInfos[0].handle);
            if (texture) {
                srcTexture = texture->getTexture();
            }
        }
    }

    if (UTILS_UNLIKELY(!srcTexture)) {
        FWGPU_LOGE << "readPixels: Could not find a valid source texture for the render target.";
        scheduleDestroy(std::move(pixelBufferDescriptor));
        return;
    }
    const uint32_t srcWidth {srcTexture.GetWidth()};
    const uint32_t srcHeight{srcTexture.GetHeight()};

    // Clamp read region to texture bounds
    if (UTILS_UNLIKELY(x >= srcWidth || y >= srcHeight)) {
        scheduleDestroy(std::move(pixelBufferDescriptor));
        return;
    }
    auto actualWidth{ std::min(width, srcWidth - x) };
    auto actualHeight{ std::min(height, srcHeight - y)};
    if (UTILS_UNLIKELY(actualWidth == 0 || actualHeight == 0)) {
        scheduleDestroy(std::move(pixelBufferDescriptor));
        return;
    }

    if (!mCommandEncoder) {
        const wgpu::CommandEncoderDescriptor commandEncoderDescriptor{
            .label = "read_pixels_command",
        };
        mCommandEncoder = mDevice.CreateCommandEncoder(&commandEncoderDescriptor);
        FILAMENT_CHECK_POSTCONDITION(mCommandEncoder)
                << "Failed to create command encoder for readPixels?";
    }

    const wgpu::TextureFormat srcFormat{srcTexture.GetFormat()};
    const wgpu::TextureFormat dstFormat{toWebGPUFormat(pixelBufferDescriptor.format,
                                                       pixelBufferDescriptor.type)};
    wgpu::Texture textureToReadFrom{srcTexture};
    wgpu::Texture stagingTexture{ nullptr };
    uint32_t readX{x};
    uint32_t readY{y};

    // If the source format is different from the destination (e.g. BGRA vs RGBA),
    // we need to perform a conversion using an intermediate blit.
    if (conversionNecessary(srcFormat, dstFormat, pixelBufferDescriptor.type)) {
        const wgpu::TextureDescriptor stagingDescriptor{
                .label = "readpixels_staging_texture",
                .usage = wgpu::TextureUsage::CopySrc | wgpu::TextureUsage::RenderAttachment,
                .dimension = wgpu::TextureDimension::e2D, // are we sure we can assume this? thus far we have
                .size = {
                        .width = actualWidth,
                        .height = actualHeight,
                        .depthOrArrayLayers = 1,
                },
                .format = dstFormat,
                .mipLevelCount = 1,
                .sampleCount = srcTexture.GetSampleCount(),
        };
        stagingTexture = mDevice.CreateTexture(&stagingDescriptor);
        assert_invariant(stagingTexture);
        textureToReadFrom = stagingTexture;
        const WebGPUBlitter::BlitArgs blitArgs{
                .source = {
                        .texture = srcTexture,
                        .origin = {.x = x, .y = y,},
                        .extent = {
                                .width = actualWidth,
                                .height = actualHeight,
                        },
                },
                .destination = {
                        .texture = stagingTexture,
                        .origin = {.x = 0, .y = 0},
                        .extent = {
                                .width = actualWidth,
                                .height = actualHeight,
                        },
                },
                .filter = SamplerMagFilter::NEAREST, // Use NEAREST for a 1:1 copy
        };
        mBlitter.blit(mQueue, mCommandEncoder, blitArgs);

        // The subsequent read will be from the top-left of the new intermediate texture.
        readX = 0;
        readY = 0;
    }

    // Create a staging buffer to copy the texture to. WebGPU requires 256 byte alignment for buffer-to-texture copies.
    const size_t bytesPerPixel{ PixelBufferDescriptor::computePixelSize(
            pixelBufferDescriptor.format, pixelBufferDescriptor.type) };
    const size_t unpaddedBytesPerRow{ actualWidth * bytesPerPixel };
    const size_t alignment{ 256 };
    const size_t paddedBytesPerRow = { (unpaddedBytesPerRow + alignment - 1) & ~(alignment - 1) };

    const size_t bufferSize{ paddedBytesPerRow * actualHeight };
    const wgpu::BufferDescriptor bufferDesc{
        .usage = wgpu::BufferUsage::CopyDst | wgpu::BufferUsage::MapRead,
        .size = bufferSize,
    };

    wgpu::Buffer stagingBuffer{ mDevice.CreateBuffer(&bufferDesc) };
    assert_invariant(stagingBuffer);

    // WebGPU's texture coordinates for copies are top-left, but Filament's y-coordinate is
    // bottom-left. We must flip the y-coordinate relative to the texture we are reading from.
    const uint32_t textureHeight{ textureToReadFrom.GetHeight() };
    const uint32_t flippedY{ textureHeight - readY - actualHeight };

    const wgpu::TexelCopyTextureInfo source{
            .texture = textureToReadFrom, // Read from the original or intermediate texture
            .mipLevel = 0,
            .origin = {.x = readX, .y = flippedY, .z = 0,},
    };
    const wgpu::TexelCopyBufferInfo destination{
            .layout = {
                    .offset = 0,
                    .bytesPerRow = static_cast<uint32_t>(paddedBytesPerRow),
                    .rowsPerImage = actualHeight,
            },
            .buffer = stagingBuffer
    };
    const wgpu::Extent3D copySize{
        .width = actualWidth,
        .height = actualHeight,
        .depthOrArrayLayers = 1,
    };
    mCommandEncoder.CopyTextureToBuffer(&source, &destination, &copySize);
    mCommandBuffer = mCommandEncoder.Finish();
    assert_invariant(mCommandBuffer);
    mCommandEncoder = nullptr;
    mQueue.Submit(1, &mCommandBuffer);
    mCommandBuffer = nullptr;

    // Map the buffer to read the data
    struct UserData final {
        PixelBufferDescriptor pixelBufferDescriptor;
        wgpu::Buffer buffer;
        size_t unpaddedBytesPerRow;
        size_t paddedBytesPerRow;
        uint32_t height;
        WebGPUDriver *driver;
    };
    auto userData = std::make_unique<UserData>(UserData{
            .pixelBufferDescriptor = std::move(pixelBufferDescriptor),
            .buffer = std::move(stagingBuffer),
            .unpaddedBytesPerRow = unpaddedBytesPerRow,
            .paddedBytesPerRow = paddedBytesPerRow,
            .height = actualHeight,
            .driver = this,
    });

    mReadPixelMapsCounter.startTask();
    userData->buffer.MapAsync(
            wgpu::MapMode::Read, 0, bufferSize, wgpu::CallbackMode::AllowSpontaneous,
            [](wgpu::MapAsyncStatus status, const char* message, UserData* userdata) {
                std::unique_ptr<UserData> data(static_cast<UserData*>(userdata));
                if (UTILS_LIKELY(status == wgpu::MapAsyncStatus::Success)) {
                    const char *src {static_cast<const char *>(
                            data->buffer.GetConstMappedRange(0, data->buffer.GetSize()))};
                    char* dst{ static_cast<char*>(data->pixelBufferDescriptor.buffer) };

                    // If padding was added for alignment, we need to copy row by row.
                    if (data->paddedBytesPerRow == data->unpaddedBytesPerRow) {
                        memcpy(dst, src, data->unpaddedBytesPerRow * data->height);
                    } else {
                        for (uint32_t i{ 0 }; i < data->height; ++i) {
                            memcpy(dst + i * data->unpaddedBytesPerRow,
                                    src + i * data->paddedBytesPerRow, data->unpaddedBytesPerRow);
                        }
                    }
                    data->buffer.Unmap();
                } else {
                    FWGPU_LOGE << "Failed to map staging buffer for readPixels: " << message;
                }
                data->driver->scheduleDestroy(std::move(data->pixelBufferDescriptor));
                data->driver->mReadPixelMapsCounter.finishTask();
            },
            userData.release());
}

void WebGPUDriver::readBufferSubData(Handle<HwBufferObject> bufferObjectHandle,
        const uint32_t offset, const uint32_t size, backend::BufferDescriptor&& bufferDescriptor) {
    // todo
    scheduleDestroy(std::move(bufferDescriptor));
}

void WebGPUDriver::blitDEPRECATED(TargetBufferFlags buffers,
        Handle<HwRenderTarget> destinationRenderTargetHandle, const Viewport destinationViewport,
        Handle<HwRenderTarget> sourceRenderTargetHandle, const Viewport sourceViewport,
        const SamplerMagFilter filter) {
    FWGPU_SYSTRACE_SCOPE();
    auto const sourceTarget{ handleCast<WebGPURenderTarget>(sourceRenderTargetHandle) };
    auto const destinationTarget{ handleCast<WebGPURenderTarget>(destinationRenderTargetHandle) };
    assert_invariant(sourceTarget && destinationTarget);

    FILAMENT_CHECK_PRECONDITION(buffers == TargetBufferFlags::COLOR0)
            << "blitDEPRECATED only supports COLOR0";

    FILAMENT_CHECK_PRECONDITION(sourceViewport.left >= 0 && sourceViewport.bottom >= 0 &&
                                destinationViewport.left >= 0 && destinationViewport.bottom >= 0)
            << "Source and destination viewports must be positive.";

    // We always blit from/to the COLOR0 attachment.
    auto sourceAttachment {sourceTarget->getColorAttachmentInfos()[0]};
    Handle<HwTexture> sourceTextureHandle{ sourceAttachment.handle };
    auto destinationAttachment {destinationTarget->getColorAttachmentInfos()[0]};
    Handle<HwTexture> destinationTextureHandle{
        destinationAttachment.handle
    };

    if (UTILS_UNLIKELY(!sourceTextureHandle || !destinationTextureHandle)) {
        FWGPU_LOGE << "blitDEPRECATED could not find a valid color attachment to blit.";
        return;
    }

    // WebGPU's texture coordinates are top-left, while Filament's are bottom-left.
    // We need to flip the y-coordinate for both source and destination.
    auto const sourceTexture{ handleCast<WebGPUTexture>(sourceTextureHandle) };
    auto const destinationTexture{ handleCast<WebGPUTexture>(destinationTextureHandle) };

    const uint32_t sourceTextureHeight{ sourceTexture->height };
    const uint32_t flippedSourceY{ sourceTextureHeight - sourceViewport.bottom -
                                   sourceViewport.height };

    const uint32_t destinationTextureHeight{ destinationTexture->height };
    const uint32_t flippedDestinationY{ destinationTextureHeight - destinationViewport.bottom -
                                        destinationViewport.height };

    const wgpu::Origin2D sourceOrigin{ static_cast<uint32_t>(sourceViewport.left), flippedSourceY };
    const wgpu::Origin2D destinationOrigin{ static_cast<uint32_t>(destinationViewport.left),
        flippedDestinationY };

    const wgpu::Extent2D sourceSize{ static_cast<uint32_t>(sourceViewport.width),
        static_cast<uint32_t>(sourceViewport.height) };
    const wgpu::Extent2D destinationSize{ static_cast<uint32_t>(destinationViewport.width),
        static_cast<uint32_t>(destinationViewport.height) };

    bool reusedCommandEncoder{ true };
    if (mCommandEncoder) {
        flush();
    } else {
        reusedCommandEncoder = false;
        const wgpu::CommandEncoderDescriptor desc{ .label = "blit_deprecated_command" };
        mCommandEncoder = mDevice.CreateCommandEncoder(&desc);
    }

    const WebGPUBlitter::BlitArgs blitArgs{
        .source = { .texture = sourceTexture->getTexture(),
                    .aspect = sourceTexture->getAspect(),
                    .origin = sourceOrigin,
                    .extent = sourceSize,
                    .mipLevel = sourceAttachment.level,
                    .layerOrDepth = sourceAttachment.layer,
        },
        .destination = { .texture = destinationTexture->getTexture(),
                         .aspect = destinationTexture->getAspect(),
                         .origin = destinationOrigin,
                         .extent = destinationSize,
                         .mipLevel = destinationAttachment.level,
                         .layerOrDepth = destinationAttachment.layer,
        },
        .filter = filter,
    };
    mBlitter.blit(mQueue, mCommandEncoder, blitArgs);

    if (!reusedCommandEncoder) {
        const wgpu::CommandBufferDescriptor desc{ .label = "blit_deprecated_command_buffer" };
        const wgpu::CommandBuffer blitCommand{ mCommandEncoder.Finish(&desc) };
        mQueue.Submit(1, &blitCommand);
        mCommandEncoder = nullptr;
    }
}

void WebGPUDriver::resolve(Handle<HwTexture> destinationTextureHandle, const uint8_t sourceLevel,
        const uint8_t sourceLayer, Handle<HwTexture> sourceTextureHandle,
        const uint8_t destinationLevel, const uint8_t destinationLayer) {
    FWGPU_SYSTRACE_SCOPE();
    if (!mCommandEncoder) {
        const wgpu::CommandEncoderDescriptor encoderDescriptor{
            .label = "command_created_with_resolve",
        };
        mCommandEncoder = mDevice.CreateCommandEncoder(&encoderDescriptor);
    }
    FILAMENT_CHECK_PRECONDITION(mRenderPassEncoder == nullptr)
            << "Resolve cannot be called during an existing render pass";
    const auto sourceTexture{ handleCast<WebGPUTexture>(sourceTextureHandle) };
    const auto destinationTexture{ handleCast<WebGPUTexture>(destinationTextureHandle) };
    assert_invariant(sourceTexture);
    assert_invariant(destinationTexture);
    const WebGPUMsaaTextureResolver::ResolveRequest request{
        .commandEncoder = mCommandEncoder,
        .viewFormat = sourceTexture->getViewFormat(),
        .source = {
            .texture = sourceTexture->getTexture(),
            .viewDimension = sourceTexture->getViewDimension(),
            .mipLevel = sourceLevel,
            .layer = sourceLayer,
            .aspect = sourceTexture->getAspect(),
        },
        .destination = {
            .texture = destinationTexture->getTexture(),
            .viewDimension = destinationTexture->getViewDimension(),
            .mipLevel = destinationLevel,
            .layer = destinationLayer,
            .aspect = destinationTexture->getAspect(),
        },
    };
    mMsaaTextureResolver.resolve(request);
}

void WebGPUDriver::blit(Handle<HwTexture> destinationTextureHandle, const uint8_t sourceLevel,
        const uint8_t sourceLayer, const math::uint2 destinationOrigin,
        Handle<HwTexture> sourceTextureHandle, const uint8_t destinationLevel,
        const uint8_t destinationLayer, const math::uint2 sourceOrigin, const math::uint2 size) {
    FWGPU_SYSTRACE_SCOPE();
    bool reusedCommandEncoder{ true };
    if (mCommandEncoder) {
        // make sure command elements (draws, etc.) prior to this blit are processed before the blit
        // on the GPU
        flush();
    } else {
        // a command encoder is not in flight, so create one for this blit itself
        reusedCommandEncoder = false;
        const wgpu::CommandEncoderDescriptor commandEncoderDescriptor{
            .label = "blit_command",
        };
        mCommandEncoder = mDevice.CreateCommandEncoder(&commandEncoderDescriptor);
        FILAMENT_CHECK_POSTCONDITION(mCommandEncoder)
                << "Failed to create command encoder for blit?";
    }
    const auto sourceTexture{ handleCast<WebGPUTexture>(sourceTextureHandle) };
    const auto destinationTexture{ handleCast<WebGPUTexture>(destinationTextureHandle) };
    const WebGPUBlitter::BlitArgs blitArgs{
        .source = {
            .texture = sourceTexture->getTexture(),
            .aspect = sourceTexture->getAspect(),
            .origin = {.x = sourceOrigin.x, .y=sourceOrigin.y},
            .extent = {.width=size.x, .height =size.y},
            .mipLevel = sourceLevel,
            .layerOrDepth = sourceLayer,
        },
        .destination = {
            .texture = destinationTexture->getTexture(),
            .aspect = destinationTexture->getAspect(),
            .origin = {.x = destinationOrigin.x, .y=destinationOrigin.y},
            .extent = {.width=size.x, .height =size.y},
            .mipLevel = destinationLevel,
            .layerOrDepth = destinationLayer,
        },
        .filter = SamplerMagFilter::NEAREST,
    };
    mBlitter.blit(mQueue, mCommandEncoder, blitArgs);
    if (!reusedCommandEncoder) {
        // TODO consider removing encoder finish + submit once we have test coverage and can
        //      safely verify doing so will not result in strange errors. We don't think this
        //      submit is necessary, as the encoder should get finished and the command submitted in
        //      commit(), finish(), and/or flush() in this frame or the next anyway.
        //      And, the blit bits will be encoded before other things.
        //      Thus, not submitting here _seems_ ok. Nonetheless, doing the submit here likely
        //      represents unnecessary inefficiency and higher bandwidth
        //      between the CPU and GPU, but we are worried about functional correctness at this
        //      stage.
        const wgpu::CommandBufferDescriptor commandBufferDescriptor{
            .label = "blit_command_buffer",
        };
        const wgpu::CommandBuffer blitCommand{ mCommandEncoder.Finish(&commandBufferDescriptor) };
        FILAMENT_CHECK_POSTCONDITION(blitCommand) << "Failed to create command buffer for blit?";
        mQueue.Submit(1, &blitCommand);
        mCommandEncoder = nullptr;
    }
}

void WebGPUDriver::bindPipeline(PipelineState const& pipelineState) {
    FWGPU_SYSTRACE_SCOPE();
    assert_invariant(mRenderPassEncoder);
    const auto program{ handleCast<WebGPUProgram>(pipelineState.program) };
    assert_invariant(program);
    WebGPURenderTarget const* renderTarget{ mCurrentRenderTarget };
    assert_invariant(renderTarget);
    assert_invariant(program->computeShaderModule == nullptr &&
                     "WebGPU backend does not (yet) support compute pipelines.");
    FILAMENT_CHECK_POSTCONDITION(program->vertexShaderModule)
            << "WebGPU backend requires a vertex shader module for a render pipeline";
    const auto vertexBufferInfo{ handleCast<WebGPUVertexBufferInfo>(
            pipelineState.vertexBufferInfo) };
    assert_invariant(vertexBufferInfo);
    std::array<wgpu::BindGroupLayout, MAX_DESCRIPTOR_SET_COUNT> bindGroupLayouts{};
    assert_invariant(bindGroupLayouts.size() >= pipelineState.pipelineLayout.setLayout.size());
    size_t bindGroupLayoutCount{ 0 };
    for (size_t i{ 0 }; i < bindGroupLayouts.size(); i++) {
        const auto handle{ pipelineState.pipelineLayout.setLayout[i] };
        if (!handle) {
            continue;
        }
        bindGroupLayouts[bindGroupLayoutCount++] =
                handleCast<WebGPUDescriptorSetLayout>(handle)->getLayout();
    }
    const WebGPUPipelineLayoutCache::PipelineLayoutRequest pipelineLayoutRequest{
        .label = program->name,
        .bindGroupLayouts = bindGroupLayouts,
        .bindGroupLayoutCount = bindGroupLayoutCount,
    };
    wgpu::PipelineLayout const& layout{ mPipelineLayoutCache.getOrCreatePipelineLayout(
            pipelineLayoutRequest) };
    uint8_t colorFormatCount{ 0 };
    std::array<wgpu::TextureFormat, MRT::MAX_SUPPORTED_RENDER_TARGET_COUNT> colorFormats{
        wgpu::TextureFormat::Undefined
    };
    wgpu::TextureFormat depthStencilFormat{ wgpu::TextureFormat::Undefined };
    if (renderTarget->isDefaultRenderTarget()) {
        colorFormatCount = 1;
        colorFormats[0] = mSwapChain->getColorFormat();
        depthStencilFormat = mSwapChain->getDepthFormat();
    } else {
        MRT const& mrtColorAttachments{ mCurrentRenderTarget->getColorAttachmentInfos() };
        for (size_t i{ 0 }; i < MRT::MAX_SUPPORTED_RENDER_TARGET_COUNT; ++i) {
            if (mrtColorAttachments[i].handle) {
                const auto colorTexture{ handleCast<WebGPUTexture>(mrtColorAttachments[i].handle) };
                if (colorTexture) {
                    colorFormats[colorFormatCount++] = colorTexture->getTexture().GetFormat();
                }
            }
        }
        // custom render target depth/stencil...
        const auto& depthInfo = mCurrentRenderTarget->getDepthAttachmentInfo();
        const auto& stencilInfo = mCurrentRenderTarget->getStencilAttachmentInfo();
        Handle<HwTexture> depthStencilHandle{};
        if (depthInfo.handle) {
            depthStencilHandle = depthInfo.handle;
        } else if (stencilInfo.handle) {
            depthStencilHandle = stencilInfo.handle;
        }
        if (depthStencilHandle) {
            const auto depthStencilTexture{ handleCast<WebGPUTexture>(depthStencilHandle) };
            if (depthStencilTexture) {
                depthStencilFormat = depthStencilTexture->getTexture().GetFormat();
            }
        }
    }
    const WebGPUPipelineCache::RenderPipelineRequest pipelineRequest{
        .label = program->name,
        .vertexShaderModule = program->vertexShaderModule,
        .fragmentShaderModule = program->fragmentShaderModule,
        .vertexBufferSlots = vertexBufferInfo->getWebGPUSlotBindingInfos(),
        .vertexBufferLayouts = vertexBufferInfo->getVertexBufferLayouts(),
        .pipelineLayout = layout,
        .primitiveType = pipelineState.primitiveType,
        .rasterState = pipelineState.rasterState,
        .stencilState = pipelineState.stencilState,
        .polygonOffset = pipelineState.polygonOffset,
        .targetRenderFlags = renderTarget->getTargetFlags(),
        .multisampleCount = renderTarget->getSamples(),
        .depthStencilFormat = depthStencilFormat,
        .colorFormatCount = colorFormatCount,
        .colorFormats = colorFormats.data(),
    };
    wgpu::RenderPipeline const& pipeline{ mPipelineCache.getOrCreateRenderPipeline(
            pipelineRequest) };
    mRenderPassEncoder.SetPipeline(pipeline);
}

void WebGPUDriver::bindRenderPrimitive(Handle<HwRenderPrimitive> renderPrimitiveHandle) {
    FWGPU_SYSTRACE_SCOPE();
    const auto renderPrimitive = handleCast<WebGPURenderPrimitive>(renderPrimitiveHandle);
    const auto vertexBufferInfo = handleCast<WebGPUVertexBufferInfo>(
            renderPrimitive->vertexBuffer->getVertexBufferInfoHandle());
    for (size_t slotIndex = 0; slotIndex < vertexBufferInfo->getVertexBufferLayoutCount();
            slotIndex++) {
        WebGPUVertexBufferInfo::WebGPUSlotBindingInfo const& bindingInfo =
                vertexBufferInfo->getWebGPUSlotBindingInfos()[slotIndex];
        mRenderPassEncoder.SetVertexBuffer(slotIndex,
                renderPrimitive->vertexBuffer->getBuffers()[bindingInfo.sourceBufferIndex],
                bindingInfo.bufferOffset);
    }
    mRenderPassEncoder.SetIndexBuffer(renderPrimitive->indexBuffer->getBuffer(),
            renderPrimitive->indexBuffer->getIndexFormat());
}

void WebGPUDriver::draw2(const uint32_t indexOffset, const uint32_t indexCount,
        const uint32_t instanceCount) {
    FWGPU_SYSTRACE_SCOPE();
    // Bind groups are deferred until the actual draw call.
    for (size_t i = 0; i < MAX_DESCRIPTOR_SET_COUNT; i++) {
        auto& binding = mCurrentDescriptorSets[i];
        if (binding.bindGroup) {
            mRenderPassEncoder.SetBindGroup(i, binding.bindGroup, binding.offsetCount,
                    binding.offsets.data());
        }
    }

    mRenderPassEncoder.DrawIndexed(indexCount, instanceCount, indexOffset, 0, 0);
}

void WebGPUDriver::draw(PipelineState pipelineState,
        Handle<HwRenderPrimitive> renderPrimitiveHandle, const uint32_t indexOffset,
        const uint32_t indexCount, const uint32_t instanceCount) {
    WebGPURenderPrimitive const* const renderPrimitive =
            handleCast<WebGPURenderPrimitive>(renderPrimitiveHandle);
    pipelineState.primitiveType = renderPrimitive->type;
    pipelineState.vertexBufferInfo = renderPrimitive->vertexBuffer->getVertexBufferInfoHandle();
    bindPipeline(pipelineState);
    bindRenderPrimitive(renderPrimitiveHandle);
    draw2(indexOffset, indexCount, instanceCount);
}

void WebGPUDriver::dispatchCompute(Handle<HwProgram> program, math::uint3 workGroupCount) {
    //todo
}

void WebGPUDriver::scissor(
        Viewport scissor) {
    //todo
}

void WebGPUDriver::beginTimerQuery(Handle<HwTimerQuery> tqh) {
}

void WebGPUDriver::endTimerQuery(Handle<HwTimerQuery> tqh) {
}

void WebGPUDriver::resetState(int) {
    //todo
}

void WebGPUDriver::updateDescriptorSetBuffer(Handle<HwDescriptorSet> descriptorSetHandle,
        const backend::descriptor_binding_t binding, Handle<HwBufferObject> bufferObjectHandle,
        const uint32_t offset, const uint32_t size) {
    FWGPU_SYSTRACE_SCOPE();
    const auto bindGroup = handleCast<WebGPUDescriptorSet>(descriptorSetHandle);
    const auto buffer = handleCast<WebGPUBufferObject>(bufferObjectHandle);
    if (!bindGroup->getIsLocked()) {
        // TODO making assumptions that size and offset mean the same thing here.
        FILAMENT_CHECK_PRECONDITION(offset % mDeviceLimits.minUniformBufferOffsetAlignment == 0)
                << "Binding offset must be multiple of "
                << mDeviceLimits.minUniformBufferOffsetAlignment << "But requested offset is "
                << offset;
        wgpu::BindGroupEntry entry{
            .binding = static_cast<uint32_t>(binding * 2),
            .buffer = buffer->getBuffer(),
            .offset = offset,
            .size = size };
        bindGroup->addEntry(entry.binding, std::move(entry));
    }
}

void WebGPUDriver::updateDescriptorSetTexture(Handle<HwDescriptorSet> descriptorSetHandle,
        const backend::descriptor_binding_t binding, Handle<HwTexture> textureHandle,
        const SamplerParams params) {
    FWGPU_SYSTRACE_SCOPE();
    auto bindGroup = handleCast<WebGPUDescriptorSet>(descriptorSetHandle);
    auto texture = handleCast<WebGPUTexture>(textureHandle);

    if (!bindGroup->getIsLocked()) {
        // Dawn will cache duplicate samplers, so we don't strictly need to maintain a cache here.
        const auto sampler = makeSampler(params);
        wgpu::BindGroupEntry tEntry{
            .binding = static_cast<uint32_t>(binding * 2),
            .textureView = texture->getDefaultTextureView() };
        bindGroup->addEntry(tEntry.binding, std::move(tEntry));

        wgpu::BindGroupEntry sEntry{
            .binding = static_cast<uint32_t>(binding * 2 + 1),
            .sampler = sampler };
        bindGroup->addEntry(sEntry.binding, std::move(sEntry));
#if FWGPU_ENABLED(FWGPU_DEBUG_BIND_GROUPS)
        FWGPU_LOGD << "updateDescriptorSetTexture:";
        FWGPU_LOGD << "  wgpu::BindGroupLayout handle: " << bindGroup->getLayout().Get();
        FWGPU_LOGD << "  texture: binding:" << tEntry.binding
                   << " wgpu handle:" << texture->getTexture().Get()
                   << " " << webGPUTextureToString(texture->getTexture())
                   << " " << webGPUPrintableToString(texture->getAspect());
        FWGPU_LOGD << "  sampler: binding:" << sEntry.binding
                   << " filterMag:" << filamentSamplerMagFilterToString(params.filterMag)
                   << " filterMin:" << filamentSamplerMinFilterToString(params.filterMin)
                   << " wrapS:" << filamentSamplerWrapModeToString(params.wrapS)
                   << " wrapT:" << filamentSamplerWrapModeToString(params.wrapT)
                   << " wrapR:" << filamentSamplerWrapModeToString(params.wrapR)
                   << " anisotropyLog2:" << +params.anisotropyLog2
                   << " compareMode:" << filamentSamplerCompareModeToString(params.compareMode)
                   << " compareFunc:" << filamentSamplerCompareFuncToString(params.compareFunc);
#endif
    }
}

void WebGPUDriver::bindDescriptorSet(Handle<HwDescriptorSet> descriptorSetHandle,
        const backend::descriptor_set_t setIndex, backend::DescriptorSetOffsetArray&& offsets) {
    assert_invariant(setIndex < MAX_DESCRIPTOR_SET_COUNT);

    // An empty handle unbinds the descriptor set.
    if (!descriptorSetHandle) {
        mCurrentDescriptorSets[setIndex] = {};
        return;
    }
    const auto bindGroup = handleCast<WebGPUDescriptorSet>(descriptorSetHandle);
    const auto wbg = bindGroup->lockAndReturn(mDevice);

    mCurrentDescriptorSets[setIndex] = {
        .bindGroup = wbg,
        .offsetCount = bindGroup->getEntitiesWithDynamicOffsetsCount(),
        .offsets = std::move(offsets) };
}

void WebGPUDriver::setDebugTag(HandleBase::HandleId handleId, utils::CString tag) {
    //todo
}

wgpu::Sampler WebGPUDriver::makeSampler(SamplerParams const& params) {
    wgpu::SamplerDescriptor desc{};

    desc.label = "TODO";
    desc.addressModeU = fWrapModeToWAddressMode(params.wrapS);
    desc.addressModeV = fWrapModeToWAddressMode(params.wrapT);
    desc.addressModeW = fWrapModeToWAddressMode(params.wrapR);

    switch (params.filterMag) {
        case SamplerMagFilter::NEAREST: {
            desc.magFilter = wgpu::FilterMode::Nearest;
            break;
        }
        case SamplerMagFilter::LINEAR: {
            desc.magFilter = wgpu::FilterMode::Linear;
            break;
        }
    }

    switch (params.filterMin) {
        case SamplerMinFilter::NEAREST: {
            desc.minFilter = wgpu::FilterMode::Nearest;
            desc.mipmapFilter = wgpu::MipmapFilterMode::Undefined;
            break;
        }
        case SamplerMinFilter::LINEAR: {
            desc.minFilter = wgpu::FilterMode::Linear;
            desc.mipmapFilter = wgpu::MipmapFilterMode::Undefined;
            break;
        }
        case SamplerMinFilter::NEAREST_MIPMAP_NEAREST: {
            desc.minFilter = wgpu::FilterMode::Nearest;
            desc.mipmapFilter = wgpu::MipmapFilterMode::Nearest;
            break;
        }
        case SamplerMinFilter::LINEAR_MIPMAP_NEAREST: {
            desc.minFilter = wgpu::FilterMode::Linear;
            desc.mipmapFilter = wgpu::MipmapFilterMode::Nearest;
            break;
        }
        case SamplerMinFilter::NEAREST_MIPMAP_LINEAR: {
            desc.minFilter = wgpu::FilterMode::Nearest;
            desc.mipmapFilter = wgpu::MipmapFilterMode::Linear;
            break;
        }
        case SamplerMinFilter::LINEAR_MIPMAP_LINEAR: {
            desc.minFilter = wgpu::FilterMode::Linear;
            desc.mipmapFilter = wgpu::MipmapFilterMode::Linear;
            break;
        }
    }
    if (params.compareMode == SamplerCompareMode::COMPARE_TO_TEXTURE) {
        switch (params.compareFunc) {
            case SamplerCompareFunc::LE: {
                desc.compare = wgpu::CompareFunction::LessEqual;
                break;
            }
            case SamplerCompareFunc::GE: {
                desc.compare = wgpu::CompareFunction::GreaterEqual;
                break;
            }
            case SamplerCompareFunc::L: {
                desc.compare = wgpu::CompareFunction::Less;
                break;
            }
            case SamplerCompareFunc::G: {
                desc.compare = wgpu::CompareFunction::Greater;
                break;
            }
            case SamplerCompareFunc::E: {
                desc.compare = wgpu::CompareFunction::Equal;
                break;
            }
            case SamplerCompareFunc::NE: {
                desc.compare = wgpu::CompareFunction::NotEqual;
                break;
            }
            case SamplerCompareFunc::A: {
                desc.compare = wgpu::CompareFunction::Always;
                break;
            }
            case SamplerCompareFunc::N: {
                desc.compare = wgpu::CompareFunction::Never;
                break;
            }
        }
    }

    desc.maxAnisotropy = 1u << params.anisotropyLog2;

    // Unused: WGPU lodMinClamp/lodMaxClamp unnecessary

    return mDevice.CreateSampler(&desc);
}
wgpu::AddressMode WebGPUDriver::fWrapModeToWAddressMode(const SamplerWrapMode& fWrapMode) {
    switch (fWrapMode) {
        case SamplerWrapMode::CLAMP_TO_EDGE: {
            return wgpu::AddressMode::ClampToEdge;
            break;
        }
        case SamplerWrapMode::REPEAT: {
            return wgpu::AddressMode::Repeat;
            break;
        }
        case SamplerWrapMode::MIRRORED_REPEAT: {
            return wgpu::AddressMode::MirrorRepeat;
            break;
        }
    }
    return wgpu::AddressMode::Undefined;
}

} // namespace filament::backend<|MERGE_RESOLUTION|>--- conflicted
+++ resolved
@@ -436,10 +436,6 @@
     return allocHandle<WebGPUTexture>();
 }
 
-<<<<<<< HEAD
-void WebGPUDriver::createSwapChainR(Handle<HwSwapChain> sch, void* nativeWindow, uint64_t flags,
-        utils::CString tag) {
-=======
 // ------------------------------------------------------------------------------------------------
 // Asynchronous resource creation methods (R-methods)
 //
@@ -448,9 +444,8 @@
 // ------------------------------------------------------------------------------------------------
 
 void WebGPUDriver::createSwapChainR(Handle<HwSwapChain> sch, void* nativeWindow,
-        const uint64_t flags) {
-    FWGPU_SYSTRACE_SCOPE();
->>>>>>> 05a61984
+        const uint64_t flags, utils::CString tag) {
+    FWGPU_SYSTRACE_SCOPE();
     mNativeWindow = nativeWindow;
     wgpu::Surface surface = mPlatform.createSurface(nativeWindow, flags);
 
@@ -468,29 +463,15 @@
                   "rebuilding Filament with that flag, e.g. ./build.sh -x "
                << FWGPU_PRINT_SYSTEM << " ...";
 #endif
-<<<<<<< HEAD
+    if (mDefaultRenderTarget) {
+        setDefaultTargetFlags(*mDefaultRenderTarget, *mSwapChain);
+    }
+
     setDebugTag(sch.getId(), std::move(tag));
 }
 
 void WebGPUDriver::createSwapChainHeadlessR(Handle<HwSwapChain> sch, uint32_t width,
         uint32_t height, uint64_t flags, utils::CString tag) {
-    wgpu::Extent2D extent = { .width = width, .height = height };
-    mSwapChain = constructHandle<WebGPUSwapChain>(sch, extent, mAdapter, mDevice, flags);
-    assert_invariant(mSwapChain);
-    setDebugTag(sch.getId(), std::move(tag));
-}
-
-void WebGPUDriver::createVertexBufferInfoR(Handle<HwVertexBufferInfo> vertexBufferInfoHandle,
-        const uint8_t bufferCount, const uint8_t attributeCount, const AttributeArray attributes,
-        utils::CString tag) {
-=======
-    if (mDefaultRenderTarget) {
-        setDefaultTargetFlags(*mDefaultRenderTarget, *mSwapChain);
-    }
-}
-
-void WebGPUDriver::createSwapChainHeadlessR(Handle<HwSwapChain> sch, uint32_t width,
-        uint32_t height, uint64_t flags) {
      wgpu::Extent2D extent = { .width = width, .height = height };
      mSwapChain = constructHandle<WebGPUSwapChain>(sch, extent, mAdapter,
             mDevice, flags);
@@ -498,25 +479,22 @@
      if (mDefaultRenderTarget) {
         setDefaultTargetFlags(*mDefaultRenderTarget, *mSwapChain);
     }
+    setDebugTag(sch.getId(), std::move(tag));
 }
 
 void WebGPUDriver::createVertexBufferInfoR(Handle<HwVertexBufferInfo> vertexBufferInfoHandle,
-        const uint8_t bufferCount, const uint8_t attributeCount, const AttributeArray attributes) {
-    FWGPU_SYSTRACE_SCOPE();
->>>>>>> 05a61984
+        const uint8_t bufferCount, const uint8_t attributeCount, const AttributeArray attributes,
+        utils::CString tag) {
+    FWGPU_SYSTRACE_SCOPE();
     constructHandle<WebGPUVertexBufferInfo>(vertexBufferInfoHandle, bufferCount, attributeCount,
             attributes, mDeviceLimits);
     setDebugTag(vertexBufferInfoHandle.getId(), std::move(tag));
 }
 
 void WebGPUDriver::createVertexBufferR(Handle<HwVertexBuffer> vertexBufferHandle,
-<<<<<<< HEAD
         const uint32_t vertexCount, Handle<HwVertexBufferInfo> vertexBufferInfoHandle,
         utils::CString tag) {
-=======
-        const uint32_t vertexCount, Handle<HwVertexBufferInfo> vertexBufferInfoHandle) {
-    FWGPU_SYSTRACE_SCOPE();
->>>>>>> 05a61984
+    FWGPU_SYSTRACE_SCOPE();
     const auto vertexBufferInfo = handleCast<WebGPUVertexBufferInfo>(vertexBufferInfoHandle);
     constructHandle<WebGPUVertexBuffer>(vertexBufferHandle, vertexCount,
             vertexBufferInfo->bufferCount, vertexBufferInfoHandle);
@@ -524,26 +502,18 @@
 }
 
 void WebGPUDriver::createIndexBufferR(Handle<HwIndexBuffer> indexBufferHandle,
-<<<<<<< HEAD
         const ElementType elementType, const uint32_t indexCount, const BufferUsage usage,
         utils::CString tag) {
-=======
-        const ElementType elementType, const uint32_t indexCount, const BufferUsage usage) {
-    FWGPU_SYSTRACE_SCOPE();
->>>>>>> 05a61984
+    FWGPU_SYSTRACE_SCOPE();
     const auto elementSize = static_cast<uint8_t>(getElementTypeSize(elementType));
     constructHandle<WebGPUIndexBuffer>(indexBufferHandle, mDevice, elementSize, indexCount);
     setDebugTag(indexBufferHandle.getId(), std::move(tag));
 }
 
 void WebGPUDriver::createBufferObjectR(Handle<HwBufferObject> bufferObjectHandle,
-<<<<<<< HEAD
         const uint32_t byteCount, const BufferObjectBinding bindingType, const BufferUsage usage,
         utils::CString tag) {
-=======
-        const uint32_t byteCount, const BufferObjectBinding bindingType, const BufferUsage usage) {
-    FWGPU_SYSTRACE_SCOPE();
->>>>>>> 05a61984
+    FWGPU_SYSTRACE_SCOPE();
     constructHandle<WebGPUBufferObject>(bufferObjectHandle, mDevice, bindingType, byteCount);
     setDebugTag(bufferObjectHandle.getId(), std::move(tag));
 }
@@ -551,12 +521,8 @@
 void WebGPUDriver::createTextureR(Handle<HwTexture> textureHandle, const SamplerType target,
         const uint8_t levels, const TextureFormat format, const uint8_t samples,
         const uint32_t width, const uint32_t height, const uint32_t depth,
-<<<<<<< HEAD
         const TextureUsage usage, utils::CString tag) {
-=======
-        const TextureUsage usage) {
-    FWGPU_SYSTRACE_SCOPE();
->>>>>>> 05a61984
+    FWGPU_SYSTRACE_SCOPE();
     constructHandle<WebGPUTexture>(textureHandle, target, levels, format, samples, width, height,
             depth, usage, mDevice);
     setDebugTag(textureHandle.getId(), std::move(tag));
@@ -575,11 +541,7 @@
 void WebGPUDriver::createTextureViewSwizzleR(Handle<HwTexture> textureHandle,
         Handle<HwTexture> sourceTextureHandle, const backend::TextureSwizzle r,
         const backend::TextureSwizzle g, const backend::TextureSwizzle b,
-<<<<<<< HEAD
         const backend::TextureSwizzle a, utils::CString tag) {
-    PANIC_POSTCONDITION("Swizzle WebGPU Texture is not supported");
-=======
-        const backend::TextureSwizzle a) {
 
     if (!isTextureSwizzleSupported()) {
         FWGPU_LOGW << "WebGPUDriver::createTextureViewSwizzleR called while texture swizzling is "
@@ -599,30 +561,23 @@
     // The WebGPUTexture constructor for swizzled views will handle composing the swizzle and
     // creating the new texture view.
     constructHandle<WebGPUTexture>(textureHandle, sourceTexture, nextSwizzle);
->>>>>>> 05a61984
+
+    setDebugTag(textureHandle.getId(), std::move(tag));
 }
 
 void WebGPUDriver::createTextureExternalImage2R(Handle<HwTexture> textureHandle,
         const backend::SamplerType target, const backend::TextureFormat format,
         const uint32_t width, const uint32_t height, const backend::TextureUsage usage,
-<<<<<<< HEAD
         Platform::ExternalImageHandleRef externalImage, utils::CString tag) {
-=======
-        Platform::ExternalImageHandleRef externalImage) {
-    FWGPU_SYSTRACE_SCOPE();
->>>>>>> 05a61984
+    FWGPU_SYSTRACE_SCOPE();
     PANIC_POSTCONDITION("External WebGPU Texture is not supported");
 }
 
 void WebGPUDriver::createTextureExternalImageR(Handle<HwTexture> textureHandle,
         const backend::SamplerType target, const backend::TextureFormat format,
         const uint32_t width, const uint32_t height, const backend::TextureUsage usage,
-<<<<<<< HEAD
         void* externalImage, utils::CString tag) {
-=======
-        void* externalImage) {
-    FWGPU_SYSTRACE_SCOPE();
->>>>>>> 05a61984
+    FWGPU_SYSTRACE_SCOPE();
     PANIC_POSTCONDITION("External WebGPU Texture is not supported");
 }
 
@@ -641,12 +596,8 @@
 
 void WebGPUDriver::createRenderPrimitiveR(Handle<HwRenderPrimitive> renderPrimitiveHandle,
         Handle<HwVertexBuffer> vertexBufferHandle, Handle<HwIndexBuffer> indexBufferHandle,
-<<<<<<< HEAD
         const PrimitiveType primitiveType, utils::CString tag) {
-=======
-        const PrimitiveType primitiveType) {
-    FWGPU_SYSTRACE_SCOPE();
->>>>>>> 05a61984
+    FWGPU_SYSTRACE_SCOPE();
     assert_invariant(mDevice);
     const auto renderPrimitive = constructHandle<WebGPURenderPrimitive>(renderPrimitiveHandle);
     const auto vertexBuffer = handleCast<WebGPUVertexBuffer>(vertexBufferHandle);
@@ -657,13 +608,9 @@
     setDebugTag(renderPrimitiveHandle.getId(), std::move(tag));
 }
 
-<<<<<<< HEAD
 void WebGPUDriver::createProgramR(Handle<HwProgram> programHandle, Program&& program,
         utils::CString tag) {
-=======
-void WebGPUDriver::createProgramR(Handle<HwProgram> programHandle, Program&& program) {
-    FWGPU_SYSTRACE_SCOPE();
->>>>>>> 05a61984
+    FWGPU_SYSTRACE_SCOPE();
     constructHandle<WebGPUProgram>(programHandle, mDevice, program);
     setDebugTag(programHandle.getId(), std::move(tag));
 }
@@ -673,24 +620,17 @@
     assert_invariant(!mDefaultRenderTarget);
     mDefaultRenderTarget = constructHandle<WebGPURenderTarget>(renderTargetHandle);
     assert_invariant(mDefaultRenderTarget);
-<<<<<<< HEAD
-    setDebugTag(renderTargetHandle.getId(), std::move(tag));
-=======
     if (mSwapChain) {
         setDefaultTargetFlags(*mDefaultRenderTarget, *mSwapChain);
     }
->>>>>>> 05a61984
+    setDebugTag(renderTargetHandle.getId(), std::move(tag));
 }
 
 void WebGPUDriver::createRenderTargetR(Handle<HwRenderTarget> renderTargetHandle,
         const TargetBufferFlags targetFlags, const uint32_t width, const uint32_t height,
         const uint8_t samples, const uint8_t layerCount, const MRT color,
-<<<<<<< HEAD
         const TargetBufferInfo depth, const TargetBufferInfo stencil, utils::CString tag) {
-=======
-        const TargetBufferInfo depth, const TargetBufferInfo stencil) {
-    FWGPU_SYSTRACE_SCOPE();
->>>>>>> 05a61984
+    FWGPU_SYSTRACE_SCOPE();
     constructHandle<WebGPURenderTarget>(
             renderTargetHandle, width, height, samples, layerCount, color, depth, stencil,
             targetFlags,
@@ -701,13 +641,8 @@
     setDebugTag(renderTargetHandle.getId(), std::move(tag));
 }
 
-<<<<<<< HEAD
 void WebGPUDriver::createFenceR(Handle<HwFence> fenceHandle, utils::CString tag) {
-    // the handle was already constructed in createFenceS
-=======
-void WebGPUDriver::createFenceR(Handle<HwFence> fenceHandle, const int /* dummy */) {
     // The handle is constructed synchronously in createFenceS.
->>>>>>> 05a61984
     const auto fence = handleCast<WebGPUFence>(fenceHandle);
     assert_invariant(mQueue);
     fence->addMarkerToQueueState(mQueue);
@@ -718,23 +653,15 @@
 
 void WebGPUDriver::createDescriptorSetLayoutR(
         Handle<HwDescriptorSetLayout> descriptorSetLayoutHandle,
-<<<<<<< HEAD
         backend::DescriptorSetLayout&& info, utils::CString tag) {
-=======
-        backend::DescriptorSetLayout&& info) {
-    FWGPU_SYSTRACE_SCOPE();
->>>>>>> 05a61984
+    FWGPU_SYSTRACE_SCOPE();
     constructHandle<WebGPUDescriptorSetLayout>(descriptorSetLayoutHandle, std::move(info), mDevice);
     setDebugTag(descriptorSetLayoutHandle.getId(), std::move(tag));
 }
 
 void WebGPUDriver::createDescriptorSetR(Handle<HwDescriptorSet> descriptorSetHandle,
-<<<<<<< HEAD
         Handle<HwDescriptorSetLayout> descriptorSetLayoutHandle, utils::CString tag) {
-=======
-        Handle<HwDescriptorSetLayout> descriptorSetLayoutHandle) {
-    FWGPU_SYSTRACE_SCOPE();
->>>>>>> 05a61984
+    FWGPU_SYSTRACE_SCOPE();
     auto layout = handleCast<WebGPUDescriptorSetLayout>(descriptorSetLayoutHandle);
     constructHandle<WebGPUDescriptorSet>(descriptorSetHandle, layout->getLayout(),
             layout->getBindGroupEntries());
