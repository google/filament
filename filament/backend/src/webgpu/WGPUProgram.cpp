--- conflicted
+++ resolved
@@ -197,14 +197,9 @@
                                     << ":\n"
                                     << errorStream.str();
                         }
-<<<<<<< HEAD
+#if FWGPU_ENABLED(FWGPU_DEBUG_VALIDATION)
                         FWGPU_LOGD << descriptor.label << " compiled successfully";
-=======
-#if FWGPU_ENABLED(FWGPU_DEBUG_VALIDATION)
-                        FWGPU_LOGD << descriptor.label << " compiled successfully"
-                                   << utils::io::endl;
 #endif
->>>>>>> ad8c9ce4
                     }),
             SHADER_COMPILATION_TIMEOUT_NANOSECONDS);
     return module;
