--- conflicted
+++ resolved
@@ -44,13 +44,8 @@
         mBuffer = { [context.device newBufferWithLength:size options:MTLResourceStorageModePrivate],
             TrackedMetalBuffer::Type::GENERIC };
     }
-<<<<<<< HEAD
-    MetalBufferTracking::track(mBuffer, MetalBufferTracking::Type::GENERIC);
     FILAMENT_CHECK_POSTCONDITION(mBuffer)
             << "Could not allocate Metal buffer of size " << size << ".";
-=======
-    ASSERT_POSTCONDITION(mBuffer, "Could not allocate Metal buffer of size %zu.", size);
->>>>>>> 3ec2249b
 }
 
 MetalBuffer::~MetalBuffer() {
