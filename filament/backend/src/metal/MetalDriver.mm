--- conflicted
+++ resolved
@@ -1039,13 +1039,8 @@
 
 void MetalDriver::destroyFence(Handle<HwFence> fh) {
     if (fh) {
-<<<<<<< HEAD
-        auto* fence = handle_cast<MetalFence>(fh);
-        fence->cancel();
-=======
         // note: it's invalid to call this during a fenceWait(fh) on another thread. For this
         // reason there is no point signaling the waiters. There should be no waiters.
->>>>>>> 1e402953
         destruct_handle<MetalFence>(fh);
     }
 }
