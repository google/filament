/*
 * Copyright (C) 2019 The Android Open Source Project
 *
 * Licensed under the Apache License, Version 2.0 (the "License");
 * you may not use this file except in compliance with the License.
 * You may obtain a copy of the License at
 *
 *      http://www.apache.org/licenses/LICENSE-2.0
 *
 * Unless required by applicable law or agreed to in writing, software
 * distributed under the License is distributed on an "AS IS" BASIS,
 * WITHOUT WARRANTIES OR CONDITIONS OF ANY KIND, either express or implied.
 * See the License for the specific language governing permissions and
 * limitations under the License.
 */

#include "backend/PresentCallable.h"
#include "private/backend/CommandStream.h"
#include "CommandStreamDispatcher.h"
#include "metal/MetalDriver.h"

#include "MetalBlitter.h"
#include "MetalContext.h"
#include "MetalDriverFactory.h"
#include "MetalEnums.h"
#include "MetalHandles.h"
#include "MetalState.h"
#include "MetalTimerQuery.h"

#include "MetalPlatform.h"

#include <CoreVideo/CVMetalTexture.h>
#include <CoreVideo/CVPixelBuffer.h>
#include <Metal/Metal.h>
#include <QuartzCore/QuartzCore.h>

#include <utils/Log.h>
#include <utils/Panic.h>

#include <algorithm>

namespace filament {
namespace backend {

Driver* MetalDriverFactory::create(MetalPlatform* const platform, const Platform::DriverConfig& driverConfig) {
    return MetalDriver::create(platform, driverConfig);
}

UTILS_NOINLINE
Driver* MetalDriver::create(MetalPlatform* const platform, const Platform::DriverConfig& driverConfig) {
    assert_invariant(platform);
    size_t defaultSize = FILAMENT_METAL_HANDLE_ARENA_SIZE_IN_MB * 1024U * 1024U;
    Platform::DriverConfig validConfig { .handleArenaSize = std::max(driverConfig.handleArenaSize, defaultSize) };
    return new MetalDriver(platform, validConfig);
}

Dispatcher MetalDriver::getDispatcher() const noexcept {
    return ConcreteDispatcher<MetalDriver>::make();
}

MetalDriver::MetalDriver(MetalPlatform* platform, const Platform::DriverConfig& driverConfig) noexcept
        : mPlatform(*platform),
          mContext(new MetalContext),
          mHandleAllocator("Handles", driverConfig.handleArenaSize) {
    mContext->driver = this;

    mContext->device = mPlatform.createDevice();
    assert_invariant(mContext->device);

    initializeSupportedGpuFamilies(mContext);

    utils::slog.v << "Supported GPU families: " << utils::io::endl;
    if (mContext->highestSupportedGpuFamily.common > 0) {
        utils::slog.v << "  MTLGPUFamilyCommon" << (int) mContext->highestSupportedGpuFamily.common << utils::io::endl;
    }
    if (mContext->highestSupportedGpuFamily.apple > 0) {
        utils::slog.v << "  MTLGPUFamilyApple" << (int) mContext->highestSupportedGpuFamily.apple << utils::io::endl;
    }
    if (mContext->highestSupportedGpuFamily.mac > 0) {
        utils::slog.v << "  MTLGPUFamilyMac" << (int) mContext->highestSupportedGpuFamily.mac << utils::io::endl;
    }
    utils::slog.v << "Features:" << utils::io::endl;
    utils::slog.v << "  readWriteTextureSupport: " <<
            (bool) mContext->device.readWriteTextureSupport << utils::io::endl;

    // In order to support texture swizzling, the GPU needs to support it and the system be running
    // iOS 13+.
    mContext->supportsTextureSwizzling = false;
    if (@available(iOS 13, *)) {
        mContext->supportsTextureSwizzling =
            mContext->highestSupportedGpuFamily.apple >= 1 ||   // all Apple GPUs
            mContext->highestSupportedGpuFamily.mac   >= 2;     // newer macOS GPUs
    }

    // In order to support resolve store action on depth attachment, the GPU needs to support it.
    // Note that support for depth resolve implies support for stencil resolve using .sample0 resolve filter.
    // (Other resolve filters are supported starting .apple5 and .mac2 families).
    mContext->supportsAutoDepthResolve =
        mContext->highestSupportedGpuFamily.apple >= 3 ||
        mContext->highestSupportedGpuFamily.mac   >= 2;

    // In order to support memoryless render targets, an Apple GPU is needed.
    // Available starting macOS 11.0, the first version to run on Apple GPUs.
    // On iOS, it's available on all OS versions.
    mContext->supportsMemorylessRenderTargets = mContext->highestSupportedGpuFamily.apple >= 1;

    mContext->maxColorRenderTargets = 4;
    if (mContext->highestSupportedGpuFamily.apple >= 2 ||
        mContext->highestSupportedGpuFamily.mac >= 1) {
        mContext->maxColorRenderTargets = 8;
    }

    // Round requested sample counts down to the nearest device-supported sample count.
    auto& sc = mContext->sampleCountLookup;
    sc[0] = 1;
    for (uint32_t s = 1; s < sc.size(); s++) {
        sc[s] = [mContext->device supportsTextureSampleCount:s] ? s : sc[s - 1];
    }

    mContext->bugs.a8xStaticTextureTargetError =
            [mContext->device.name containsString:@"Apple A8X GPU"];

    mContext->commandQueue = mPlatform.createCommandQueue(mContext->device);
    mContext->pipelineStateCache.setDevice(mContext->device);
    mContext->depthStencilStateCache.setDevice(mContext->device);
    mContext->samplerStateCache.setDevice(mContext->device);
    mContext->argumentEncoderCache.setDevice(mContext->device);
    mContext->bufferPool = new MetalBufferPool(*mContext);
    mContext->blitter = new MetalBlitter(*mContext);

    if (@available(iOS 12, *)) {
        mContext->timerQueryImpl = new MetalTimerQueryFence(*mContext);
    } else {
        mContext->timerQueryImpl = new TimerQueryNoop();
    }

    CVReturn success = CVMetalTextureCacheCreate(kCFAllocatorDefault, nullptr, mContext->device,
            nullptr, &mContext->textureCache);
    ASSERT_POSTCONDITION(success == kCVReturnSuccess, "Could not create Metal texture cache.");

    if (@available(iOS 12, *)) {
        dispatch_queue_t queue = dispatch_get_global_queue(QOS_CLASS_DEFAULT, 0);
        mContext->eventListener = [[MTLSharedEventListener alloc] initWithDispatchQueue:queue];
    }

#if defined(FILAMENT_METAL_PROFILING)
    mContext->log = os_log_create("com.google.filament", "Metal");
    mContext->signpostId = os_signpost_id_generate(mContext->log);
    assert_invariant(mContext->signpostId != OS_SIGNPOST_ID_NULL);
#endif
}

MetalDriver::~MetalDriver() noexcept {
    mContext->device = nil;
    mContext->emptyTexture = nil;
    CFRelease(mContext->textureCache);
    delete mContext->bufferPool;
    delete mContext->blitter;
    delete mContext->timerQueryImpl;
    delete mContext;
}

void MetalDriver::tick(int) {
}

void MetalDriver::beginFrame(int64_t monotonic_clock_ns, uint32_t frameId) {
#if defined(FILAMENT_METAL_PROFILING)
    os_signpost_interval_begin(mContext->log, mContext->signpostId, "Frame encoding", "%{public}d", frameId);
#endif
}

void MetalDriver::setFrameScheduledCallback(Handle<HwSwapChain> sch,
        FrameScheduledCallback callback, void* user) {
    auto* swapChain = handle_cast<MetalSwapChain>(sch);
    swapChain->setFrameScheduledCallback(callback, user);
}

void MetalDriver::setFrameCompletedCallback(Handle<HwSwapChain> sch,
        FrameCompletedCallback callback, void* user) {
    auto* swapChain = handle_cast<MetalSwapChain>(sch);
    swapChain->setFrameCompletedCallback(callback, user);
}

void MetalDriver::execute(std::function<void(void)> const& fn) noexcept {
    @autoreleasepool {
        fn();
    }
}

void MetalDriver::setPresentationTime(int64_t monotonic_clock_ns) {
}

void MetalDriver::endFrame(uint32_t frameId) {
    // If we haven't committed the command buffer (if the frame was canceled), do it now. There may
    // be commands in it (like fence signaling) that need to execute.
    submitPendingCommands(mContext);

    mContext->bufferPool->gc();

    // If we acquired a drawable for this frame, ensure that we release it here.
    if (mContext->currentDrawSwapChain) {
        mContext->currentDrawSwapChain->releaseDrawable();
    }

    CVMetalTextureCacheFlush(mContext->textureCache, 0);

    assert_invariant(mContext->groupMarkers.empty());

    // If we exceeded memoryless limits, turn it off for the rest of the lifetime of the driver.
    if (mContext->supportsMemorylessRenderTargets && mContext->memorylessLimitsReached) {
        for (MetalTexture* texture : mContext->textures) {
            // Release memoryless MTLTexture-s, which are currently only the MSAA sidecars.
            // Creation of new render targets is going to trigger the re-allocation of sidecars,
            // with private storage mode from now on. Here, at the end of the frame,
            // all render targets that have textures with sidecars are assumed to be destroyed.
            texture->msaaSidecar = nil;
        }
        mContext->supportsMemorylessRenderTargets = false;
    }

#if defined(FILAMENT_METAL_PROFILING)
    os_signpost_interval_end(mContext->log, mContext->signpostId, "Frame encoding");
#endif
}

void MetalDriver::flush(int) {
    ASSERT_PRECONDITION(!isInRenderPass(mContext),
                        "flush must be called outside of a render pass.");
    submitPendingCommands(mContext);
}

void MetalDriver::finish(int) {
    ASSERT_PRECONDITION(!isInRenderPass(mContext),
            "finish must be called outside of a render pass.");
    // Wait for all frames to finish by submitting and waiting on a dummy command buffer.
    submitPendingCommands(mContext);
    id<MTLCommandBuffer> oneOffBuffer = [mContext->commandQueue commandBuffer];
    [oneOffBuffer commit];
    [oneOffBuffer waitUntilCompleted];
}

void MetalDriver::createVertexBufferR(Handle<HwVertexBuffer> vbh, uint8_t bufferCount,
        uint8_t attributeCount, uint32_t vertexCount, AttributeArray attributes) {
    construct_handle<MetalVertexBuffer>(vbh, *mContext, bufferCount,
            attributeCount, vertexCount, attributes);
}

void MetalDriver::createIndexBufferR(Handle<HwIndexBuffer> ibh, ElementType elementType,
        uint32_t indexCount, BufferUsage usage) {
    auto elementSize = (uint8_t) getElementTypeSize(elementType);
    construct_handle<MetalIndexBuffer>(ibh, *mContext, usage, elementSize, indexCount);
}

void MetalDriver::createBufferObjectR(Handle<HwBufferObject> boh, uint32_t byteCount,
        BufferObjectBinding bindingType, BufferUsage usage) {
    construct_handle<MetalBufferObject>(boh, *mContext, bindingType, usage, byteCount);
}

void MetalDriver::createTextureR(Handle<HwTexture> th, SamplerType target, uint8_t levels,
        TextureFormat format, uint8_t samples, uint32_t width, uint32_t height,
        uint32_t depth, TextureUsage usage) {
    // Clamp sample count to what the device supports.
    auto& sc = mContext->sampleCountLookup;
    samples = sc[std::min(MAX_SAMPLE_COUNT, samples)];

    mContext->textures.insert(construct_handle<MetalTexture>(th, *mContext,
            target, levels, format, samples, width, height, depth, usage,
            TextureSwizzle::CHANNEL_0, TextureSwizzle::CHANNEL_1,
            TextureSwizzle::CHANNEL_2, TextureSwizzle::CHANNEL_3));
}

void MetalDriver::createTextureSwizzledR(Handle<HwTexture> th, SamplerType target, uint8_t levels,
        TextureFormat format, uint8_t samples, uint32_t width, uint32_t height,
        uint32_t depth, TextureUsage usage,
        TextureSwizzle r, TextureSwizzle g, TextureSwizzle b, TextureSwizzle a) {
    // Clamp sample count to what the device supports.
    auto& sc = mContext->sampleCountLookup;
    samples = sc[std::min(MAX_SAMPLE_COUNT, samples)];

    mContext->textures.insert(construct_handle<MetalTexture>(th, *mContext,
            target, levels, format, samples, width, height, depth, usage, r, g, b, a));
}

void MetalDriver::importTextureR(Handle<HwTexture> th, intptr_t i,
        SamplerType target, uint8_t levels,
        TextureFormat format, uint8_t samples, uint32_t width, uint32_t height,
        uint32_t depth, TextureUsage usage) {
    id<MTLTexture> metalTexture = (id<MTLTexture>) CFBridgingRelease((void*) i);
    ASSERT_PRECONDITION(metalTexture.width == width,
            "Imported id<MTLTexture> width (%d) != Filament texture width (%d)",
            metalTexture.width, width);
    ASSERT_PRECONDITION(metalTexture.height == height,
            "Imported id<MTLTexture> height (%d) != Filament texture height (%d)",
            metalTexture.height, height);
    ASSERT_PRECONDITION(metalTexture.mipmapLevelCount == levels,
            "Imported id<MTLTexture> levels (%d) != Filament texture levels (%d)",
            metalTexture.mipmapLevelCount, levels);
    MTLTextureType filamentMetalType = getMetalType(target);
    ASSERT_PRECONDITION(metalTexture.textureType == filamentMetalType,
            "Imported id<MTLTexture> type (%d) != Filament texture type (%d)",
            metalTexture.textureType, filamentMetalType);
    mContext->textures.insert(construct_handle<MetalTexture>(th, *mContext,
        target, levels, format, samples, width, height, depth, usage, metalTexture));
}

void MetalDriver::createSamplerGroupR(Handle<HwSamplerGroup> sbh, uint32_t size) {
    mContext->samplerGroups.insert(construct_handle<MetalSamplerGroup>(sbh, size));
}

void MetalDriver::createRenderPrimitiveR(Handle<HwRenderPrimitive> rph,
        Handle<HwVertexBuffer> vbh, Handle<HwIndexBuffer> ibh,
        PrimitiveType pt, uint32_t offset,
        uint32_t minIndex, uint32_t maxIndex, uint32_t count) {
    construct_handle<MetalRenderPrimitive>(rph);
    MetalDriver::setRenderPrimitiveBuffer(rph, vbh, ibh);
    MetalDriver::setRenderPrimitiveRange(rph, pt, offset, minIndex, maxIndex, count);
}

void MetalDriver::createProgramR(Handle<HwProgram> rph, Program&& program) {
    construct_handle<MetalProgram>(rph, mContext->device, program);
}

void MetalDriver::createDefaultRenderTargetR(Handle<HwRenderTarget> rth, int dummy) {
    construct_handle<MetalRenderTarget>(rth, mContext);
}

void MetalDriver::createRenderTargetR(Handle<HwRenderTarget> rth,
        TargetBufferFlags targetBufferFlags, uint32_t width, uint32_t height,
        uint8_t samples, MRT color,
        TargetBufferInfo depth, TargetBufferInfo stencil) {
    ASSERT_PRECONDITION(!isInRenderPass(mContext),
            "createRenderTarget must be called outside of a render pass.");
    // Clamp sample count to what the device supports.
    auto& sc = mContext->sampleCountLookup;
    samples = sc[std::min(MAX_SAMPLE_COUNT, samples)];

    MetalRenderTarget::Attachment colorAttachments[MRT::MAX_SUPPORTED_RENDER_TARGET_COUNT] = {{}};
    for (size_t i = 0; i < MRT::MAX_SUPPORTED_RENDER_TARGET_COUNT; i++) {
        if (none(targetBufferFlags & getTargetBufferFlagsAt(i))) {
            continue;
        }
        const auto& buffer = color[i];
        ASSERT_PRECONDITION(buffer.handle,
                "The COLOR%u flag was specified, but invalid color handle provided.", i);
        auto colorTexture = handle_cast<MetalTexture>(buffer.handle);
        ASSERT_PRECONDITION(colorTexture->getMtlTextureForWrite(),
                "Color texture passed to render target has no texture allocation");
        colorTexture->updateLodRange(buffer.level);
        colorAttachments[i] = { colorTexture, color[i].level, color[i].layer };
    }

    MetalRenderTarget::Attachment depthAttachment = {};
    if (any(targetBufferFlags & TargetBufferFlags::DEPTH)) {
        ASSERT_PRECONDITION(depth.handle,
                "The DEPTH flag was specified, but invalid depth handle provided.");
        auto depthTexture = handle_cast<MetalTexture>(depth.handle);
        ASSERT_PRECONDITION(depthTexture->getMtlTextureForWrite(),
                "Depth texture passed to render target has no texture allocation.");
        depthTexture->updateLodRange(depth.level);
        depthAttachment = { depthTexture, depth.level, depth.layer };
    }

    MetalRenderTarget::Attachment stencilAttachment = {};
    if (any(targetBufferFlags & TargetBufferFlags::STENCIL)) {
        ASSERT_PRECONDITION(stencil.handle,
                "The STENCIL flag was specified, but invalid stencil handle provided.");
        auto stencilTexture = handle_cast<MetalTexture>(stencil.handle);
        ASSERT_PRECONDITION(stencilTexture->getMtlTextureForWrite(),
                "Stencil texture passed to render target has no texture allocation.");
        stencilTexture->updateLodRange(stencil.level);
        stencilAttachment = { stencilTexture, stencil.level, stencil.layer };
    }

    construct_handle<MetalRenderTarget>(rth, mContext, width, height, samples,
            colorAttachments, depthAttachment, stencilAttachment);
}

void MetalDriver::createFenceR(Handle<HwFence> fh, int dummy) {
    auto* fence = handle_cast<MetalFence>(fh);
    fence->encode();
}

void MetalDriver::createSwapChainR(Handle<HwSwapChain> sch, void* nativeWindow, uint64_t flags) {
    if (UTILS_UNLIKELY(flags & SWAP_CHAIN_CONFIG_APPLE_CVPIXELBUFFER)) {
        CVPixelBufferRef pixelBuffer = (CVPixelBufferRef) nativeWindow;
        construct_handle<MetalSwapChain>(sch, *mContext, pixelBuffer, flags);
    } else {
        auto* metalLayer = (__bridge CAMetalLayer*) nativeWindow;
        construct_handle<MetalSwapChain>(sch, *mContext, metalLayer, flags);
    }
}

void MetalDriver::createSwapChainHeadlessR(Handle<HwSwapChain> sch,
        uint32_t width, uint32_t height, uint64_t flags) {
    construct_handle<MetalSwapChain>(sch, *mContext, width, height, flags);
}

void MetalDriver::createTimerQueryR(Handle<HwTimerQuery> tqh, int) {
    // nothing to do, timer query was constructed in createTimerQueryS
}

Handle<HwVertexBuffer> MetalDriver::createVertexBufferS() noexcept {
    return alloc_handle<MetalVertexBuffer>();
}

Handle<HwIndexBuffer> MetalDriver::createIndexBufferS() noexcept {
    return alloc_handle<MetalIndexBuffer>();
}

Handle<HwBufferObject> MetalDriver::createBufferObjectS() noexcept {
    return alloc_handle<MetalBufferObject>();
}

Handle<HwTexture> MetalDriver::createTextureS() noexcept {
    return alloc_handle<MetalTexture>();
}

Handle<HwTexture> MetalDriver::createTextureSwizzledS() noexcept {
    return alloc_handle<MetalTexture>();
}

Handle<HwTexture> MetalDriver::importTextureS() noexcept {
    return alloc_handle<MetalTexture>();
}

Handle<HwSamplerGroup> MetalDriver::createSamplerGroupS() noexcept {
    return alloc_handle<MetalSamplerGroup>();
}

Handle<HwRenderPrimitive> MetalDriver::createRenderPrimitiveS() noexcept {
    return alloc_handle<MetalRenderPrimitive>();
}

Handle<HwProgram> MetalDriver::createProgramS() noexcept {
    return alloc_handle<MetalProgram>();
}

Handle<HwRenderTarget> MetalDriver::createDefaultRenderTargetS() noexcept {
    return alloc_handle<MetalRenderTarget>();
}

Handle<HwRenderTarget> MetalDriver::createRenderTargetS() noexcept {
    return alloc_handle<MetalRenderTarget>();
}

Handle<HwFence> MetalDriver::createFenceS() noexcept {
    // The handle must be constructed here, as a synchronous call to wait might happen before
    // createFenceR is executed.
    return alloc_and_construct_handle<MetalFence, HwFence>(*mContext);
}

Handle<HwSwapChain> MetalDriver::createSwapChainS() noexcept {
    return alloc_handle<MetalSwapChain>();
}

Handle<HwSwapChain> MetalDriver::createSwapChainHeadlessS() noexcept {
    return alloc_handle<MetalSwapChain>();
}

Handle<HwTimerQuery> MetalDriver::createTimerQueryS() noexcept {
    // The handle must be constructed here, as a synchronous call to getTimerQueryValue might happen
    // before createTimerQueryR is executed.
    return alloc_and_construct_handle<MetalTimerQuery, HwTimerQuery>();
}

void MetalDriver::destroyVertexBuffer(Handle<HwVertexBuffer> vbh) {
    if (vbh) {
        destruct_handle<MetalVertexBuffer>(vbh);
    }
}

void MetalDriver::destroyIndexBuffer(Handle<HwIndexBuffer> ibh) {
    if (ibh) {
        destruct_handle<MetalIndexBuffer>(ibh);
    }
}

void MetalDriver::destroyBufferObject(Handle<HwBufferObject> boh) {
    if (UTILS_UNLIKELY(!boh)) {
        return;
    }
    auto* bo = handle_cast<MetalBufferObject>(boh);
    // Unbind this buffer object from any uniform / SSBO slots it's still bound to.
    bo->boundUniformBuffers.forEachSetBit([this](size_t index) {
        mContext->uniformState[index] = BufferState {
                .buffer = nullptr,
                .offset = 0,
                .bound = false
        };
    });
    bo->boundSsbos.forEachSetBit([this](size_t index) {
        mContext->ssboState[index] = BufferState {
                .buffer = nullptr,
                .offset = 0,
                .bound = false
        };
    });
    destruct_handle<MetalBufferObject>(boh);
}

void MetalDriver::destroyRenderPrimitive(Handle<HwRenderPrimitive> rph) {
    if (rph) {
        destruct_handle<MetalRenderPrimitive>(rph);
    }
}

void MetalDriver::destroyProgram(Handle<HwProgram> ph) {
    if (ph) {
        destruct_handle<MetalProgram>(ph);
    }
}

void MetalDriver::destroySamplerGroup(Handle<HwSamplerGroup> sbh) {
    if (!sbh) {
        return;
    }
    // Unbind this sampler group from our internal state.
    auto* metalSampler = handle_cast<MetalSamplerGroup>(sbh);
    for (auto& samplerBinding : mContext->samplerBindings) {
        if (samplerBinding == metalSampler) {
            samplerBinding = {};
        }
    }
    mContext->samplerGroups.erase(metalSampler);
    destruct_handle<MetalSamplerGroup>(sbh);
}

void MetalDriver::destroyTexture(Handle<HwTexture> th) {
    if (!th) {
        return;
    }

    mContext->textures.erase(handle_cast<MetalTexture>(th));
    destruct_handle<MetalTexture>(th);
}

void MetalDriver::destroyRenderTarget(Handle<HwRenderTarget> rth) {
    if (rth) {
        destruct_handle<MetalRenderTarget>(rth);
    }
}

void MetalDriver::destroySwapChain(Handle<HwSwapChain> sch) {
    if (sch) {
        destruct_handle<MetalSwapChain>(sch);
    }
}

void MetalDriver::destroyStream(Handle<HwStream> sh) {
    // no-op
}

void MetalDriver::destroyTimerQuery(Handle<HwTimerQuery> tqh) {
    if (tqh) {
        destruct_handle<MetalTimerQuery>(tqh);
    }
}

void MetalDriver::terminate() {
    // finish() will flush the pending command buffer and will ensure all GPU work has finished.
    // This must be done before calling bufferPool->reset() to ensure no buffers are in flight.
    finish();

    mContext->bufferPool->reset();
    mContext->commandQueue = nil;

    MetalExternalImage::shutdown(*mContext);
    mContext->blitter->shutdown();
}

ShaderModel MetalDriver::getShaderModel() const noexcept {
#if defined(IOS)
    return ShaderModel::MOBILE;
#else
    return ShaderModel::DESKTOP;
#endif
}

Handle<HwStream> MetalDriver::createStreamNative(void* stream) {
    return {};
}

Handle<HwStream> MetalDriver::createStreamAcquired() {
    return {};
}

void MetalDriver::setAcquiredImage(Handle<HwStream> sh, void* image,
        CallbackHandler* handler, StreamCallback cb, void* userData) {
}

void MetalDriver::setStreamDimensions(Handle<HwStream> stream, uint32_t width,
        uint32_t height) {

}

int64_t MetalDriver::getStreamTimestamp(Handle<HwStream> stream) {
    return 0;
}

void MetalDriver::updateStreams(DriverApi* driver) {

}

void MetalDriver::destroyFence(Handle<HwFence> fh) {
    if (fh) {
        destruct_handle<MetalFence>(fh);
    }
}

FenceStatus MetalDriver::getFenceStatus(Handle<HwFence> fh) {
    auto* fence = handle_cast<MetalFence>(fh);
    if (!fence) {
        return FenceStatus::ERROR;
    }
    return fence->wait(0);
}

bool MetalDriver::isTextureFormatSupported(TextureFormat format) {
    return MetalTexture::decidePixelFormat(mContext, format) != MTLPixelFormatInvalid;
}

bool MetalDriver::isTextureSwizzleSupported() {
    return mContext->supportsTextureSwizzling;
}

bool MetalDriver::isTextureFormatMipmappable(TextureFormat format) {
    // Derived from the Metal 3.0 Feature Set Tables.
    // In order for a format to be mipmappable, it must be color-renderable and filterable.
    MTLPixelFormat metalFormat = MetalTexture::decidePixelFormat(mContext, format);
    switch (metalFormat) {
        // Mipmappable across all devices:
        case MTLPixelFormatR8Unorm:
        case MTLPixelFormatR8Snorm:
        case MTLPixelFormatR16Float:
        case MTLPixelFormatRG8Unorm:
        case MTLPixelFormatRG8Snorm:
        case MTLPixelFormatRG16Float:
        case MTLPixelFormatRGBA8Unorm:
        case MTLPixelFormatRGBA8Unorm_sRGB:
        case MTLPixelFormatRGBA8Snorm:
        case MTLPixelFormatRGB10A2Unorm:
        case MTLPixelFormatRG11B10Float:
        case MTLPixelFormatRGBA16Float:
            return true;

#if !defined(IOS)
        // Mipmappable only on desktop:
        case MTLPixelFormatR32Float:
        case MTLPixelFormatRG32Float:
        case MTLPixelFormatRGBA32Float:
            return true;
#endif

#if defined(IOS)
        // Mipmappable only on iOS:
        case MTLPixelFormatRGB9E5Float:
            return true;
#endif

        default:
            return false;
    }
}

bool MetalDriver::isRenderTargetFormatSupported(TextureFormat format) {
    MTLPixelFormat mtlFormat = getMetalFormat(mContext, format);
    // RGB9E5 isn't supported on Mac as a color render target.
    return mtlFormat != MTLPixelFormatInvalid && mtlFormat != MTLPixelFormatRGB9E5Float;
}

bool MetalDriver::isFrameBufferFetchSupported() {
    // FrameBuffer fetch is achievable via "programmable blending" in Metal, and only supported on
    // Apple GPUs with readWriteTextureSupport.
    return mContext->highestSupportedGpuFamily.apple >= 1 &&
            mContext->device.readWriteTextureSupport;
}

bool MetalDriver::isFrameBufferFetchMultiSampleSupported() {
    return isFrameBufferFetchSupported();
}

bool MetalDriver::isFrameTimeSupported() {
    // Frame time is calculated via hard fences, which are only available on iOS 12 and above.
    if (@available(iOS 12, *)) {
        return true;
    }
    return false;
}

bool MetalDriver::isAutoDepthResolveSupported() {
    return mContext->supportsAutoDepthResolve;
}

bool MetalDriver::isSRGBSwapChainSupported() {
    // the SWAP_CHAIN_CONFIG_SRGB_COLORSPACE flag is not supported
    return false;
}

<<<<<<< HEAD
bool MetalDriver::isStereoSupported() {
    return true;
=======
bool MetalDriver::isParallelShaderCompileSupported() {
    return false;
>>>>>>> ecd5b681
}

bool MetalDriver::isWorkaroundNeeded(Workaround workaround) {
    switch (workaround) {
        case Workaround::SPLIT_EASU:
            return false;
        case Workaround::ALLOW_READ_ONLY_ANCILLARY_FEEDBACK_LOOP:
            return true;
        case Workaround::ADRENO_UNIFORM_ARRAY_CRASH:
            return false;
        case Workaround::A8X_STATIC_TEXTURE_TARGET_ERROR:
            return mContext->bugs.a8xStaticTextureTargetError;
        case Workaround::DISABLE_BLIT_INTO_TEXTURE_ARRAY:
            return false;
        default:
            return false;
    }
    return false;
}

FeatureLevel MetalDriver::getFeatureLevel() {
    // FEATURE_LEVEL_3 requires >= 31 textures, which all Metal devices support. However, older
    // Metal devices only support 16 unique samplers. We could get around this in the future by
    // virtualizing samplers.
    if (mContext->highestSupportedGpuFamily.apple >= 6 ||
            mContext->highestSupportedGpuFamily.mac >= 2) {
        return FeatureLevel::FEATURE_LEVEL_3;
    }
    return FeatureLevel::FEATURE_LEVEL_2;
}

math::float2 MetalDriver::getClipSpaceParams() {
    // virtual and physical z-coordinate of clip-space is in [-w, 0]
    // Note: this is actually never used (see: main.vs), but it's a backend API so we implement it
    // properly.
    return math::float2{ 1.0f, 0.0f };
}

uint8_t MetalDriver::getMaxDrawBuffers() {
    return std::min(mContext->maxColorRenderTargets, MRT::MAX_SUPPORTED_RENDER_TARGET_COUNT);
}

size_t MetalDriver::getMaxUniformBufferSize() {
    return 256 * 1024 * 1024;   // TODO: return the actual size instead of hardcoding the minspec
}

void MetalDriver::updateIndexBuffer(Handle<HwIndexBuffer> ibh, BufferDescriptor&& data,
        uint32_t byteOffset) {
    auto* ib = handle_cast<MetalIndexBuffer>(ibh);
    ib->buffer.copyIntoBuffer(data.buffer, data.size, byteOffset);
    scheduleDestroy(std::move(data));
}

void MetalDriver::updateBufferObject(Handle<HwBufferObject> boh, BufferDescriptor&& data,
        uint32_t byteOffset) {
    ASSERT_PRECONDITION(!isInRenderPass(mContext),
            "updateBufferObject must be called outside of a render pass.");
    auto* bo = handle_cast<MetalBufferObject>(boh);
    bo->updateBuffer(data.buffer, data.size, byteOffset);
    scheduleDestroy(std::move(data));
}

void MetalDriver::updateBufferObjectUnsynchronized(Handle<HwBufferObject> boh,
        BufferDescriptor&& data, uint32_t byteOffset) {
    auto* bo = handle_cast<MetalBufferObject>(boh);
    bo->updateBufferUnsynchronized(data.buffer, data.size, byteOffset);
    scheduleDestroy(std::move(data));
}

void MetalDriver::resetBufferObject(Handle<HwBufferObject> boh) {
    // TODO: implement resetBufferObject(). This is equivalent to calling
    // destroyBufferObject() followed by createBufferObject() keeping the same handle.
    // It is actually okay to keep a no-op implementation, the intention here is to "orphan" the
    // buffer (and possibly return it to a pool) and allocate a new one (or get it from a pool),
    // so that no further synchronization with the GPU is needed.
    // This is only useful if updateBufferObjectUnsynchronized() is implemented unsynchronizedly.
}

void MetalDriver::setVertexBufferObject(Handle<HwVertexBuffer> vbh, uint32_t index,
        Handle<HwBufferObject> boh) {
    auto* vertexBuffer = handle_cast<MetalVertexBuffer>(vbh);
    auto* bufferObject = handle_cast<MetalBufferObject>(boh);
    assert_invariant(index < vertexBuffer->buffers.size());
    vertexBuffer->buffers[index] = bufferObject->getBuffer();
}

void MetalDriver::setMinMaxLevels(Handle<HwTexture> th, uint32_t minLevel, uint32_t maxLevel) {
}

void MetalDriver::update3DImage(Handle<HwTexture> th, uint32_t level,
        uint32_t xoffset, uint32_t yoffset, uint32_t zoffset,
        uint32_t width, uint32_t height, uint32_t depth,
        PixelBufferDescriptor&& data) {
    ASSERT_PRECONDITION(!isInRenderPass(mContext),
            "update3DImage must be called outside of a render pass.");
    auto tex = handle_cast<MetalTexture>(th);
    tex->loadImage(level, MTLRegionMake3D(xoffset, yoffset, zoffset, width, height, depth), data);
    scheduleDestroy(std::move(data));
}

void MetalDriver::setupExternalImage(void* image) {
    // This is called when passing in a CVPixelBuffer as either an external image or swap chain.
    // Here we take ownership of the passed in buffer. It will be released the next time
    // setExternalImage is called, when the texture is destroyed, or when the swap chain is
    // destroyed.
    CVPixelBufferRef pixelBuffer = (CVPixelBufferRef) image;
    CVPixelBufferRetain(pixelBuffer);
}

void MetalDriver::setExternalImage(Handle<HwTexture> th, void* image) {
    ASSERT_PRECONDITION(!isInRenderPass(mContext),
            "setExternalImage must be called outside of a render pass.");
    auto texture = handle_cast<MetalTexture>(th);
    texture->externalImage.set((CVPixelBufferRef) image);
}

void MetalDriver::setExternalImagePlane(Handle<HwTexture> th, void* image, uint32_t plane) {
    ASSERT_PRECONDITION(!isInRenderPass(mContext),
            "setExternalImagePlane must be called outside of a render pass.");
    auto texture = handle_cast<MetalTexture>(th);
    texture->externalImage.set((CVPixelBufferRef) image, plane);
}

void MetalDriver::setExternalStream(Handle<HwTexture> th, Handle<HwStream> sh) {
}

bool MetalDriver::getTimerQueryValue(Handle<HwTimerQuery> tqh, uint64_t* elapsedTime) {
    auto* tq = handle_cast<MetalTimerQuery>(tqh);
    return mContext->timerQueryImpl->getQueryResult(tq, elapsedTime);
}

void MetalDriver::generateMipmaps(Handle<HwTexture> th) {
    ASSERT_PRECONDITION(!isInRenderPass(mContext),
                        "generateMipmaps must be called outside of a render pass.");
    auto tex = handle_cast<MetalTexture>(th);
    tex->generateMipmaps();
}

bool MetalDriver::canGenerateMipmaps() {
    return true;
}

void MetalDriver::updateSamplerGroup(Handle<HwSamplerGroup> sbh, BufferDescriptor&& data) {
    ASSERT_PRECONDITION(!isInRenderPass(mContext),
            "updateSamplerGroup must be called outside of a render pass.");

    auto sb = handle_cast<MetalSamplerGroup>(sbh);
    assert_invariant(sb->size == data.size / sizeof(SamplerDescriptor));
    auto const* const samplers = (SamplerDescriptor const*) data.buffer;

#ifndef NDEBUG
    // In debug builds, verify that all the textures in the sampler group are still alive.
    // These bugs lead to memory corruption and can be difficult to track down.
    for (size_t s = 0; s < data.size / sizeof(SamplerDescriptor); s++) {
        if (!samplers[s].t) {
            continue;
        }
        auto iter = mContext->textures.find(handle_cast<MetalTexture>(samplers[s].t));
        if (iter == mContext->textures.end()) {
            utils::slog.e << "updateSamplerGroup: texture #"
                          << (int) s << " is dead, texture handle = "
                          << samplers[s].t << utils::io::endl;
        }
        assert_invariant(iter != mContext->textures.end());
    }
#endif

    // Create a MTLArgumentEncoder for these textures.
    // Ideally, we would create this encoder at createSamplerGroup time, but we need to know the
    // texture type of each texture. It's also not guaranteed that the types won't change between
    // calls to updateSamplerGroup.
    utils::FixedCapacityVector<MTLTextureType> textureTypes(sb->size);
    std::transform(samplers, samplers + data.size / sizeof(SamplerDescriptor), textureTypes.begin(),
            [this](const SamplerDescriptor& sampler) {
        if (!sampler.t) {
            // Use Type2D for non-bound textures.
            return MTLTextureType2D;
        }
        auto* t = handle_cast<MetalTexture>(sampler.t);
        if (t->target == SamplerType::SAMPLER_EXTERNAL) {
            // Use Type2D for external image textures.
            return MTLTextureType2D;
        }
        id<MTLTexture> mtlTexture = t->getMtlTextureForRead();
        assert_invariant(mtlTexture);
        return mtlTexture.textureType;
    });
    auto& encoderCache = mContext->argumentEncoderCache;
    id<MTLArgumentEncoder> encoder =
            encoderCache.getOrCreateState(ArgumentEncoderState(std::move(textureTypes)));
    sb->reset(getPendingCommandBuffer(mContext), encoder, mContext->device);

    // In a perfect world, all the MTLTexture bindings would be known at updateSamplerGroup time.
    // However, there are two special cases preventing this:
    // 1. External images
    // 2. LOD-clamped textures
    //
    // Both of these cases prevent us from knowing the final id<MTLTexture> that will be bound into
    // the argument buffer representing the sampler group. So, we bind what we can now and wait
    // until draw call time to bind any special cases (done in finalizeSamplerGroup).
    // The good news is that once a render pass has started, the texture bindings won't change.
    // A SamplerGroup is "finalized" when all of its textures have been set and is ready for use in
    // a draw call.
    // Even if we do know all the final textures at this point, we still wait until draw call time
    // to call finalizeSamplerGroup, which has one additional responsibility: to call useResources
    // for all the textures, which is required by Metal.
    for (size_t s = 0; s < data.size / sizeof(SamplerDescriptor); s++) {
        if (!samplers[s].t) {
            // Assign a default texture / sampler to empty slots.
            // Metal requires all samplers referenced in shaders to be bound.
            id<MTLTexture> empty = getOrCreateEmptyTexture(mContext);
            sb->setFinalizedTexture(s, empty);

            id<MTLSamplerState> sampler = mContext->samplerStateCache.getOrCreateState({});
            sb->setFinalizedSampler(s, sampler);

            continue;
        }

        // First, bind the sampler state. We always know the full sampler state at
        // updateSamplerGroup time.
        SamplerState samplerState {
                .samplerParams = samplers[s].s,
        };
        id<MTLSamplerState> sampler = mContext->samplerStateCache.getOrCreateState(samplerState);
        sb->setFinalizedSampler(s, sampler);

        sb->setTextureHandle(s, samplers[s].t);

        auto* t = handle_cast<MetalTexture>(samplers[s].t);
        assert_invariant(t);

        // If this texture is an external texture, we defer binding the texture until draw call time
        // (in finalizeSamplerGroup).
        if (t->target == SamplerType::SAMPLER_EXTERNAL) {
            continue;
        }

        if (!t->allLodsValid()) {
            // The texture doesn't have all of its LODs loaded, and this could change by the time we
            // issue a draw call with this sampler group. So, we defer binding the texture until
            // draw call time (in finalizeSamplerGroup).
            continue;
        }

        // If we get here, we know we have a valid MTLTexture that's guaranteed not to change.
        id<MTLTexture> mtlTexture = t->getMtlTextureForRead();
        assert_invariant(mtlTexture);
        sb->setFinalizedTexture(s, mtlTexture);
    }

    scheduleDestroy(std::move(data));
}

void MetalDriver::compilePrograms(CompilerPriorityQueue priority,
        CallbackHandler* handler, CallbackHandler::Callback callback, void* user) {
    if (callback) {
        scheduleCallback(handler, user, callback);
    }
}

void MetalDriver::beginRenderPass(Handle<HwRenderTarget> rth,
        const RenderPassParams& params) {

#if defined(FILAMENT_METAL_PROFILING)
    const char* renderPassName = "Unknown";
    if (!mContext->groupMarkers.empty()) {
        renderPassName = mContext->groupMarkers.top();
    }
    os_signpost_interval_begin(mContext->log, OS_SIGNPOST_ID_EXCLUSIVE, "Render pass", "%s",
            renderPassName);
#endif

    auto renderTarget = handle_cast<MetalRenderTarget>(rth);
    mContext->currentRenderTarget = renderTarget;
    mContext->currentRenderPassFlags = params.flags;

    MTLRenderPassDescriptor* descriptor = [MTLRenderPassDescriptor renderPassDescriptor];
    renderTarget->setUpRenderPassAttachments(descriptor, params);

    mContext->currentRenderPassEncoder =
            [getPendingCommandBuffer(mContext) renderCommandEncoderWithDescriptor:descriptor];
    if (!mContext->groupMarkers.empty()) {
        mContext->currentRenderPassEncoder.label =
                [NSString stringWithCString:mContext->groupMarkers.top()
                                   encoding:NSUTF8StringEncoding];
    }

    MTLViewport metalViewport =
            renderTarget->getViewportFromClientViewport(params.viewport,
                    params.depthRange.near,
                    params.depthRange.far);
    [mContext->currentRenderPassEncoder setViewport:metalViewport];
    mContext->currentViewport = metalViewport;

    // Metal requires a new command encoder for each render pass, and they cannot be reused.
    // We must bind certain states for each command encoder, so we dirty the states here to force a
    // rebinding at the first the draw call of this pass.
    mContext->pipelineState.invalidate();
    mContext->depthStencilState.invalidate();
    mContext->cullModeState.invalidate();
    mContext->windingState.invalidate();
    mContext->currentPolygonOffset = {0.0f, 0.0f};

    mContext->finalizedSamplerGroups.clear();
}

void MetalDriver::nextSubpass(int dummy) {}

void MetalDriver::endRenderPass(int dummy) {
#if defined(FILAMENT_METAL_PROFILING)
    os_signpost_interval_end(mContext->log, OS_SIGNPOST_ID_EXCLUSIVE, "Render pass");
#endif

    [mContext->currentRenderPassEncoder endEncoding];

    // Command encoders are one time use. Set it to nil to release the encoder and ensure we don't
    // accidentally use it again.
    mContext->currentRenderPassEncoder = nil;
}

void MetalDriver::setRenderPrimitiveBuffer(Handle<HwRenderPrimitive> rph,
        Handle<HwVertexBuffer> vbh, Handle<HwIndexBuffer> ibh) {
    auto primitive = handle_cast<MetalRenderPrimitive>(rph);
    auto vertexBuffer = handle_cast<MetalVertexBuffer>(vbh);
    auto indexBuffer = handle_cast<MetalIndexBuffer>(ibh);
    primitive->setBuffers(vertexBuffer, indexBuffer);
}

void MetalDriver::setRenderPrimitiveRange(Handle<HwRenderPrimitive> rph,
        PrimitiveType pt, uint32_t offset, uint32_t minIndex, uint32_t maxIndex,
        uint32_t count) {
    auto primitive = handle_cast<MetalRenderPrimitive>(rph);
    primitive->type = pt;
    primitive->offset = offset * primitive->indexBuffer->elementSize;
    primitive->count = count;
    primitive->minIndex = minIndex;
    primitive->maxIndex = maxIndex > minIndex ? maxIndex : primitive->maxVertexCount - 1;
}

void MetalDriver::makeCurrent(Handle<HwSwapChain> schDraw, Handle<HwSwapChain> schRead) {
    ASSERT_PRECONDITION_NON_FATAL(schDraw, "A draw SwapChain must be set.");
    auto* drawSwapChain = handle_cast<MetalSwapChain>(schDraw);
    mContext->currentDrawSwapChain = drawSwapChain;

    if (schRead) {
        auto* readSwapChain = handle_cast<MetalSwapChain>(schRead);
        mContext->currentReadSwapChain = readSwapChain;
    }
}

void MetalDriver::commit(Handle<HwSwapChain> sch) {
    auto* swapChain = handle_cast<MetalSwapChain>(sch);
    swapChain->present();
    submitPendingCommands(mContext);
    swapChain->releaseDrawable();
}

void MetalDriver::bindUniformBuffer(uint32_t index, Handle<HwBufferObject> boh) {
    assert_invariant(index < Program::UNIFORM_BINDING_COUNT);
    auto* bo = handle_cast<MetalBufferObject>(boh);
    auto* currentBo = mContext->uniformState[index].buffer;
    if (currentBo) {
        currentBo->boundUniformBuffers.unset(index);
    }
    bo->boundUniformBuffers.set(index);
    mContext->uniformState[index] = BufferState{
            .buffer = bo,
            .offset = 0,
            .bound = true
    };
}

void MetalDriver::bindBufferRange(BufferObjectBinding bindingType, uint32_t index,
        Handle<HwBufferObject> boh,  uint32_t offset, uint32_t size) {

    assert_invariant(bindingType == BufferObjectBinding::SHADER_STORAGE ||
                     bindingType == BufferObjectBinding::UNIFORM);

    auto* bo = handle_cast<MetalBufferObject>(boh);

    switch (bindingType) {
        default:
        case BufferObjectBinding::UNIFORM: {
            assert_invariant(index < Program::UNIFORM_BINDING_COUNT);
            auto* currentBo = mContext->uniformState[index].buffer;
            if (currentBo) {
                currentBo->boundUniformBuffers.unset(index);
            }
            bo->boundUniformBuffers.set(index);
            mContext->uniformState[index] = BufferState {
                    .buffer = bo,
                    .offset = offset,
                    .bound = true
            };

            break;
        }

        case BufferObjectBinding::SHADER_STORAGE: {
            assert_invariant(index < MAX_SSBO_COUNT);
            auto* currentBo = mContext->ssboState[index].buffer;
            if (currentBo) {
                currentBo->boundSsbos.unset(index);
            }
            bo->boundSsbos.set(index);
            mContext->ssboState[index] = BufferState {
                    .buffer = bo,
                    .offset = offset,
                    .bound = true
            };

            break;
        }
    }
}

void MetalDriver::unbindBuffer(BufferObjectBinding bindingType, uint32_t index) {

    assert_invariant(bindingType == BufferObjectBinding::SHADER_STORAGE ||
                     bindingType == BufferObjectBinding::UNIFORM);

    switch (bindingType) {
        default:
        case BufferObjectBinding::UNIFORM: {
            assert_invariant(index < Program::UNIFORM_BINDING_COUNT);
            auto* currentBo = mContext->uniformState[index].buffer;
            if (currentBo) {
                currentBo->boundUniformBuffers.unset(index);
            }
            mContext->uniformState[index] = BufferState {
                    .buffer = nullptr,
                    .offset = 0,
                    .bound = false
            };

            break;
        }

        case BufferObjectBinding::SHADER_STORAGE: {
            assert_invariant(index < MAX_SSBO_COUNT);
            auto* currentBo = mContext->ssboState[index].buffer;
            if (currentBo) {
                currentBo->boundSsbos.unset(index);
            }
            mContext->ssboState[index] = BufferState {
                    .buffer = nullptr,
                    .offset = 0,
                    .bound = false
            };

            break;
        }
    }
}

void MetalDriver::bindSamplers(uint32_t index, Handle<HwSamplerGroup> sbh) {
    auto sb = handle_cast<MetalSamplerGroup>(sbh);
    mContext->samplerBindings[index] = sb;
}

void MetalDriver::insertEventMarker(const char* string, uint32_t len) {

}

void MetalDriver::pushGroupMarker(const char* string, uint32_t len) {
    mContext->groupMarkers.push(string);
}

void MetalDriver::popGroupMarker(int) {
    assert_invariant(!mContext->groupMarkers.empty());
    mContext->groupMarkers.pop();
}

void MetalDriver::startCapture(int) {
    // Submit any pending command buffers. Metal will only capture command buffers created and
    // submitted during the capture period.
    submitPendingCommands(mContext);
    if (@available(iOS 13, *)) {
        MTLCaptureDescriptor* descriptor = [MTLCaptureDescriptor new];
        descriptor.captureObject = mContext->device;
#if defined(IOS)
        descriptor.destination = MTLCaptureDestinationDeveloperTools;
#else
        descriptor.destination = MTLCaptureDestinationGPUTraceDocument;
        descriptor.outputURL = [[NSURL alloc] initFileURLWithPath:@"filament.gputrace"];
#endif
        NSError* error = nil;
        [[MTLCaptureManager sharedCaptureManager] startCaptureWithDescriptor:descriptor
                                                                           error:&error];
        if (error) {
            NSLog(@"%@", [error localizedDescription]);
        }
    } else {
        // This compile-time check is used to silence deprecation warnings when compiling for the
        // iOS simulator, which only supports Metal on iOS 13.0+.
#if (TARGET_OS_IOS && __IPHONE_OS_VERSION_MIN_REQUIRED < __IPHONE_13_0)
        [[MTLCaptureManager sharedCaptureManager] startCaptureWithDevice:mContext->device];
#endif
    }
}

void MetalDriver::stopCapture(int) {
    // Submit any pending command buffers. Metal will only capture command buffers created and
    // submitted during the capture period.
    submitPendingCommands(mContext);
    [[MTLCaptureManager sharedCaptureManager] stopCapture];
}

void MetalDriver::readPixels(Handle<HwRenderTarget> src, uint32_t x, uint32_t y, uint32_t width,
        uint32_t height, PixelBufferDescriptor&& data) {
    ASSERT_PRECONDITION(!isInRenderPass(mContext),
                        "readPixels must be called outside of a render pass.");

    auto srcTarget = handle_cast<MetalRenderTarget>(src);
    // We always readPixels from the COLOR0 attachment.
    MetalRenderTarget::Attachment color = srcTarget->getDrawColorAttachment(0);
    id<MTLTexture> srcTexture = color.getTexture();
    size_t miplevel = color.level;

    // Clamp height and width to actual texture's height and width
    MTLSize srcTextureSize = MTLSizeMake(srcTexture.width >> miplevel, srcTexture.height >> miplevel, 1);
    height = std::min(static_cast<uint32_t>(srcTextureSize.height), height);
    width = std::min(static_cast<uint32_t>(srcTextureSize.width), width);

    const MTLPixelFormat format = getMetalFormat(data.format, data.type);
    ASSERT_PRECONDITION(format != MTLPixelFormatInvalid,
            "The chosen combination of PixelDataFormat (%d) and PixelDataType (%d) is not supported for "
            "readPixels.", (int) data.format, (int) data.type);

    const bool formatConversionNecessary = srcTexture.pixelFormat != format;

    // TODO: MetalBlitter does not currently support format conversions to integer types.
    // The format and type must match the source pixel format exactly.
    ASSERT_PRECONDITION(!formatConversionNecessary || !isMetalFormatInteger(format),
            "readPixels does not support integer format conversions from MTLPixelFormat (%d) to (%d).",
            (int) srcTexture.pixelFormat, (int) format);

    MTLTextureDescriptor* textureDescriptor =
            [MTLTextureDescriptor texture2DDescriptorWithPixelFormat:format
                                                               width:srcTextureSize.width
                                                              height:srcTextureSize.height
                                                           mipmapped:NO];
#if defined(IOS)
    textureDescriptor.storageMode = MTLStorageModeShared;
#else
    textureDescriptor.storageMode = MTLStorageModeManaged;
#endif
    textureDescriptor.usage = MTLTextureUsageShaderWrite | MTLTextureUsageRenderTarget;
    id<MTLTexture> readPixelsTexture = [mContext->device newTextureWithDescriptor:textureDescriptor];

    MetalBlitter::BlitArgs args;
    args.filter = SamplerMagFilter::NEAREST;
    args.source.level = miplevel;
    args.source.region = MTLRegionMake2D(0, 0, srcTexture.width >> miplevel, srcTexture.height >> miplevel);
    args.destination.level = 0;
    args.destination.region = MTLRegionMake2D(0, 0, readPixelsTexture.width, readPixelsTexture.height);
    args.source.color = srcTexture;
    args.destination.color = readPixelsTexture;

    mContext->blitter->blit(getPendingCommandBuffer(mContext), args, "readPixels blit");

#if !defined(IOS)
    // Managed textures on macOS require explicit synchronization between GPU / CPU.
    id <MTLBlitCommandEncoder> blitEncoder = [getPendingCommandBuffer(mContext) blitCommandEncoder];
    [blitEncoder synchronizeResource:readPixelsTexture];
    [blitEncoder endEncoding];
#endif

    PixelBufferDescriptor* p = new PixelBufferDescriptor(std::move(data));
    [getPendingCommandBuffer(mContext) addCompletedHandler:^(id<MTLCommandBuffer> cb) {
        size_t stride = p->stride ? p->stride : width;
        size_t bpp = PixelBufferDescriptor::computeDataSize(p->format, p->type, 1, 1, 1);
        size_t bpr = PixelBufferDescriptor::computeDataSize(p->format, p->type, stride, 1, p->alignment);
        // Metal's texture coordinates have (0, 0) at the top-left of the texture, but readPixels
        // assumes (0, 0) at bottom-left.
        MTLRegion srcRegion = MTLRegionMake2D(x, readPixelsTexture.height - y - height, width, height);
        const uint8_t* bufferStart = (const uint8_t*) p->buffer + (p->left * bpp) +
                                                                  (p->top * bpr);
        [readPixelsTexture getBytes:(void*) bufferStart
                        bytesPerRow:bpr
                         fromRegion:srcRegion
                        mipmapLevel:0];
        scheduleDestroy(std::move(*p));
        delete p;
    }];
}

void MetalDriver::readBufferSubData(backend::BufferObjectHandle boh,
        uint32_t offset, uint32_t size, backend::BufferDescriptor&& p) {
    // TODO: implement readBufferSubData
    scheduleDestroy(std::move(p));
}

void MetalDriver::blit(TargetBufferFlags buffers,
        Handle<HwRenderTarget> dst, Viewport dstRect,
        Handle<HwRenderTarget> src, Viewport srcRect,
        SamplerMagFilter filter) {
    // If we're the in middle of a render pass, finish it.
    // This condition should only occur during copyFrame. It's okay to end the render pass because
    // we don't issue any other rendering commands.
    if (mContext->currentRenderPassEncoder) {
        [mContext->currentRenderPassEncoder endEncoding];
        mContext->currentRenderPassEncoder = nil;
    }

    auto srcTarget = handle_cast<MetalRenderTarget>(src);
    auto dstTarget = handle_cast<MetalRenderTarget>(dst);

    ASSERT_PRECONDITION(
            !(buffers & (TargetBufferFlags::COLOR_ALL & ~TargetBufferFlags::COLOR0)),
            "Blitting only supports COLOR0");

    ASSERT_PRECONDITION(srcRect.left >= 0 && srcRect.bottom >= 0 &&
                        dstRect.left >= 0 && dstRect.bottom >= 0,
            "Source and destination rects must be positive.");

    auto isBlitableTextureType = [](MTLTextureType t) {
        return t == MTLTextureType2D || t == MTLTextureType2DMultisample ||
               t == MTLTextureType2DArray;
    };

    // MetalBlitter supports blitting color and depth simultaneously, but for simplicitly we'll blit
    // them separately. In practice, Filament only ever blits a single buffer at a time anyway.

    if (any(buffers & TargetBufferFlags::COLOR_ALL)) {
        // We always blit from/to the COLOR0 attachment.
        MetalRenderTarget::Attachment srcColorAttachment = srcTarget->getReadColorAttachment(0);
        MetalRenderTarget::Attachment dstColorAttachment = dstTarget->getDrawColorAttachment(0);

        if (srcColorAttachment && dstColorAttachment) {
            ASSERT_PRECONDITION(isBlitableTextureType(srcColorAttachment.getTexture().textureType) &&
                                isBlitableTextureType(dstColorAttachment.getTexture().textureType),
                               "Metal does not support blitting to/from non-2D textures.");

            MetalBlitter::BlitArgs args;
            args.filter = filter;
            args.source.region = srcTarget->getRegionFromClientRect(srcRect);
            args.destination.region = dstTarget->getRegionFromClientRect(dstRect);
            args.source.color = srcColorAttachment.getTexture();
            args.destination.color = dstColorAttachment.getTexture();
            args.source.level = srcColorAttachment.level;
            args.destination.level = dstColorAttachment.level;
            args.source.slice = srcColorAttachment.layer;
            args.destination.slice = dstColorAttachment.layer;
            mContext->blitter->blit(getPendingCommandBuffer(mContext), args, "Color blit");
        }
    }

    if (any(buffers & TargetBufferFlags::DEPTH)) {
        MetalRenderTarget::Attachment srcDepthAttachment = srcTarget->getDepthAttachment();
        MetalRenderTarget::Attachment dstDepthAttachment = dstTarget->getDepthAttachment();

        if (srcDepthAttachment && dstDepthAttachment) {
            ASSERT_PRECONDITION(isBlitableTextureType(srcDepthAttachment.getTexture().textureType) &&
                                isBlitableTextureType(dstDepthAttachment.getTexture().textureType),
                               "Metal does not support blitting to/from non-2D textures.");

            MetalBlitter::BlitArgs args;
            args.filter = filter;
            args.source.region = srcTarget->getRegionFromClientRect(srcRect);
            args.destination.region = dstTarget->getRegionFromClientRect(dstRect);
            args.source.depth = srcDepthAttachment.getTexture();
            args.destination.depth = dstDepthAttachment.getTexture();
            args.source.level = srcDepthAttachment.level;
            args.destination.level = dstDepthAttachment.level;
            args.source.slice = srcDepthAttachment.layer;
            args.destination.slice = dstDepthAttachment.layer;
            mContext->blitter->blit(getPendingCommandBuffer(mContext), args, "Depth blit");
        }
    }
}

void MetalDriver::finalizeSamplerGroup(MetalSamplerGroup* samplerGroup) {
    // All of the id<MTLSamplerState> objects have already been bound to the argument buffer.
    // Here we bind any textures that were unable to be bound in updateSamplerGroup.

    id<MTLCommandBuffer> cmdBuffer = getPendingCommandBuffer(mContext);

#ifndef NDEBUG
    // In debug builds, verify that all the textures in the sampler group are still alive.
    // These bugs lead to memory corruption and can be difficult to track down.
    const auto& handles = samplerGroup->getTextureHandles();
    for (size_t s = 0; s < handles.size(); s++) {
        if (!handles[s]) {
            continue;
        }
        auto iter = mContext->textures.find(handle_cast<MetalTexture>(handles[s]));
        if (iter == mContext->textures.end()) {
            utils::slog.e << "finalizeSamplerGroup: texture #"
                          << (int) s << " is dead, texture handle = "
                          << handles[s] << utils::io::endl;
        }
        assert_invariant(iter != mContext->textures.end());
    }
#endif

    for (size_t binding = 0; binding < samplerGroup->size; binding++) {
        auto [th, t] = samplerGroup->getFinalizedTexture(binding);

        // This may be an external texture, in which case we can't cache the id<MTLTexture>, we
        // need to refetch it in case the external image has changed.
        bool isExternalImage = false;
        if (th) {
            auto* texture = handle_cast<MetalTexture>(th);
            isExternalImage = texture->target == SamplerType::SAMPLER_EXTERNAL;
        }

        // If t is non-nil, then we've already finalized this texture.
        if (t && !isExternalImage) {
            continue;
        }

        // It's possible that some texture handles are null, but we should have already handled
        // these inside updateSamplerGroup by binding an "empty" texture.
        assert_invariant(th);
        auto* texture = handle_cast<MetalTexture>(th);

        // Determine if this SamplerGroup needs mutation.
        // We can't just simply mutate the SamplerGroup, since it could currently be in use by the
        // GPU from a prior render pass.
        // If the SamplerGroup does need mutation, then there's two cases:
        // 1. The SamplerGroup has not been finalized yet (which means it has not yet been used in a
        //    draw call). We're free to mutate it.
        // 2. The SamplerGroup is finalized. We must call mutate(), which will create a new argument
        //    buffer that we can then mutate freely.
        // TODO: don't just always call mutate, check to see if the texture is actually different.

        if (samplerGroup->isFinalized()) {
            samplerGroup->mutate(cmdBuffer);
        }

        // External images
        if (texture->target == SamplerType::SAMPLER_EXTERNAL) {
            if (texture->externalImage.isValid()) {
                id<MTLTexture> mtlTexture = texture->externalImage.getMetalTextureForDraw();
                assert_invariant(mtlTexture);
                samplerGroup->setFinalizedTexture(binding, mtlTexture);
            } else {
                // Bind an empty texture.
                samplerGroup->setFinalizedTexture(binding, getOrCreateEmptyTexture(mContext));
            }
            continue;
        }

        samplerGroup->setFinalizedTexture(binding, texture->getMtlTextureForRead());
    }

    samplerGroup->finalize();

    // At this point, all the id<MTLTextures> should be set to valid textures. Some of them will be
    // the "empty" texture. Per Apple documentation, the useResource method must be called once per
    // render pass.
    samplerGroup->useResources(mContext->currentRenderPassEncoder);

    // useResources won't retain references to the textures, so we need to do so manually.
    for (id<MTLTexture> texture : samplerGroup->textures) {
        const void* retainedTexture = CFBridgingRetain(texture);
        [cmdBuffer addCompletedHandler:^(id<MTLCommandBuffer> cb) {
            CFBridgingRelease(retainedTexture);
        }];
    }
}

void MetalDriver::draw(PipelineState ps, Handle<HwRenderPrimitive> rph, uint32_t instanceCount) {
    ASSERT_PRECONDITION(mContext->currentRenderPassEncoder != nullptr,
            "Attempted to draw without a valid command encoder.");
    auto primitive = handle_cast<MetalRenderPrimitive>(rph);
    auto program = handle_cast<MetalProgram>(ps.program);
    const auto& rs = ps.rasterState;

    // If the material debugger is enabled, avoid fatal (or cascading) errors and that can occur
    // during the draw call when the program is invalid. The shader compile error has already been
    // dumped to the console at this point, so it's fine to simply return early.
    if (FILAMENT_ENABLE_MATDBG && UTILS_UNLIKELY(!program->isValid)) {
        return;
    }

    ASSERT_PRECONDITION(program->isValid, "Attempting to draw with an invalid Metal program.");

    // Pipeline state
    MTLPixelFormat colorPixelFormat[MRT::MAX_SUPPORTED_RENDER_TARGET_COUNT] = { MTLPixelFormatInvalid };
    for (size_t i = 0; i < MRT::MAX_SUPPORTED_RENDER_TARGET_COUNT; i++) {
        const auto& attachment = mContext->currentRenderTarget->getDrawColorAttachment(i);
        if (!attachment) {
            continue;
        }
        colorPixelFormat[i] = attachment.getPixelFormat();
    }
    MTLPixelFormat depthPixelFormat = MTLPixelFormatInvalid;
    const auto& depthAttachment = mContext->currentRenderTarget->getDepthAttachment();
    if (depthAttachment) {
        depthPixelFormat = depthAttachment.getPixelFormat();
    }
    MTLPixelFormat stencilPixelFormat = MTLPixelFormatInvalid;
    const auto& stencilAttachment = mContext->currentRenderTarget->getStencilAttachment();
    if (stencilAttachment) {
        stencilPixelFormat = stencilAttachment.getPixelFormat();
        assert_invariant(isMetalFormatStencil(stencilPixelFormat));
    }
    MetalPipelineState pipelineState {
        .vertexFunction = program->vertexFunction,
        .fragmentFunction = program->fragmentFunction,
        .vertexDescription = primitive->vertexDescription,
        .colorAttachmentPixelFormat = {
            colorPixelFormat[0],
            colorPixelFormat[1],
            colorPixelFormat[2],
            colorPixelFormat[3],
            colorPixelFormat[4],
            colorPixelFormat[5],
            colorPixelFormat[6],
            colorPixelFormat[7]
        },
        .depthAttachmentPixelFormat = depthPixelFormat,
        .stencilAttachmentPixelFormat = stencilPixelFormat,
        .sampleCount = mContext->currentRenderTarget->getSamples(),
        .blendState = BlendState {
            .blendingEnabled = rs.hasBlending(),
            .rgbBlendOperation = getMetalBlendOperation(rs.blendEquationRGB),
            .alphaBlendOperation = getMetalBlendOperation(rs.blendEquationAlpha),
            .sourceRGBBlendFactor = getMetalBlendFactor(rs.blendFunctionSrcRGB),
            .sourceAlphaBlendFactor = getMetalBlendFactor(rs.blendFunctionSrcAlpha),
            .destinationRGBBlendFactor = getMetalBlendFactor(rs.blendFunctionDstRGB),
            .destinationAlphaBlendFactor = getMetalBlendFactor(rs.blendFunctionDstAlpha)
        },
        .colorWrite = rs.colorWrite
    };
    mContext->pipelineState.updateState(pipelineState);
    if (mContext->pipelineState.stateChanged()) {
        id<MTLRenderPipelineState> pipeline =
                mContext->pipelineStateCache.getOrCreateState(pipelineState);
        assert_invariant(pipeline != nil);
        [mContext->currentRenderPassEncoder setRenderPipelineState:pipeline];
    }

    // Cull mode
    MTLCullMode cullMode = getMetalCullMode(rs.culling);
    mContext->cullModeState.updateState(cullMode);
    if (mContext->cullModeState.stateChanged()) {
        [mContext->currentRenderPassEncoder setCullMode:cullMode];
    }

    // Front face winding
    MTLWinding winding = rs.inverseFrontFaces ? MTLWindingClockwise : MTLWindingCounterClockwise;
    mContext->windingState.updateState(winding);
    if (mContext->windingState.stateChanged()) {
        [mContext->currentRenderPassEncoder setFrontFacingWinding:winding];
    }

    // Set the depth-stencil state, if a state change is needed.
    DepthStencilState depthState;
    if (depthAttachment) {
        depthState.depthCompare = getMetalCompareFunction(rs.depthFunc);
        depthState.depthWriteEnabled = rs.depthWrite;
    }
    if (stencilAttachment) {
        const auto& ss = ps.stencilState;

        auto& front = depthState.front;
        front.stencilCompare = getMetalCompareFunction(ss.front.stencilFunc);
        front.stencilOperationStencilFail = getMetalStencilOperation(ss.front.stencilOpStencilFail);
        front.stencilOperationDepthFail = getMetalStencilOperation(ss.front.stencilOpDepthFail);
        front.stencilOperationDepthStencilPass =
                getMetalStencilOperation(ss.front.stencilOpDepthStencilPass);
        front.readMask = ss.front.readMask;
        front.writeMask = ss.front.writeMask;

        auto& back = depthState.back;
        back.stencilCompare = getMetalCompareFunction(ss.back.stencilFunc);
        back.stencilOperationStencilFail = getMetalStencilOperation(ss.back.stencilOpStencilFail);
        back.stencilOperationDepthFail = getMetalStencilOperation(ss.back.stencilOpDepthFail);
        back.stencilOperationDepthStencilPass =
                getMetalStencilOperation(ss.back.stencilOpDepthStencilPass);
        back.readMask = ss.back.readMask;
        back.writeMask = ss.back.writeMask;

        depthState.stencilWriteEnabled = ss.stencilWrite;
        [mContext->currentRenderPassEncoder setStencilFrontReferenceValue:ss.front.ref
                                                       backReferenceValue:ss.back.ref];
    }
    mContext->depthStencilState.updateState(depthState);
    if (mContext->depthStencilState.stateChanged()) {
        id<MTLDepthStencilState> state =
                mContext->depthStencilStateCache.getOrCreateState(depthState);
        assert_invariant(state != nil);
        [mContext->currentRenderPassEncoder setDepthStencilState:state];
    }

    if (ps.polygonOffset.constant != mContext->currentPolygonOffset.constant ||
        ps.polygonOffset.slope != mContext->currentPolygonOffset.slope) {
        [mContext->currentRenderPassEncoder setDepthBias:ps.polygonOffset.constant
                                              slopeScale:ps.polygonOffset.slope
                                                   clamp:0.0];
        mContext->currentPolygonOffset = ps.polygonOffset;
    }

    // Set scissor-rectangle.
    // In order to do this, we compute the intersection between:
    //  1. the scissor rectangle
    //  2. the render target attachment dimensions (important, as the scissor can't be set larger)
    // fmax/min are used below to guard against NaN and because the MTLViewport/MTLRegion
    // coordinates are doubles.
    MTLRegion scissor = mContext->currentRenderTarget->getRegionFromClientRect(ps.scissor);
    const float sleft = scissor.origin.x, sright = scissor.origin.x + scissor.size.width;
    const float stop = scissor.origin.y, sbottom = scissor.origin.y + scissor.size.height;

    // Attachment extent
    const auto attachmentSize = mContext->currentRenderTarget->getAttachmentSize();
    const float aleft = 0.0f, atop = 0.0f;
    const float aright = static_cast<float>(attachmentSize.x);
    const float abottom = static_cast<float>(attachmentSize.y);

    const auto left   = std::fmax(sleft, aleft);
    const auto right  = std::fmin(sright, aright);
    const auto top    = std::fmax(stop, atop);
    const auto bottom = std::fmin(sbottom, abottom);

    MTLScissorRect scissorRect = {
        .x      = static_cast<NSUInteger>(left),
        .y      = static_cast<NSUInteger>(top),
        .width  = static_cast<NSUInteger>(right  - left),
        .height = static_cast<NSUInteger>(bottom - top)
    };

    [mContext->currentRenderPassEncoder setScissorRect:scissorRect];

    // Bind uniform buffers.
    MetalBuffer* uniformsToBind[Program::UNIFORM_BINDING_COUNT] = { nil };
    NSUInteger offsets[Program::UNIFORM_BINDING_COUNT] = { 0 };

    enumerateBoundBuffers(BufferObjectBinding::UNIFORM,
            [&uniformsToBind, &offsets](const BufferState& state, MetalBuffer* buffer,
                    uint32_t index) {
        uniformsToBind[index] = buffer;
        offsets[index] = state.offset;
    });
    MetalBuffer::bindBuffers(getPendingCommandBuffer(mContext), mContext->currentRenderPassEncoder,
            UNIFORM_BUFFER_BINDING_START, MetalBuffer::Stage::VERTEX | MetalBuffer::Stage::FRAGMENT,
            uniformsToBind, offsets, Program::UNIFORM_BINDING_COUNT);

    // Bind sampler groups (argument buffers).
    for (size_t s = 0; s < Program::SAMPLER_BINDING_COUNT; s++) {
        MetalSamplerGroup* const samplerGroup = mContext->samplerBindings[s];
        if (!samplerGroup) {
            continue;
        }
        const auto& stageFlags = program->samplerGroupInfo[s].stageFlags;
        if (stageFlags == ShaderStageFlags::NONE) {
            continue;
        }

        auto iter = mContext->finalizedSamplerGroups.find(samplerGroup);
        if (iter == mContext->finalizedSamplerGroups.end()) {
            finalizeSamplerGroup(samplerGroup);
            mContext->finalizedSamplerGroups.insert(samplerGroup);
        }

        assert_invariant(samplerGroup->getArgumentBuffer());

        if (uint8_t(stageFlags) & uint8_t(ShaderStageFlags::VERTEX)) {
            [mContext->currentRenderPassEncoder setVertexBuffer:samplerGroup->getArgumentBuffer()
                                                         offset:samplerGroup->getArgumentBufferOffset()
                                                        atIndex:(SAMPLER_GROUP_BINDING_START + s)];
        }
        if (uint8_t(stageFlags) & uint8_t(ShaderStageFlags::FRAGMENT)) {
            [mContext->currentRenderPassEncoder setFragmentBuffer:samplerGroup->getArgumentBuffer()
                                                           offset:samplerGroup->getArgumentBufferOffset()
                                                          atIndex:(SAMPLER_GROUP_BINDING_START + s)];
        }
    }

    // Bind the user vertex buffers.

    MetalBuffer* buffers[MAX_VERTEX_BUFFER_COUNT] = {};
    size_t vertexBufferOffsets[MAX_VERTEX_BUFFER_COUNT] = {};
    size_t bufferIndex = 0;

    auto vb = primitive->vertexBuffer;
    for (uint32_t attributeIndex = 0; attributeIndex < vb->attributes.size(); attributeIndex++) {
        const auto& attribute = vb->attributes[attributeIndex];
        if (attribute.buffer == Attribute::BUFFER_UNUSED) {
            continue;
        }

        assert_invariant(vb->buffers[attribute.buffer]);
        buffers[bufferIndex] = vb->buffers[attribute.buffer];
        vertexBufferOffsets[bufferIndex] = attribute.offset;
        bufferIndex++;
    }

    const auto bufferCount = bufferIndex;
    MetalBuffer::bindBuffers(getPendingCommandBuffer(mContext), mContext->currentRenderPassEncoder,
            USER_VERTEX_BUFFER_BINDING_START, MetalBuffer::Stage::VERTEX, buffers,
            vertexBufferOffsets, bufferCount);

    // Bind the zero buffer, used for missing vertex attributes.
    static const char bytes[16] = { 0 };
    [mContext->currentRenderPassEncoder setVertexBytes:bytes
                                                length:16
                                               atIndex:ZERO_VERTEX_BUFFER_BINDING];

    MetalIndexBuffer* indexBuffer = primitive->indexBuffer;

    id<MTLCommandBuffer> cmdBuffer = getPendingCommandBuffer(mContext);
    id<MTLBuffer> metalIndexBuffer = indexBuffer->buffer.getGpuBufferForDraw(cmdBuffer);
    [mContext->currentRenderPassEncoder drawIndexedPrimitives:getMetalPrimitiveType(primitive->type)
                                                   indexCount:primitive->count
                                                    indexType:getIndexType(indexBuffer->elementSize)
                                                  indexBuffer:metalIndexBuffer
                                            indexBufferOffset:primitive->offset
                                                instanceCount:instanceCount];
}

void MetalDriver::dispatchCompute(Handle<HwProgram> program, math::uint3 workGroupCount) {
    ASSERT_PRECONDITION(!isInRenderPass(mContext),
            "dispatchCompute must be called outside of a render pass.");

    auto mtlProgram = handle_cast<MetalProgram>(program);

    // If the material debugger is enabled, avoid fatal (or cascading) errors and that can occur
    // during the draw call when the program is invalid. The shader compile error has already been
    // dumped to the console at this point, so it's fine to simply return early.
    if (FILAMENT_ENABLE_MATDBG && UTILS_UNLIKELY(!mtlProgram->isValid)) {
        return;
    }

    assert_invariant(mtlProgram->isValid && mtlProgram->computeFunction);

    id<MTLComputeCommandEncoder> computeEncoder =
            [getPendingCommandBuffer(mContext) computeCommandEncoder];

    NSError* error = nil;
    id<MTLComputePipelineState> computePipelineState =
            [mContext->device newComputePipelineStateWithFunction:mtlProgram->computeFunction
                                                            error:&error];
    if (error) {
        auto description = [error.localizedDescription cStringUsingEncoding:NSUTF8StringEncoding];
        utils::slog.e << description << utils::io::endl;
    }
    assert_invariant(!error);

    // Bind uniform buffers.
    MetalBuffer* uniformsToBind[Program::UNIFORM_BINDING_COUNT] = { nil };
    NSUInteger uniformOffsets[Program::UNIFORM_BINDING_COUNT] = { 0 };
    enumerateBoundBuffers(BufferObjectBinding::UNIFORM,
            [&uniformsToBind, &uniformOffsets](const BufferState& state, MetalBuffer* buffer,
                    uint32_t index) {
        uniformsToBind[index] = buffer;
        uniformOffsets[index] = state.offset;
    });
    MetalBuffer::bindBuffers(getPendingCommandBuffer(mContext), computeEncoder,
            UNIFORM_BUFFER_BINDING_START, MetalBuffer::Stage::COMPUTE, uniformsToBind,
            uniformOffsets, Program::UNIFORM_BINDING_COUNT);

    // Bind SSBOs.
    MetalBuffer* ssbosToBind[MAX_SSBO_COUNT] = { nil };
    NSUInteger ssboOffsets[MAX_SSBO_COUNT] = { 0 };
    enumerateBoundBuffers(BufferObjectBinding::SHADER_STORAGE,
            [&ssbosToBind, &ssboOffsets](const BufferState& state, MetalBuffer* buffer,
                    uint32_t index) {
        ssbosToBind[index] = buffer;
        ssboOffsets[index] = state.offset;
    });
    MetalBuffer::bindBuffers(getPendingCommandBuffer(mContext), computeEncoder, SSBO_BINDING_START,
            MetalBuffer::Stage::COMPUTE, ssbosToBind, ssboOffsets, MAX_SSBO_COUNT);

    [computeEncoder setComputePipelineState:computePipelineState];

    MTLSize threadgroupsPerGrid = MTLSizeMake(workGroupCount.x, workGroupCount.y, workGroupCount.z);
    // FIXME: the threadgroup size should be specified in the Program
    MTLSize threadsPerThreadgroup = MTLSizeMake(16u, 1u, 1u);
    [computeEncoder dispatchThreadgroups:threadgroupsPerGrid
                   threadsPerThreadgroup:threadsPerThreadgroup];

    [computeEncoder endEncoding];
}

void MetalDriver::beginTimerQuery(Handle<HwTimerQuery> tqh) {
    ASSERT_PRECONDITION(!isInRenderPass(mContext),
            "beginTimerQuery must be called outside of a render pass.");
    auto* tq = handle_cast<MetalTimerQuery>(tqh);
    mContext->timerQueryImpl->beginTimeElapsedQuery(tq);
}

void MetalDriver::endTimerQuery(Handle<HwTimerQuery> tqh) {
    ASSERT_PRECONDITION(!isInRenderPass(mContext),
            "endTimerQuery must be called outside of a render pass.");
    auto* tq = handle_cast<MetalTimerQuery>(tqh);
    mContext->timerQueryImpl->endTimeElapsedQuery(tq);
}

void MetalDriver::enumerateBoundBuffers(BufferObjectBinding bindingType,
        const std::function<void(const BufferState&, MetalBuffer*, uint32_t)>& f) {
    assert_invariant(bindingType == BufferObjectBinding::UNIFORM ||
            bindingType == BufferObjectBinding::SHADER_STORAGE);

    auto enumerate = [&](auto arrayType){
        for (auto i = 0u; i < arrayType.size(); i++) {
            const auto& thisBuffer = arrayType[i];
            if (!thisBuffer.bound) {
                continue;
            }
            f(thisBuffer, thisBuffer.buffer->getBuffer(), i);
        }
    };

    switch (bindingType) {
        default:
        case (BufferObjectBinding::UNIFORM):
            enumerate(mContext->uniformState);
            break;
        case (BufferObjectBinding::SHADER_STORAGE):
            enumerate(mContext->ssboState);
            break;
    }
}

void MetalDriver::resetState(int) {
}

// explicit instantiation of the Dispatcher
template class ConcreteDispatcher<MetalDriver>;

} // namespace backend
} // namespace filament<|MERGE_RESOLUTION|>--- conflicted
+++ resolved
@@ -696,13 +696,12 @@
     return false;
 }
 
-<<<<<<< HEAD
 bool MetalDriver::isStereoSupported() {
     return true;
-=======
+}
+
 bool MetalDriver::isParallelShaderCompileSupported() {
     return false;
->>>>>>> ecd5b681
 }
 
 bool MetalDriver::isWorkaroundNeeded(Workaround workaround) {
