/*
 * Copyright (C) 2019 The Android Open Source Project
 *
 * Licensed under the Apache License, Version 2.0 (the "License");
 * you may not use this file except in compliance with the License.
 * You may obtain a copy of the License at
 *
 *      http://www.apache.org/licenses/LICENSE-2.0
 *
 * Unless required by applicable law or agreed to in writing, software
 * distributed under the License is distributed on an "AS IS" BASIS,
 * WITHOUT WARRANTIES OR CONDITIONS OF ANY KIND, either express or implied.
 * See the License for the specific language governing permissions and
 * limitations under the License.
 */

#include "MetalBufferPool.h"

#include "MetalContext.h"

#include <utils/Panic.h>
#include <utils/Log.h>
#include <utils/trap.h>

#include <thread>
#include <chrono>

namespace filament {
namespace backend {

MetalBufferPoolEntry const* MetalBufferPool::acquireBuffer(size_t numBytes) {
    std::lock_guard<std::mutex> lock(mMutex);

    // First check if a stage exists whose capacity is greater than or equal to the requested size.
    auto iter = mFreeStages.lower_bound(numBytes);
    if (iter != mFreeStages.end()) {
        auto stage = iter->second;
        mFreeStages.erase(iter);
        mUsedStages.insert(stage);
        stage->referenceCount = 1;
        return stage;
    }

    // We were not able to find a sufficiently large stage, so create a new one.
    id<MTLBuffer> buffer = nil;
    {
        ScopedAllocationTimer timer("staging");
        buffer = [mContext.device newBufferWithLength:numBytes
                                              options:MTLResourceStorageModeShared];
    }
<<<<<<< HEAD
    MetalBufferTracking::track(buffer, MetalBufferTracking::Type::STAGING);
    FILAMENT_CHECK_POSTCONDITION(buffer)
            << "Could not allocate Metal staging buffer of size " << numBytes << ".";
=======
    ASSERT_POSTCONDITION(buffer, "Could not allocate Metal staging buffer of size %zu.", numBytes);
>>>>>>> 3ec2249b
    MetalBufferPoolEntry* stage = new MetalBufferPoolEntry {
        .buffer = { buffer, TrackedMetalBuffer::Type::STAGING },
        .capacity = numBytes,
        .lastAccessed = mCurrentFrame,
        .referenceCount = 1
    };
    mUsedStages.insert(stage);

    return stage;
}

void MetalBufferPool::retainBuffer(MetalBufferPoolEntry const *stage) noexcept {
    std::lock_guard<std::mutex> lock(mMutex);

    (stage->referenceCount)++;
}

void MetalBufferPool::releaseBuffer(MetalBufferPoolEntry const *stage) noexcept {
    std::lock_guard<std::mutex> lock(mMutex);

    // Decrement the ref count. If it is at 0, move the buffer entry to the free list.
    if (--(stage->referenceCount) > 0) {
        return;
    }

    auto iter = mUsedStages.find(stage);
    if (iter == mUsedStages.end()) {
        utils::slog.e << "Unknown Metal buffer: " << stage->capacity << " bytes"
                << utils::io::endl;
        return;
    }
    stage->lastAccessed = mCurrentFrame;
    mUsedStages.erase(iter);
    mFreeStages.insert(std::make_pair(stage->capacity, stage));
}

void MetalBufferPool::gc() noexcept {
    // If this is one of the first few frames, return early to avoid wrapping unsigned integers.
    if (++mCurrentFrame <= TIME_BEFORE_EVICTION) {
        return;
    }
    const uint64_t evictionTime = mCurrentFrame - TIME_BEFORE_EVICTION;

    std::lock_guard<std::mutex> lock(mMutex);

    decltype(mFreeStages) stages;
    stages.swap(mFreeStages);
    for (auto pair : stages) {
        if (pair.second->lastAccessed < evictionTime) {
            delete pair.second;
        } else {
            mFreeStages.insert(pair);
        }
    }
}

void MetalBufferPool::reset() noexcept {
    std::lock_guard<std::mutex> lock(mMutex);

    assert_invariant(mUsedStages.empty());
    for (auto pair : mFreeStages) {
        delete pair.second;
    }
    mFreeStages.clear();
}

} // namespace backend
} // namespace filament<|MERGE_RESOLUTION|>--- conflicted
+++ resolved
@@ -48,13 +48,8 @@
         buffer = [mContext.device newBufferWithLength:numBytes
                                               options:MTLResourceStorageModeShared];
     }
-<<<<<<< HEAD
-    MetalBufferTracking::track(buffer, MetalBufferTracking::Type::STAGING);
     FILAMENT_CHECK_POSTCONDITION(buffer)
             << "Could not allocate Metal staging buffer of size " << numBytes << ".";
-=======
-    ASSERT_POSTCONDITION(buffer, "Could not allocate Metal staging buffer of size %zu.", numBytes);
->>>>>>> 3ec2249b
     MetalBufferPoolEntry* stage = new MetalBufferPoolEntry {
         .buffer = { buffer, TrackedMetalBuffer::Type::STAGING },
         .capacity = numBytes,
