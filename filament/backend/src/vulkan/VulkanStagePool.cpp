/*
 * Copyright (C) 2018 The Android Open Source Project
 *
 * Licensed under the Apache License, Version 2.0 (the "License");
 * you may not use this file except in compliance with the License.
 * You may obtain a copy of the License at
 *
 *      http://www.apache.org/licenses/LICENSE-2.0
 *
 * Unless required by applicable law or agreed to in writing, software
 * distributed under the License is distributed on an "AS IS" BASIS,
 * WITHOUT WARRANTIES OR CONDITIONS OF ANY KIND, either express or implied.
 * See the License for the specific language governing permissions and
 * limitations under the License.
 */

#include "VulkanStagePool.h"

#include "VulkanCommands.h"
#include "VulkanConstants.h"
#include "VulkanMemory.h"
#include "vulkan/utils/Conversion.h"
#include "vulkan/utils/Image.h"

#include <utils/Panic.h>

static constexpr uint32_t TIME_BEFORE_EVICTION = 3;

namespace filament::backend {

namespace {

// Note: these are temporary values, they will be configurable.
static constexpr uint32_t MAX_EMPTY_STAGES_TO_RETAIN = 1;
constexpr uint32_t STAGE_SIZE = 1048576;

}// namespace

fvkmemory::resource_ptr<VulkanStage::Segment> VulkanStage::acquireSegment(
        fvkmemory::ResourceManager* resManager, uint32_t numBytes) {
    auto segment = fvkmemory::resource_ptr<Segment>::construct(
        resManager, this, numBytes, mCurrentOffset, [this](uint32_t offset) {
            mSegments.erase(offset);
    });
    mSegments.insert({mCurrentOffset, segment.get()});
    mCurrentOffset += numBytes;
    return segment;
}

VulkanStagePool::VulkanStagePool(VmaAllocator allocator, fvkmemory::ResourceManager* resManager,
        VulkanCommands* commands, const VkPhysicalDeviceLimits* deviceLimits)
    : mAllocator(allocator),
      mResManager(resManager),
      mCommands(commands),
      mDeviceLimits(deviceLimits) {}

fvkmemory::resource_ptr<VulkanStage::Segment> VulkanStagePool::acquireStage(uint32_t numBytes) {
    // Apply alignment to the byte count to ensure that, when we later flush
    // data written by the host, we only flush the atoms that we modified, and
    // no adjacent atoms.
    numBytes = alignToNonCoherentAtomSize(numBytes);

    // First check if a stage segment exists whose capacity is greater than or
    // equal to the requested size.
    auto iter = mStages.lower_bound(numBytes);

    VulkanStage* pStage;
    if (iter != mStages.end()) {
        pStage = iter->second;
        mStages.erase(iter);
    } else {
        pStage = allocateNewStage(std::max(numBytes, STAGE_SIZE));
    }

    // Note: this allocation updates `currentOffset` and `segments` within
    // the parent stage. When destroyed, it will update `segments`.
    fvkmemory::resource_ptr<VulkanStage::Segment> pSegment = pStage->acquireSegment(mResManager, numBytes);

    // Update the stage's metadata, and reinsert it with the remaining segment
    // capacity.
    uint32_t spaceRemaining = pStage->capacity() - pStage->currentOffset();
    mStages.insert({ spaceRemaining, pStage });

    return pSegment;
}

uint32_t VulkanStagePool::alignToNonCoherentAtomSize(uint32_t bytes) {
    VkDeviceSize alignment = mDeviceLimits->nonCoherentAtomSize;
    if (alignment == 0) {
        return bytes;
    }

    uint32_t remainder = bytes % alignment;
    return remainder == 0 ? bytes : bytes + (alignment - remainder);
}

VulkanStage* VulkanStagePool::allocateNewStage(uint32_t capacity) {
    VkBufferCreateInfo bufferInfo{
        .sType = VK_STRUCTURE_TYPE_BUFFER_CREATE_INFO,
        .size = alignToNonCoherentAtomSize(capacity),
        .usage = VK_BUFFER_USAGE_TRANSFER_SRC_BIT,
    };
    VmaAllocationCreateInfo allocInfo { .usage = VMA_MEMORY_USAGE_CPU_ONLY };
    VkBuffer buffer;
    VmaAllocation memory;
    VkResult result =
            vmaCreateBuffer(mAllocator, &bufferInfo, &allocInfo, &buffer, &memory, nullptr);

#if FVK_ENABLED(FVK_DEBUG_STAGING_ALLOCATION)
    if (result != VK_SUCCESS) {
<<<<<<< HEAD
        FVK_LOGE << "Allocation error: " << result;
=======
        FVK_LOGE << "Allocation error: " << result << utils::io::endl;
    } else {
        FVK_LOGD << "Allocated stage with hndl " << buffer << utils::io::endl;
>>>>>>> ad8c9ce4
    }
#endif

    void* pMapping = nullptr;
    if (result == VK_SUCCESS) {
        result = vmaMapMemory(mAllocator, memory, &pMapping);

#if FVK_ENABLED(FVK_DEBUG_STAGING_ALLOCATION)
        if (result != VK_SUCCESS) {
            FVK_LOGE << "Memory mapping erryr: " << result << utils::io::endl;
        }
#endif
    }

    return new VulkanStage(memory, buffer, capacity, pMapping);
}

void VulkanStagePool::destroyStage(VulkanStage const*&& stage) {
    assert(stage->isSafeToReset());  // Ensure all segments have been reset already.
    vmaUnmapMemory(mAllocator, stage->memory());
    vmaDestroyBuffer(mAllocator, stage->buffer(), stage->memory());
    delete stage;
}

VulkanStageImage const* VulkanStagePool::acquireImage(PixelDataFormat format, PixelDataType type,
        uint32_t width, uint32_t height) {
    const VkFormat vkformat = fvkutils::getVkFormat(format, type);
    for (auto image : mFreeImages) {
        if (image->format == vkformat && image->width == width && image->height == height) {
            mFreeImages.erase(image);
            image->lastAccessed = mCurrentFrame;
            mUsedImages.push_back(image);
            return image;
        }
    }

    VulkanStageImage* image = new VulkanStageImage({
        .format = vkformat,
        .width = width,
        .height = height,
        .lastAccessed = mCurrentFrame,
    });

    mUsedImages.push_back(image);

    const VkImageCreateInfo imageInfo = {
        .sType = VK_STRUCTURE_TYPE_IMAGE_CREATE_INFO,
        .imageType = VK_IMAGE_TYPE_2D,
        .format = vkformat,
        .extent = { width, height, 1 },
        .mipLevels = 1,
        .arrayLayers = 1,
        .samples = VK_SAMPLE_COUNT_1_BIT,
        .tiling = VK_IMAGE_TILING_LINEAR,
        .usage = VK_IMAGE_USAGE_TRANSFER_SRC_BIT | VK_IMAGE_USAGE_TRANSFER_DST_BIT
    };

    const VmaAllocationCreateInfo allocInfo {
        .flags = VMA_ALLOCATION_CREATE_MAPPED_BIT,
        .usage = VMA_MEMORY_USAGE_CPU_TO_GPU
    };

    const UTILS_UNUSED VkResult result = vmaCreateImage(mAllocator, &imageInfo, &allocInfo,
            &image->image, &image->memory, nullptr);

    assert_invariant(result == VK_SUCCESS);

    VkImageAspectFlags const aspectFlags = fvkutils::getImageAspect(vkformat);
    VkCommandBuffer const cmdbuffer = mCommands->get().buffer();

    // We use VK_IMAGE_LAYOUT_GENERAL here because the spec says:
    // "Host access to image memory is only well-defined for linear images and for image
    // subresources of those images which are currently in either the
    // VK_IMAGE_LAYOUT_PREINITIALIZED or VK_IMAGE_LAYOUT_GENERAL layout. Calling
    // vkGetImageSubresourceLayout for a linear image returns a subresource layout mapping that is
    // valid for either of those image layouts."
    fvkutils::transitionLayout(cmdbuffer, {
            .image = image->image,
            .oldLayout = VulkanLayout::UNDEFINED,
            .newLayout = VulkanLayout::STAGING, // (= VK_IMAGE_LAYOUT_GENERAL)
            .subresources = { aspectFlags, 0, 1, 0, 1 },
        });
    return image;
}

void VulkanStagePool::gc() noexcept {
    FVK_SYSTRACE_CONTEXT();
    FVK_SYSTRACE_START("stagepool::gc");

    // If this is one of the first few frames, return early to avoid wrapping unsigned integers.
    if (++mCurrentFrame <= TIME_BEFORE_EVICTION) {
        return;
    }
    const uint64_t evictionTime = mCurrentFrame - TIME_BEFORE_EVICTION;

    decltype(mStages) freeStages;
    freeStages.swap(mStages);
    uint8_t freeStageCount = 0;  // Assuming we'll never have > 255 free stages
    for (auto& pair : freeStages) {
        // First, find any stages that have no segments within them.
        if (pair.second->isSafeToReset()) {
            if (++freeStageCount > MAX_EMPTY_STAGES_TO_RETAIN) {
#if FVK_ENABLED(FVK_DEBUG_STAGING_ALLOCATION)
                FVK_LOGD << "Destroying a staging buffer with hndl " << pair.second->buffer()
                         << utils::io::endl;
#endif
                destroyStage(std::move(pair.second));
                continue;
            }

#if FVK_ENABLED(FVK_DEBUG_STAGING_ALLOCATION)
            if (pair.first == 0) {
                FVK_LOGD << "Recycling an unused staging buffer with hndl " << pair.second->buffer()
                         << utils::io::endl;
            }
#endif

            // Note - this segment is free, make sure the structure is cleared
            // and reinsert it into our free stage list.
            pair.second->reset();
            mStages.insert({ pair.second->capacity(), pair.second });
        } else {
            mStages.insert(pair);
        }
    }

    // Destroy images that have not been used for several frames.
    decltype(mFreeImages) freeImages;
    freeImages.swap(mFreeImages);
    for (auto image : freeImages) {
        if (image->lastAccessed < evictionTime) {
            vmaDestroyImage(mAllocator, image->image, image->memory);
            delete image;
        } else {
            mFreeImages.insert(image);
        }
    }

    // Reclaim images that are no longer being used by any command buffer.
    decltype(mUsedImages) usedImages;
    usedImages.swap(mUsedImages);
    for (auto image : usedImages) {
        if (image->lastAccessed < evictionTime) {
            image->lastAccessed = mCurrentFrame;
            mFreeImages.insert(image);
        } else {
            mUsedImages.push_back(image);
        }
    }
    FVK_SYSTRACE_END();
}

void VulkanStagePool::terminate() noexcept {
    for (auto& pair : mStages) {
        destroyStage(std::move(pair.second));
    }
    mStages.clear();

    for (auto image : mUsedImages) {
        vmaDestroyImage(mAllocator, image->image, image->memory);
        delete image;
    }
    mUsedImages.clear();

    for (auto image : mFreeImages) {
        vmaDestroyImage(mAllocator, image->image, image->memory);
        delete image;
    }
    mFreeImages.clear();
}

} // namespace filament::backend<|MERGE_RESOLUTION|>--- conflicted
+++ resolved
@@ -108,13 +108,9 @@
 
 #if FVK_ENABLED(FVK_DEBUG_STAGING_ALLOCATION)
     if (result != VK_SUCCESS) {
-<<<<<<< HEAD
         FVK_LOGE << "Allocation error: " << result;
-=======
-        FVK_LOGE << "Allocation error: " << result << utils::io::endl;
     } else {
-        FVK_LOGD << "Allocated stage with hndl " << buffer << utils::io::endl;
->>>>>>> ad8c9ce4
+        FVK_LOGD << "Allocated stage with hndl " << buffer;
     }
 #endif
 
