--- conflicted
+++ resolved
@@ -1188,10 +1188,6 @@
     assert_invariant(fh);
     auto fence = resource_ptr<VulkanFence>::cast(&mResourceManager, fh);
     fence->cancel();
-<<<<<<< HEAD
-    fence.dec();
-=======
->>>>>>> 1e402953
 }
 
 FenceStatus VulkanDriver::getFenceStatus(Handle<HwFence> const fh) {
@@ -1199,14 +1195,8 @@
 }
 
 FenceStatus VulkanDriver::fenceWait(FenceHandle const fh, uint64_t const timeout) {
-<<<<<<< HEAD
-    if (!fh) {
-        return FenceStatus::ERROR;
-    }
-=======
     // Even though this is a synchronous call, the fence handle must be (and stay) valid
     assert_invariant(fh);
->>>>>>> 1e402953
 
     auto fence = resource_ptr<VulkanFence>::cast(&mResourceManager, fh);
 
