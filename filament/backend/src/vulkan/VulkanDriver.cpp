--- conflicted
+++ resolved
@@ -755,13 +755,12 @@
     return mPlatform->isSRGBSwapChainSupported();
 }
 
-<<<<<<< HEAD
 bool VulkanDriver::isStereoSupported() {
     return true;
-=======
+}
+
 bool VulkanDriver::isParallelShaderCompileSupported() {
     return false;
->>>>>>> ecd5b681
 }
 
 bool VulkanDriver::isWorkaroundNeeded(Workaround workaround) {
