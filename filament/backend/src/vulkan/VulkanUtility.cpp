--- conflicted
+++ resolved
@@ -501,13 +501,6 @@
     return map;
 }
 
-<<<<<<< HEAD
-VkShaderStageFlags getShaderStageFlags(ShaderStageFlags stageFlags) {
-    VkShaderStageFlags flags = 0x0;
-    if (stageFlags.vertex)   flags |= VK_SHADER_STAGE_VERTEX_BIT;
-    if (stageFlags.fragment) flags |= VK_SHADER_STAGE_FRAGMENT_BIT;
-    return flags;
-=======
 VkImageViewType getImageViewType(SamplerType target) {
     switch (target) {
         case SamplerType::SAMPLER_CUBEMAP:
@@ -538,7 +531,13 @@
 
     // Finally, the layout for an immutable texture is optimal read-only.
     return VK_IMAGE_LAYOUT_SHADER_READ_ONLY_OPTIMAL;
->>>>>>> a9ccaf2f
+}
+
+VkShaderStageFlags getShaderStageFlags(ShaderStageFlags stageFlags) {
+    VkShaderStageFlags flags = 0x0;
+    if (stageFlags.vertex)   flags |= VK_SHADER_STAGE_VERTEX_BIT;
+    if (stageFlags.fragment) flags |= VK_SHADER_STAGE_FRAGMENT_BIT;
+    return flags;
 }
 
 void transitionImageLayout(VkCommandBuffer cmdbuffer, VulkanLayoutTransition transition) {
