/*
 * Copyright (C) 2018 The Android Open Source Project
 *
 * Licensed under the Apache License, Version 2.0 (the "License");
 * you may not use this file except in compliance with the License.
 * You may obtain a copy of the License at
 *
 *      http://www.apache.org/licenses/LICENSE-2.0
 *
 * Unless required by applicable law or agreed to in writing, software
 * distributed under the License is distributed on an "AS IS" BASIS,
 * WITHOUT WARRANTIES OR CONDITIONS OF ANY KIND, either express or implied.
 * See the License for the specific language governing permissions and
 * limitations under the License.
 */

#include "VulkanHandles.h"

#include "VulkanConstants.h"

// TODO: remove this by moving DebugUtils out of VulkanDriver
#include "VulkanDriver.h"

#include "VulkanMemory.h"
#include "VulkanResourceAllocator.h"
#include "VulkanUtility.h"
#include "spirv/VulkanSpirvUtils.h"

#include <backend/platforms/VulkanPlatform.h>

#include <utils/Panic.h>    // ASSERT_POSTCONDITION

using namespace bluevk;

namespace filament::backend {

namespace {

void flipVertically(VkRect2D* rect, uint32_t framebufferHeight) {
    rect->offset.y = framebufferHeight - rect->offset.y - rect->extent.height;
}

void flipVertically(VkViewport* rect, uint32_t framebufferHeight) {
    rect->y = framebufferHeight - rect->y - rect->height;
}

void clampToFramebuffer(VkRect2D* rect, uint32_t fbWidth, uint32_t fbHeight) {
    int32_t x = std::max(rect->offset.x, 0);
    int32_t y = std::max(rect->offset.y, 0);
    int32_t right = std::min(rect->offset.x + (int32_t) rect->extent.width, (int32_t) fbWidth);
    int32_t top = std::min(rect->offset.y + (int32_t) rect->extent.height, (int32_t) fbHeight);
    rect->offset.x = std::min(x, (int32_t) fbWidth);
    rect->offset.y = std::min(y, (int32_t) fbHeight);
    rect->extent.width = std::max(right - x, 0);
    rect->extent.height = std::max(top - y, 0);
}

template<typename Bitmask>
inline void fromStageFlags(backend::ShaderStageFlags stage, descriptor_binding_t binding,
        Bitmask& mask) {
    if ((bool) (stage & ShaderStageFlags::VERTEX)) {
        mask.set(binding + getVertexStageShift<Bitmask>());
    }
    if ((bool) (stage & ShaderStageFlags::FRAGMENT)) {
        mask.set(binding + getFragmentStageShift<Bitmask>());
    }
}

inline VkShaderStageFlags getVkStage(backend::ShaderStage stage) {
    switch(stage) {
        case backend::ShaderStage::VERTEX:
            return VK_SHADER_STAGE_VERTEX_BIT;
        case backend::ShaderStage::FRAGMENT:
            return VK_SHADER_STAGE_FRAGMENT_BIT;
        case backend::ShaderStage::COMPUTE:
            PANIC_POSTCONDITION("Unsupported stage");
    }
}

using BitmaskGroup = VulkanDescriptorSetLayout::Bitmask;
BitmaskGroup fromBackendLayout(DescriptorSetLayout const& layout) {
    BitmaskGroup mask;
    for (auto const& binding: layout.bindings) {
        switch (binding.type) {
            case DescriptorType::UNIFORM_BUFFER: {
                if ((binding.flags & DescriptorFlags::DYNAMIC_OFFSET) != DescriptorFlags::NONE) {
                    fromStageFlags(binding.stageFlags, binding.binding, mask.dynamicUbo);
                } else {
                    fromStageFlags(binding.stageFlags, binding.binding, mask.ubo);
                }
                break;
            }
            case DescriptorType::SAMPLER: {
                fromStageFlags(binding.stageFlags, binding.binding, mask.sampler);
                break;
            }
            case DescriptorType::INPUT_ATTACHMENT: {
                fromStageFlags(binding.stageFlags, binding.binding, mask.inputAttachment);
                break;
            }
            case DescriptorType::SHADER_STORAGE_BUFFER:
                PANIC_POSTCONDITION("Shader storage is not supported");
                break;
        }
    }
    return mask;
}

} // anonymous namespace

VulkanDescriptorSetLayout::VulkanDescriptorSetLayout(DescriptorSetLayout const& layout)
    : VulkanResource(VulkanResourceType::DESCRIPTOR_SET_LAYOUT),
      bitmask(fromBackendLayout(layout)),
      count(Count::fromLayoutBitmask(bitmask)) {}

void VulkanDescriptorSet::acquire(VulkanTexture* texture) {
    mResources.acquire(texture);
<<<<<<< HEAD
    mTextures[mTextureCount++] = texture;
=======
>>>>>>> 66abb75b
}

void VulkanDescriptorSet::acquire(VulkanBufferObject* bufferObject) {
    mResources.acquire(bufferObject);
}

PushConstantDescription::PushConstantDescription(backend::Program const& program) noexcept {
    mRangeCount = 0;
    for (auto stage : { ShaderStage::VERTEX, ShaderStage::FRAGMENT, ShaderStage::COMPUTE }) {
        auto const& constants = program.getPushConstants(stage);
        if (constants.empty()) {
            continue;
        }

        // We store the type of the constant for type-checking when writing.
        auto& types = mTypes[(uint8_t) stage];
        types.reserve(constants.size());
        std::for_each(constants.cbegin(), constants.cend(), [&types] (Program::PushConstant t) {
            types.push_back(t.type);
        });

        mRanges[mRangeCount++] = {
            .stageFlags = getVkStage(stage),
            .offset = 0,
            .size = (uint32_t) constants.size() * ENTRY_SIZE,
        };
    }
}

void PushConstantDescription::write(VulkanCommands* commands, VkPipelineLayout layout,
        backend::ShaderStage stage, uint8_t index, backend::PushConstantVariant const& value) {
    VulkanCommandBuffer* cmdbuf = &(commands->get());
    uint32_t binaryValue = 0;
    UTILS_UNUSED_IN_RELEASE auto const& types = mTypes[(uint8_t) stage];
    if (std::holds_alternative<bool>(value)) {
        assert_invariant(types[index] == ConstantType::BOOL);
        bool const bval = std::get<bool>(value);
        binaryValue = static_cast<uint32_t const>(bval ? VK_TRUE : VK_FALSE);
    } else if (std::holds_alternative<float>(value)) {
        assert_invariant(types[index] == ConstantType::FLOAT);
        float const fval = std::get<float>(value);
        binaryValue = *reinterpret_cast<uint32_t const*>(&fval);
    } else {
        assert_invariant(types[index] == ConstantType::INT);
        int const ival = std::get<int>(value);
        binaryValue = *reinterpret_cast<uint32_t const*>(&ival);
    }
    vkCmdPushConstants(cmdbuf->buffer(), layout, getVkStage(stage), index * ENTRY_SIZE, ENTRY_SIZE,
            &binaryValue);
}

VulkanProgram::VulkanProgram(VkDevice device, Program const& builder) noexcept
    : HwProgram(builder.getName()),
      VulkanResource(VulkanResourceType::PROGRAM),
      mInfo(new(std::nothrow) PipelineInfo(builder)),
      mDevice(device) {

    Program::ShaderSource const& blobs = builder.getShadersSource();
    auto& modules = mInfo->shaders;
    auto const& specializationConstants = builder.getSpecializationConstants();
    std::vector<uint32_t> shader;

    static_assert(static_cast<ShaderStage>(0) == ShaderStage::VERTEX &&
            static_cast<ShaderStage>(1) == ShaderStage::FRAGMENT &&
            MAX_SHADER_MODULES == 2);

    for (size_t i = 0; i < MAX_SHADER_MODULES; i++) {
        Program::ShaderBlob const& blob = blobs[i];

        uint32_t* data = (uint32_t*) blob.data();
        size_t dataSize = blob.size();

        if (!specializationConstants.empty()) {
            workaroundSpecConstant(blob, specializationConstants, shader);
            data = (uint32_t*) shader.data();
            dataSize = shader.size() * 4;
        }

        VkShaderModule& module = modules[i];
        VkShaderModuleCreateInfo moduleInfo = {
            .sType = VK_STRUCTURE_TYPE_SHADER_MODULE_CREATE_INFO,
            .codeSize = dataSize,
            .pCode = data,
        };
        VkResult result = vkCreateShaderModule(mDevice, &moduleInfo, VKALLOC, &module);
        FILAMENT_CHECK_POSTCONDITION(result == VK_SUCCESS) << "Unable to create shader module.";

#if FVK_ENABLED(FVK_DEBUG_DEBUG_UTILS)
        std::string name{ builder.getName().c_str(), builder.getName().size() };
        switch (static_cast<ShaderStage>(i)) {
            case ShaderStage::VERTEX:
                name += "_vs";
                break;
            case ShaderStage::FRAGMENT:
                name += "_fs";
                break;
            default:
                PANIC_POSTCONDITION("Unexpected stage");
                break;
        }
        VulkanDriver::DebugUtils::setName(VK_OBJECT_TYPE_SHADER_MODULE,
                reinterpret_cast<uint64_t>(module), name.c_str());
#endif
    }

#if FVK_ENABLED(FVK_DEBUG_SHADER_MODULE)
    FVK_LOGD << "Created VulkanProgram " << builder << ", shaders = (" << modules[0]
             << ", " << modules[1] << ")" << utils::io::endl;
#endif
}

VulkanProgram::~VulkanProgram() {
    for (auto shader: mInfo->shaders) {
        vkDestroyShaderModule(mDevice, shader, VKALLOC);
    }
    delete mInfo;
}

// Creates a special "default" render target (i.e. associated with the swap chain)
VulkanRenderTarget::VulkanRenderTarget() :
    HwRenderTarget(0, 0),
    VulkanResource(VulkanResourceType::RENDER_TARGET),
    mOffscreen(false), mSamples(1) {}

void VulkanRenderTarget::bindToSwapChain(VulkanSwapChain& swapChain) {
    assert_invariant(!mOffscreen);
    VkExtent2D const extent = swapChain.getExtent();
    mColor[0] = { .texture = swapChain.getCurrentColor() };
    mDepth = { .texture = swapChain.getDepth() };
    width = extent.width;
    height = extent.height;
}

VulkanRenderTarget::VulkanRenderTarget(VkDevice device, VkPhysicalDevice physicalDevice,
        VulkanContext const& context, VmaAllocator allocator, VulkanCommands* commands,
        VulkanResourceAllocator* handleAllocator,
        uint32_t width, uint32_t height, uint8_t samples,
        VulkanAttachment color[MRT::MAX_SUPPORTED_RENDER_TARGET_COUNT],
        VulkanAttachment depthStencil[2], VulkanStagePool& stagePool, uint8_t layerCount)
    : HwRenderTarget(width, height),
      VulkanResource(VulkanResourceType::RENDER_TARGET),
      mOffscreen(true),
      mSamples(samples),
      mLayerCount(layerCount) {
    for (int index = 0; index < MRT::MAX_SUPPORTED_RENDER_TARGET_COUNT; index++) {
        mColor[index] = color[index];
    }
    mDepth = depthStencil[0];
    VulkanTexture* depthTexture = (VulkanTexture*) mDepth.texture;

    if (samples == 1) {
        return;
    }

    // Constrain the sample count according to both kinds of sample count masks obtained from
    // VkPhysicalDeviceProperties. This is consistent with the VulkanTexture constructor.
    auto const& limits = context.getPhysicalDeviceLimits();
    mSamples = samples = reduceSampleCount(samples, limits.framebufferDepthSampleCounts &
            limits.framebufferColorSampleCounts);

    // Create sidecar MSAA textures for color attachments if they don't already exist.
    for (int index = 0; index < MRT::MAX_SUPPORTED_RENDER_TARGET_COUNT; index++) {
        VulkanAttachment const& spec = color[index];
        VulkanTexture* texture = (VulkanTexture*) spec.texture;
        if (texture && texture->samples == 1) {
            auto msTexture = texture->getSidecar();
            if (UTILS_UNLIKELY(!msTexture)) {
                // Clear all usage flags that are not related to attachments, so that we can
                // use the transient usage flag.
                const TextureUsage usage = texture->usage & TextureUsage::ALL_ATTACHMENTS;
                assert_invariant(static_cast<uint16_t>(usage) != 0U);

                // TODO: This should be allocated with the ResourceAllocator.
                msTexture = new VulkanTexture(device, physicalDevice, context, allocator, commands,
                        handleAllocator,
                        texture->target, ((VulkanTexture const*) texture)->levels, texture->format,
                        samples, texture->width, texture->height, texture->depth, usage,
                        stagePool, true /* heap allocated */);
                texture->setSidecar(msTexture);
            }
            mMsaaAttachments[index] = {.texture = msTexture};
        }
        if (texture && texture->samples > 1) {
            mMsaaAttachments[index] = mColor[index];
        }
    }

    if (!depthTexture) {
        return;
    }

    // There is no need for sidecar depth if the depth texture is already MSAA.
    if (depthTexture->samples > 1) {
        mMsaaDepthAttachment = mDepth;
        return;
    }

    // MSAA depth texture must have the mipmap count of 1
    uint8_t const msLevel = 1;

    // Create sidecar MSAA texture for the depth attachment if it does not already exist.
    VulkanTexture* msTexture = depthTexture->getSidecar();
    if (UTILS_UNLIKELY(!msTexture)) {
        msTexture = new VulkanTexture(device, physicalDevice, context, allocator,
                commands, handleAllocator,
                depthTexture->target, msLevel, depthTexture->format, samples,
                depthTexture->width, depthTexture->height, depthTexture->depth, depthTexture->usage,
                stagePool, true /* heap allocated */);
        depthTexture->setSidecar(msTexture);
    }

    mMsaaDepthAttachment = {
        .texture = msTexture,
        .level = msLevel,
        .layer = mDepth.layer,
    };
}

void VulkanRenderTarget::transformClientRectToPlatform(VkRect2D* bounds) const {
    const auto& extent = getExtent();
    flipVertically(bounds, extent.height);
    clampToFramebuffer(bounds, extent.width, extent.height);
}

void VulkanRenderTarget::transformClientRectToPlatform(VkViewport* bounds) const {
    flipVertically(bounds, getExtent().height);
}

VkExtent2D VulkanRenderTarget::getExtent() const {
    return {width, height};
}

VulkanAttachment& VulkanRenderTarget::getColor(int target) {
    return mColor[target];
}

VulkanAttachment& VulkanRenderTarget::getMsaaColor(int target) {
    return mMsaaAttachments[target];
}

VulkanAttachment& VulkanRenderTarget::getDepth() {
    return mDepth;
}

VulkanAttachment& VulkanRenderTarget::getMsaaDepth() {
    return mMsaaDepthAttachment;
}

uint8_t VulkanRenderTarget::getColorTargetCount(const VulkanRenderPass& pass) const {
    if (!mOffscreen) {
        return 1;
    }
    uint8_t count = 0;
    for (uint8_t i = 0; i < MRT::MAX_SUPPORTED_RENDER_TARGET_COUNT; i++) {
        if (!mColor[i].texture) {
            continue;
        }
        // NOTE: This must be consistent with VkRenderPass construction (see VulkanFboCache).
        if (!(pass.params.subpassMask & (1 << i)) || pass.currentSubpass == 1) {
            count++;
        }
    }
    return count;
}

VulkanVertexBufferInfo::VulkanVertexBufferInfo(
        uint8_t bufferCount, uint8_t attributeCount, AttributeArray const& attributes)
    : HwVertexBufferInfo(bufferCount, attributeCount),
      VulkanResource(VulkanResourceType::VERTEX_BUFFER_INFO),
      mInfo(attributes.size()) {

    auto attribDesc = mInfo.mSoa.data<PipelineInfo::ATTRIBUTE_DESCRIPTION>();
    auto bufferDesc = mInfo.mSoa.data<PipelineInfo::BUFFER_DESCRIPTION>();
    auto offsets = mInfo.mSoa.data<PipelineInfo::OFFSETS>();
    auto attribToBufferIndex = mInfo.mSoa.data<PipelineInfo::ATTRIBUTE_TO_BUFFER_INDEX>();
    std::fill(mInfo.mSoa.begin<PipelineInfo::ATTRIBUTE_TO_BUFFER_INDEX>(),
            mInfo.mSoa.end<PipelineInfo::ATTRIBUTE_TO_BUFFER_INDEX>(), -1);

    for (uint32_t attribIndex = 0; attribIndex < attributes.size(); attribIndex++) {
        Attribute attrib = attributes[attribIndex];
        bool const isInteger = attrib.flags & Attribute::FLAG_INTEGER_TARGET;
        bool const isNormalized = attrib.flags & Attribute::FLAG_NORMALIZED;
        VkFormat vkformat = getVkFormat(attrib.type, isNormalized, isInteger);

        // HACK: Re-use the positions buffer as a dummy buffer for disabled attributes. Filament's
        // vertex shaders declare all attributes as either vec4 or uvec4 (the latter for bone
        // indices), and positions are always at least 32 bits per element. Therefore we can assign
        // a dummy type of either R8G8B8A8_UINT or R8G8B8A8_SNORM, depending on whether the shader
        // expects to receive floats or ints.
        if (attrib.buffer == Attribute::BUFFER_UNUSED) {
            vkformat = isInteger ? VK_FORMAT_R8G8B8A8_UINT : VK_FORMAT_R8G8B8A8_SNORM;
            attrib = attributes[0];
        }
        offsets[attribIndex] = attrib.offset;
        attribDesc[attribIndex] = {
            .location = attribIndex,// matches the GLSL layout specifier
            .binding = attribIndex, // matches the position within vkCmdBindVertexBuffers
            .format = vkformat,
        };
        bufferDesc[attribIndex] = {
            .binding = attribIndex,
            .stride = attrib.stride,
        };
        attribToBufferIndex[attribIndex] = attrib.buffer;
    }
}

VulkanVertexBuffer::VulkanVertexBuffer(VulkanContext& context, VulkanStagePool& stagePool,
        VulkanResourceAllocator* allocator,
        uint32_t vertexCount, Handle<HwVertexBufferInfo> vbih)
    : HwVertexBuffer(vertexCount),
      VulkanResource(VulkanResourceType::VERTEX_BUFFER),
      vbih(vbih),
      mBuffers(MAX_VERTEX_BUFFER_COUNT), // TODO: can we do better here?
      mResources(allocator) {
}

void VulkanVertexBuffer::setBuffer(VulkanResourceAllocator const& allocator,
        VulkanBufferObject* bufferObject, uint32_t index) {
    VulkanVertexBufferInfo const* const vbi =
            const_cast<VulkanResourceAllocator&>(allocator).handle_cast<VulkanVertexBufferInfo*>(vbih);
    size_t const count = vbi->getAttributeCount();
    VkBuffer* const vkbuffers = getVkBuffers();
    int8_t const* const attribToBuffer = vbi->getAttributeToBuffer();
    for (uint8_t attribIndex = 0; attribIndex < count; attribIndex++) {
        if (attribToBuffer[attribIndex] == static_cast<int8_t>(index)) {
            vkbuffers[attribIndex] = bufferObject->buffer.getGpuBuffer();
        }
    }
    mResources.acquire(bufferObject);
}

VulkanBufferObject::VulkanBufferObject(VmaAllocator allocator, VulkanStagePool& stagePool,
        uint32_t byteCount, BufferObjectBinding bindingType)
    : HwBufferObject(byteCount),
      VulkanResource(VulkanResourceType::BUFFER_OBJECT),
      buffer(allocator, stagePool, getBufferObjectUsage(bindingType), byteCount),
      bindingType(bindingType) {}

VulkanTimerQuery::VulkanTimerQuery(std::tuple<uint32_t, uint32_t> indices)
    : VulkanThreadSafeResource(VulkanResourceType::TIMER_QUERY),
      mStartingQueryIndex(std::get<0>(indices)),
      mStoppingQueryIndex(std::get<1>(indices)) {}

void VulkanTimerQuery::setFence(std::shared_ptr<VulkanCmdFence> fence) noexcept {
    std::unique_lock<utils::Mutex> lock(mFenceMutex);
    mFence = fence;
}

bool VulkanTimerQuery::isCompleted() noexcept {
    std::unique_lock<utils::Mutex> lock(mFenceMutex);
    // QueryValue is a synchronous call and might occur before beginTimerQuery has written anything
    // into the command buffer, which is an error according to the validation layer that ships in
    // the Android NDK.  Even when AVAILABILITY_BIT is set, validation seems to require that the
    // timestamp has at least been written into a processed command buffer.

    // This fence indicates that the corresponding buffer has been completed.
    return mFence && mFence->getStatus() == VK_SUCCESS;
}

VulkanTimerQuery::~VulkanTimerQuery() = default;

VulkanRenderPrimitive::VulkanRenderPrimitive(VulkanResourceAllocator* resourceAllocator,
        PrimitiveType pt, Handle<HwVertexBuffer> vbh, Handle<HwIndexBuffer> ibh)
        : VulkanResource(VulkanResourceType::RENDER_PRIMITIVE),
          mResources(resourceAllocator) {
    type = pt;
    vertexBuffer = resourceAllocator->handle_cast<VulkanVertexBuffer*>(vbh);
    indexBuffer = resourceAllocator->handle_cast<VulkanIndexBuffer*>(ibh);
    mResources.acquire(vertexBuffer);
    mResources.acquire(indexBuffer);
}

} // namespace filament::backend<|MERGE_RESOLUTION|>--- conflicted
+++ resolved
@@ -115,10 +115,6 @@
 
 void VulkanDescriptorSet::acquire(VulkanTexture* texture) {
     mResources.acquire(texture);
-<<<<<<< HEAD
-    mTextures[mTextureCount++] = texture;
-=======
->>>>>>> 66abb75b
 }
 
 void VulkanDescriptorSet::acquire(VulkanBufferObject* bufferObject) {
