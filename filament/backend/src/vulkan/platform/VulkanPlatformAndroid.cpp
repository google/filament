/*
 * Copyright (C) 2024 The Android Open Source Project
 *
 * Licensed under the Apache License, Version 2.0 (the "License");
 * you may not use this file except in compliance with the License.
 * You may obtain a copy of the License at
 *
 *      http://www.apache.org/licenses/LICENSE-2.0
 *
 * Unless required by applicable law or agreed to in writing, software
 * distributed under the License is distributed on an "AS IS" BASIS,
 * WITHOUT WARRANTIES OR CONDITIONS OF ANY KIND, either express or implied.
 * See the License for the specific language governing permissions and
 * limitations under the License.
 */
#include <backend/platforms/VulkanPlatform.h>

#include <backend/DriverEnums.h>
#include <backend/platforms/VulkanPlatformAndroid.h>
#include <private/backend/BackendUtilsAndroid.h>

#include "vulkan/VulkanConstants.h"

#include <utils/Panic.h>
#include "vulkan/utils/Image.h"
#include "vulkan/utils/Conversion.h"

#include <bluevk/BlueVK.h>

#include <android/hardware_buffer.h>
#include <android/native_window.h>

#include <utility>

using namespace bluevk;

namespace filament::backend {

namespace {

VkFormat transformVkFormat(VkFormat format, bool sRGB) {
    if (!sRGB) {
        return format;
    }

    switch (format) {
        case VK_FORMAT_R8G8B8A8_UNORM:
            format = VK_FORMAT_R8G8B8A8_SRGB;
            break;
        case VK_FORMAT_R8G8B8_UNORM:
            format = VK_FORMAT_R8G8B8_SRGB;
            break;
        default:
            break;
    }

    return format;
}

bool isProtectedFromUsage(uint64_t usage) {
    return (usage & AHARDWAREBUFFER_USAGE_PROTECTED_CONTENT) ? true : false;
}

std::pair<VkFormat, VkImageUsageFlags> getVKFormatAndUsage(const AHardwareBuffer_Desc& desc,
        bool sRGB) {
    VkFormat format = VK_FORMAT_UNDEFINED;
    VkImageUsageFlags usage = 0;
    // Refer to "11.2.17. External Memory Handle Types" in the spec, and
    // Tables 13/14 for how the following derivation works.
    bool isDepthFormat = false;
    switch (desc.format) {
        case AHARDWAREBUFFER_FORMAT_R8G8B8A8_UNORM:
            format = VK_FORMAT_R8G8B8A8_UNORM;
            break;
        case AHARDWAREBUFFER_FORMAT_R8G8B8X8_UNORM:
            format = VK_FORMAT_R8G8B8A8_UNORM;
            break;
        case AHARDWAREBUFFER_FORMAT_R8G8B8_UNORM:
            format = VK_FORMAT_R8G8B8_UNORM;
            break;
        case AHARDWAREBUFFER_FORMAT_R5G6B5_UNORM:
            format = VK_FORMAT_R5G6B5_UNORM_PACK16;
            break;
        case AHARDWAREBUFFER_FORMAT_R16G16B16A16_FLOAT:
            format = VK_FORMAT_R16G16B16A16_SFLOAT;
            break;
        case AHARDWAREBUFFER_FORMAT_R10G10B10A2_UNORM:
            format = VK_FORMAT_A2B10G10R10_UNORM_PACK32;
            break;
        case AHARDWAREBUFFER_FORMAT_D16_UNORM:
            isDepthFormat = true;
            format = VK_FORMAT_D16_UNORM;
            break;
        case AHARDWAREBUFFER_FORMAT_D24_UNORM:
            isDepthFormat = true;
            format = VK_FORMAT_X8_D24_UNORM_PACK32;
            break;
        case AHARDWAREBUFFER_FORMAT_D24_UNORM_S8_UINT:
            isDepthFormat = true;
            format = VK_FORMAT_D24_UNORM_S8_UINT;
            break;
        case AHARDWAREBUFFER_FORMAT_D32_FLOAT:
            isDepthFormat = true;
            format = VK_FORMAT_D32_SFLOAT;
            break;
        case AHARDWAREBUFFER_FORMAT_D32_FLOAT_S8_UINT:
            isDepthFormat = true;
            format = VK_FORMAT_D32_SFLOAT_S8_UINT;
            break;
        case AHARDWAREBUFFER_FORMAT_S8_UINT:
            isDepthFormat = true;
            format = VK_FORMAT_S8_UINT;
            break;
        default:
            format = VK_FORMAT_UNDEFINED;
    }

    format = transformVkFormat(format, sRGB);

    // The following only concern usage flags derived from Table 14.
    usage = 0;
    if (desc.usage & AHARDWAREBUFFER_USAGE_GPU_SAMPLED_IMAGE) {
        usage |= VK_IMAGE_USAGE_SAMPLED_BIT;
        usage |= VK_IMAGE_USAGE_INPUT_ATTACHMENT_BIT;
    }
    if (desc.usage & AHARDWAREBUFFER_USAGE_GPU_FRAMEBUFFER) {
        if (isDepthFormat) {
            usage |= VK_IMAGE_USAGE_DEPTH_STENCIL_ATTACHMENT_BIT;
        } else {
            usage |= VK_IMAGE_USAGE_COLOR_ATTACHMENT_BIT;
        }
    }
    if (desc.usage & AHARDWAREBUFFER_USAGE_GPU_DATA_BUFFER) {
        usage = VK_IMAGE_USAGE_STORAGE_BIT;
    }

    return { format, usage };
}

VulkanPlatform::ImageData allocateExternalImage(AHardwareBuffer* buffer, VkDevice device,
        VulkanPlatform::ExternalImageMetadata const& metadata) {
    VulkanPlatform::ImageData data;

    // if external format we need to specifiy it in the allocation
    const bool useExternalFormat = metadata.format == VK_FORMAT_UNDEFINED;

    const VkExternalFormatANDROID externalFormat = {
        .sType = VK_STRUCTURE_TYPE_EXTERNAL_FORMAT_ANDROID,
        .pNext = nullptr,
        .externalFormat = metadata
                .externalFormat,// pass down the format (external means we don't have it VK defined)
    };
    const VkExternalMemoryImageCreateInfo externalCreateInfo = {
        .sType = VK_STRUCTURE_TYPE_EXTERNAL_MEMORY_IMAGE_CREATE_INFO,
        .pNext = useExternalFormat ? &externalFormat : nullptr,
        .handleTypes = VK_EXTERNAL_MEMORY_HANDLE_TYPE_ANDROID_HARDWARE_BUFFER_BIT_ANDROID,
    };

    VkImageCreateInfo imageInfo{.sType = VK_STRUCTURE_TYPE_IMAGE_CREATE_INFO};
    imageInfo.pNext = &externalCreateInfo;
    imageInfo.format = metadata.format;
    imageInfo.imageType = VK_IMAGE_TYPE_2D;
    imageInfo.extent = {
        metadata.width,
        metadata.height,
        1u,
    };
    imageInfo.mipLevels = 1;
    imageInfo.arrayLayers = metadata.layers;
    imageInfo.usage = metadata.usage;
    // In the unprotected case add R/W capabilities
    if (metadata.isProtected == false)
        imageInfo.usage |= VK_IMAGE_USAGE_TRANSFER_DST_BIT | VK_IMAGE_USAGE_TRANSFER_SRC_BIT;

    VkResult result = vkCreateImage(device, &imageInfo, VKALLOC, &data.first);
    FILAMENT_CHECK_POSTCONDITION(result == VK_SUCCESS)
            << "vkCreateImage failed with error=" << static_cast<int32_t>(result);

    // Allocate the memory
    VkImportAndroidHardwareBufferInfoANDROID androidHardwareBufferInfo = {
        .sType = VK_STRUCTURE_TYPE_IMPORT_ANDROID_HARDWARE_BUFFER_INFO_ANDROID,
        .pNext = nullptr,
        .buffer = buffer,
    };
    VkMemoryDedicatedAllocateInfo memoryDedicatedAllocateInfo = {
        .sType = VK_STRUCTURE_TYPE_MEMORY_DEDICATED_ALLOCATE_INFO,
        .pNext = &androidHardwareBufferInfo,
        .image = data.first,
        .buffer = VK_NULL_HANDLE,
    };
    VkMemoryAllocateInfo allocInfo = {.sType = VK_STRUCTURE_TYPE_MEMORY_ALLOCATE_INFO,
        .pNext = &memoryDedicatedAllocateInfo,
        .allocationSize = metadata.allocationSize,
        .memoryTypeIndex = metadata.memoryTypeBits};
    result = vkAllocateMemory(device, &allocInfo, VKALLOC, &data.second);
    FILAMENT_CHECK_POSTCONDITION(result == VK_SUCCESS)
            << "vkAllocateMemory failed with error=" << static_cast<int32_t>(result);

    return data;
}

} // namespace

namespace fvkandroid {

ExternalImageVulkanAndroid::~ExternalImageVulkanAndroid() = default;

Platform::ExternalImageHandle createExternalImage(AHardwareBuffer const* buffer,
        bool sRGB) noexcept {
    if (__builtin_available(android 26, *)) {
        AHardwareBuffer_Desc hardwareBufferDescription = {};
        AHardwareBuffer_describe(buffer, &hardwareBufferDescription);

        auto* const p = new (std::nothrow) ExternalImageVulkanAndroid;
        p->aHardwareBuffer = const_cast<AHardwareBuffer*>(buffer);
        p->sRGB = sRGB;
        p->height = hardwareBufferDescription.height;
        p->width = hardwareBufferDescription.width;
        TextureFormat textureFormat = mapToFilamentFormat(hardwareBufferDescription.format, sRGB);
        p->format = textureFormat;
        p->usage = mapToFilamentUsage(hardwareBufferDescription.usage, textureFormat);
        return Platform::ExternalImageHandle{ p };
    }

    return Platform::ExternalImageHandle{};
}

} // namespace fvkandroid

VulkanPlatform::ExternalImageMetadata VulkanPlatform::getExternalImageMetadataImpl(
        ExternalImageHandleRef externalImage, VkDevice device) {
    auto const* fvkExternalImage =
            static_cast<fvkandroid::ExternalImageVulkanAndroid const*>(externalImage.get());

    ExternalImageMetadata metadata;
    AHardwareBuffer* buffer = fvkExternalImage->aHardwareBuffer;
    if (__builtin_available(android 26, *)) {
        AHardwareBuffer_Desc bufferDesc;
        AHardwareBuffer_describe(buffer, &bufferDesc);
        metadata.width = bufferDesc.width;
        metadata.height = bufferDesc.height;
        metadata.layers = bufferDesc.layers;
        metadata.isProtected = isProtectedFromUsage(bufferDesc.usage);
        std::tie(metadata.format, metadata.usage) =
                getVKFormatAndUsage(bufferDesc, fvkExternalImage->sRGB);
    }
    // In the unprotected case add R/W capabilities
    if (metadata.isProtected == false) {
        metadata.usage |= VK_IMAGE_USAGE_TRANSFER_DST_BIT | VK_IMAGE_USAGE_TRANSFER_SRC_BIT;
    }

    VkAndroidHardwareBufferFormatPropertiesANDROID formatInfo = {
        .sType = VK_STRUCTURE_TYPE_ANDROID_HARDWARE_BUFFER_FORMAT_PROPERTIES_ANDROID,
        .pNext = nullptr,
    };
    VkAndroidHardwareBufferPropertiesANDROID properties = {
        .sType = VK_STRUCTURE_TYPE_ANDROID_HARDWARE_BUFFER_PROPERTIES_ANDROID,
        .pNext = &formatInfo,
    };
    VkResult result = vkGetAndroidHardwareBufferPropertiesANDROID(device, buffer, &properties);
    FILAMENT_CHECK_POSTCONDITION(result == VK_SUCCESS)
        << "vkGetAndroidHardwareBufferProperties failed with error="
        << static_cast<int32_t>(result);
                            
    VkFormat bufferPropertiesFormat = transformVkFormat(formatInfo.format, fvkExternalImage->sRGB);
    FILAMENT_CHECK_POSTCONDITION(metadata.format == bufferPropertiesFormat)
            << "mismatched image format( " << metadata.format << ") and queried format("
            << bufferPropertiesFormat << ") for external image (AHB)";
    metadata.externalFormat = formatInfo.externalFormat;
    metadata.allocationSize = properties.allocationSize;
    metadata.memoryTypeBits = properties.memoryTypeBits;
    return metadata;
}

<<<<<<< HEAD
VulkanPlatform::ImageData VulkanPlatform::createExternalImageImpl(
        void* externalImage, VkDevice device,
        const ExternalImageMetadata& metadata) {
    ImageData data =
        allocateExternalImage(externalImage, device, VKALLOC, metadata);
=======
VulkanPlatform::ImageData VulkanPlatform::createExternalImageDataImpl(
        ExternalImageHandleRef externalImage, VkDevice device,
        const ExternalImageMetadata& metadata) {
    auto const* fvkExternalImage =
            static_cast<fvkandroid::ExternalImageVulkanAndroid const*>(externalImage.get());
    ImageData data = allocateExternalImage(fvkExternalImage->aHardwareBuffer, device, metadata);
>>>>>>> 7f7daddb
    VkResult result = vkBindImageMemory(device, data.first, data.second, 0);
    FILAMENT_CHECK_POSTCONDITION(result == VK_SUCCESS)
        << "vkBindImageMemory error=" << static_cast<int32_t>(result);
    return data;
}

VkImageView VulkanPlatform::createExternalImageViewImpl(VkDevice device, SamplerYcbcrConversion chroma,
            uint32_t internalFormat, VkImage image, VkImageSubresourceRange range,
            VkImageViewType viewType, VkComponentMapping swizzle){
        VkExternalFormatANDROID externalFormat = {
        .sType = VK_STRUCTURE_TYPE_EXTERNAL_FORMAT_ANDROID,
        .pNext = nullptr,
        .externalFormat = internalFormat,
    };

    TextureSwizzle const swizzleArray[] = {chroma.r, chroma.g, chroma.b, chroma.a};
    VkSamplerYcbcrConversionCreateInfo conversionInfo = {
        .sType = VK_STRUCTURE_TYPE_SAMPLER_YCBCR_CONVERSION_CREATE_INFO,
        .pNext = &externalFormat,
        .format = VK_FORMAT_UNDEFINED,
        .ycbcrModel = fvkutils::getYcbcrModelConversion(chroma.ycbcrModel),
        .ycbcrRange = fvkutils::getYcbcrRange(chroma.ycbcrRange),
        .components = fvkutils::getSwizzleMap(swizzleArray),
        .xChromaOffset = fvkutils::getChromaLocation(chroma.xChromaOffset),
        .yChromaOffset = fvkutils::getChromaLocation(chroma.yChromaOffset),
        .chromaFilter = fvkutils::getFilter(chroma.chromaFilter),
    };
    VkSamplerYcbcrConversion conversion = VK_NULL_HANDLE;
    VkResult result = vkCreateSamplerYcbcrConversion(device, &conversionInfo,
                                                     nullptr, &conversion);
    FILAMENT_CHECK_POSTCONDITION(result == VK_SUCCESS)
        << "Unable to create Ycbcr Conversion."
        << " error=" << static_cast<int32_t>(result);

    VkSamplerYcbcrConversionInfo samplerYcbcrConversionInfo = {
        .sType = VK_STRUCTURE_TYPE_SAMPLER_YCBCR_CONVERSION_INFO,
        .pNext = nullptr,
        .conversion = conversion,
    };

    VkImageViewCreateInfo viewInfo = {
        .sType = VK_STRUCTURE_TYPE_IMAGE_VIEW_CREATE_INFO,
        .pNext = &samplerYcbcrConversionInfo,
        .flags = 0,
        .image = image,
        .viewType = viewType,
        .format = VK_FORMAT_UNDEFINED,
        .components = swizzle,
        .subresourceRange = range,
    };
    VkImageView imageView;
    result = vkCreateImageView(device, &viewInfo, VKALLOC, &imageView);
    FILAMENT_CHECK_POSTCONDITION(result == VK_SUCCESS)
        << "Unable to create VkImageView."
        << " error=" << static_cast<int32_t>(result);

    return imageView;
}

VkSampler VulkanPlatform::createExternalSamplerImpl(
        VkDevice device, SamplerYcbcrConversion chroma, SamplerParams params,
        uint32_t internalFormat) {
    VkExternalFormatANDROID externalFormat = {
        .sType = VK_STRUCTURE_TYPE_EXTERNAL_FORMAT_ANDROID,
        .pNext = nullptr,
        .externalFormat = internalFormat,
    };

    TextureSwizzle const swizzleArray[] = {chroma.r, chroma.g, chroma.b, chroma.a};
    VkSamplerYcbcrConversionCreateInfo conversionInfo = {
        .sType = VK_STRUCTURE_TYPE_SAMPLER_YCBCR_CONVERSION_CREATE_INFO,
        .pNext = &externalFormat,
        .format = VK_FORMAT_UNDEFINED,
        .ycbcrModel = fvkutils::getYcbcrModelConversion(chroma.ycbcrModel),
        .ycbcrRange = fvkutils::getYcbcrRange(chroma.ycbcrRange),
        .components = fvkutils::getSwizzleMap(swizzleArray),
        .xChromaOffset = fvkutils::getChromaLocation(chroma.xChromaOffset),
        .yChromaOffset = fvkutils::getChromaLocation(chroma.yChromaOffset),
        .chromaFilter = fvkutils::getFilter(chroma.chromaFilter),
    };
    VkSamplerYcbcrConversion conversion = VK_NULL_HANDLE;
    VkResult result = vkCreateSamplerYcbcrConversion(device, &conversionInfo,
                                                     nullptr, &conversion);
    FILAMENT_CHECK_POSTCONDITION(result == VK_SUCCESS)
        << "Unable to create Ycbcr Conversion."
        << " error=" << static_cast<int32_t>(result);

    VkSamplerYcbcrConversionInfo samplerYcbcrConversionInfo = {
        .sType = VK_STRUCTURE_TYPE_SAMPLER_YCBCR_CONVERSION_INFO,
        .pNext = nullptr,
        .conversion = conversion,
    };

    VkSamplerCreateInfo samplerInfo = {
        .sType = VK_STRUCTURE_TYPE_SAMPLER_CREATE_INFO,
        .pNext = &samplerYcbcrConversionInfo,
        .magFilter = fvkutils::getFilter(params.filterMag),
        .minFilter = fvkutils::getFilter(params.filterMin),
        .mipmapMode = fvkutils::getMipmapMode(params.filterMin),
        .addressModeU = fvkutils::getWrapMode(params.wrapS),
        .addressModeV = fvkutils::getWrapMode(params.wrapT),
        .addressModeW = fvkutils::getWrapMode(params.wrapR),
        .anisotropyEnable = params.anisotropyLog2 == 0 ? VK_FALSE : VK_TRUE,
        .maxAnisotropy = (float)(1u << params.anisotropyLog2),
        .compareEnable = fvkutils::getCompareEnable(params.compareMode),
        .compareOp = fvkutils::getCompareOp(params.compareFunc),
        .minLod = 0.0f,
        .maxLod = fvkutils::getMaxLod(params.filterMin),
        .borderColor = VK_BORDER_COLOR_INT_OPAQUE_BLACK,
        .unnormalizedCoordinates = VK_FALSE,
    };
    VkSampler sampler;
    result = vkCreateSampler(device, &samplerInfo, VKALLOC, &sampler);
    FILAMENT_CHECK_POSTCONDITION(result == VK_SUCCESS)
        << "Unable to create sampler."
        << " error=" << static_cast<int32_t>(result);
    return sampler;
}

VulkanPlatform::ExtensionSet VulkanPlatform::getSwapchainInstanceExtensions() {
    return {
        VK_KHR_ANDROID_SURFACE_EXTENSION_NAME,
    };
}

VulkanPlatform::SurfaceBundle VulkanPlatform::createVkSurfaceKHR(void* nativeWindow,
    VkInstance instance, uint64_t flags) noexcept {
    VkSurfaceKHR surface;
    VkExtent2D extent;

    VkAndroidSurfaceCreateInfoKHR const createInfo{
        .sType = VK_STRUCTURE_TYPE_ANDROID_SURFACE_CREATE_INFO_KHR,
        .window = (ANativeWindow*) nativeWindow,
    };
    VkResult const result =
            vkCreateAndroidSurfaceKHR(instance, &createInfo, VKALLOC, (VkSurfaceKHR*) &surface);
    FILAMENT_CHECK_POSTCONDITION(result == VK_SUCCESS)
            << "vkCreateAndroidSurfaceKHR with error=" << static_cast<int32_t>(result);
    return {surface, extent};
}
}<|MERGE_RESOLUTION|>--- conflicted
+++ resolved
@@ -272,20 +272,12 @@
     return metadata;
 }
 
-<<<<<<< HEAD
-VulkanPlatform::ImageData VulkanPlatform::createExternalImageImpl(
-        void* externalImage, VkDevice device,
-        const ExternalImageMetadata& metadata) {
-    ImageData data =
-        allocateExternalImage(externalImage, device, VKALLOC, metadata);
-=======
 VulkanPlatform::ImageData VulkanPlatform::createExternalImageDataImpl(
         ExternalImageHandleRef externalImage, VkDevice device,
         const ExternalImageMetadata& metadata) {
     auto const* fvkExternalImage =
             static_cast<fvkandroid::ExternalImageVulkanAndroid const*>(externalImage.get());
     ImageData data = allocateExternalImage(fvkExternalImage->aHardwareBuffer, device, metadata);
->>>>>>> 7f7daddb
     VkResult result = vkBindImageMemory(device, data.first, data.second, 0);
     FILAMENT_CHECK_POSTCONDITION(result == VK_SUCCESS)
         << "vkBindImageMemory error=" << static_cast<int32_t>(result);
