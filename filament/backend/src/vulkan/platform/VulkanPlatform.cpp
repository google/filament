--- conflicted
+++ resolved
@@ -982,15 +982,9 @@
     return getExternalImageMetadataImpl(externalImage, mImpl->mDevice);
 }
 
-<<<<<<< HEAD
-VulkanPlatform::ImageData VulkanPlatform::createExternalImage(void* externalImage,
-        const ExternalImageMetadata& metadata) {
-    return createExternalImageImpl(externalImage, mImpl->mDevice, metadata);
-=======
 VulkanPlatform::ImageData VulkanPlatform::createExternalImageData(
         ExternalImageHandleRef externalImage, const ExternalImageMetadata& metadata) {
     return createExternalImageDataImpl(externalImage, mImpl->mDevice, metadata);
->>>>>>> 7f7daddb
 }
 
 VkSampler VulkanPlatform::createExternalSampler(SamplerYcbcrConversion chroma,
