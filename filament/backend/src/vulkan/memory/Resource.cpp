--- conflicted
+++ resolved
@@ -38,11 +38,8 @@
 template ResourceType getTypeEnum<VulkanDescriptorSet>() noexcept;
 template ResourceType getTypeEnum<VulkanFence>() noexcept;
 template ResourceType getTypeEnum<VulkanBuffer>() noexcept;
-<<<<<<< HEAD
+template ResourceType getTypeEnum<VulkanSync>() noexcept;
 template ResourceType getTypeEnum<VulkanStream>() noexcept;
-=======
-template ResourceType getTypeEnum<VulkanSync>() noexcept;
->>>>>>> c9b31045
 
 template<typename D>
 ResourceType getTypeEnum() noexcept {
@@ -97,13 +94,11 @@
     if constexpr (std::is_same_v<D, VulkanBuffer>) {
         return ResourceType::VULKAN_BUFFER;
     }
-<<<<<<< HEAD
+    if constexpr (std::is_same_v<D, VulkanSync>) {
+        return ResourceType::SYNC;
+    }
     if constexpr (std::is_same_v<D, VulkanStream>) {
         return ResourceType::STREAM;
-=======
-    if constexpr (std::is_same_v<D, VulkanSync>) {
-        return ResourceType::SYNC;
->>>>>>> c9b31045
     }
     return ResourceType::UNDEFINED_TYPE;
 }
@@ -144,13 +139,10 @@
             return "Fence";
         case ResourceType::VULKAN_BUFFER:
             return "VulkanBuffer";
-<<<<<<< HEAD
+        case ResourceType::SYNC:
+            return "Sync";
         case ResourceType::STREAM:
             return "VulkanStream";
-=======
-        case ResourceType::SYNC:
-            return "Sync";
->>>>>>> c9b31045
         case ResourceType::UNDEFINED_TYPE:
             return "";
     }
