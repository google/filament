/*
 * Copyright (C) 2024 The Android Open Source Project
 *
 * Licensed under the Apache License, Version 2.0 (the "License");
 * you may not use this file except in compliance with the License.
 * You may obtain a copy of the License at
 *
 *      http://www.apache.org/licenses/LICENSE-2.0
 *
 * Unless required by applicable law or agreed to in writing, software
 * distributed under the License is distributed on an "AS IS" BASIS,
 * WITHOUT WARRANTIES OR CONDITIONS OF ANY KIND, either express or implied.
 * See the License for the specific language governing permissions and
 * limitations under the License.
 */

#include "vulkan/memory/ResourceManager.h"
#include "vulkan/VulkanHandles.h"

#include <utils/Logger.h>
#include <utils/Panic.h>

namespace filament::backend::fvkmemory {

namespace {
#if FVK_ENABLED(FVK_DEBUG_RESOURCE_LEAK)
uint32_t COUNTER[(size_t) ResourceType::UNDEFINED_TYPE] = {};
#endif
}

ResourceManager::ResourceManager(size_t arenaSize, bool disableUseAfterFreeCheck, bool disablePoolHandleTags)
    : mHandleAllocatorImpl("Handles", arenaSize, disableUseAfterFreeCheck, disablePoolHandleTags) {}

void ResourceManager::gc() noexcept {
    FVK_SYSTRACE_CONTEXT();
    FVK_SYSTRACE_START("ResourceManager::gc");
    auto destroyAll = [this](GcList& list) {
        for (auto const& [type, id]: list) {
            destroyWithType(type, id);
        }
        list.clear();
    };

    {
        // Note that we're not copying mThreadSafeGcList because the objects here do not have
        // resource_ptrs to other handle objects, so their desctruction would not add more elements
        // to mThreadSafeGcList.
        std::unique_lock<utils::Mutex> lock(mThreadSafeGcListMutex);
        destroyAll(mThreadSafeGcList);
    }

    GcList gcs;
    std::swap(gcs, mGcList);
    destroyAll(gcs);
    FVK_SYSTRACE_END();
}

void ResourceManager::terminate() noexcept {
    while (!mThreadSafeGcList.empty() || !mGcList.empty()) {
        gc();
    }
}

void ResourceManager::destroyWithType(ResourceType type, HandleId id) {
    switch (type) {
        case ResourceType::BUFFER_OBJECT:
            destruct<VulkanBufferObject>(Handle<VulkanBufferObject>(id));
            break;
        case ResourceType::INDEX_BUFFER:
            destruct<VulkanIndexBuffer>(Handle<VulkanIndexBuffer>(id));
            break;
        case ResourceType::PROGRAM:
            destruct<VulkanProgram>(Handle<VulkanProgram>(id));
            break;
        case ResourceType::RENDER_TARGET:
            destruct<VulkanRenderTarget>(Handle<VulkanRenderTarget>(id));
            break;
        case ResourceType::SWAP_CHAIN:
            destruct<VulkanSwapChain>(Handle<VulkanSwapChain>(id));
            break;
        case ResourceType::STAGE_SEGMENT:
            destruct<VulkanStage::Segment>(Handle<VulkanStage::Segment>(id));
            break;
        case ResourceType::STAGE_IMAGE:
            destruct<VulkanStageImage::Resource>(Handle<VulkanStageImage::Resource>(id));
            break;
        case ResourceType::RENDER_PRIMITIVE:
            destruct<VulkanRenderPrimitive>(Handle<VulkanRenderPrimitive>(id));
            break;
        case ResourceType::TEXTURE:
            destruct<VulkanTexture>(Handle<VulkanTexture>(id));
            break;
        case ResourceType::TEXTURE_STATE:
            destruct<VulkanTextureState>(Handle<VulkanTextureState>(id));
            break;
        case ResourceType::TIMER_QUERY:
            destruct<VulkanTimerQuery>(Handle<VulkanTimerQuery>(id));
            break;
        case ResourceType::VERTEX_BUFFER:
            destruct<VulkanVertexBuffer>(Handle<VulkanVertexBuffer>(id));
            break;
        case ResourceType::VERTEX_BUFFER_INFO:
            destruct<VulkanVertexBufferInfo>(Handle<VulkanVertexBufferInfo>(id));
            break;
        case ResourceType::DESCRIPTOR_SET_LAYOUT:
            destruct<VulkanDescriptorSetLayout>(Handle<VulkanDescriptorSetLayout>(id));
            break;
        case ResourceType::DESCRIPTOR_SET:
            destruct<VulkanDescriptorSet>(Handle<VulkanDescriptorSet>(id));
            break;
        case ResourceType::FENCE:
            destruct<VulkanFence>(Handle<VulkanFence>(id));
            break;
        case ResourceType::VULKAN_BUFFER:
            destruct<VulkanBuffer>(Handle<VulkanBuffer>(id));
            break;
<<<<<<< HEAD
        case ResourceType::STREAM:
            destruct<VulkanStream>(Handle<VulkanStream>(id));
=======
        case ResourceType::SYNC:
            destruct<VulkanSync>(Handle<VulkanSync>(id));
>>>>>>> c9b31045
            break;
        case ResourceType::UNDEFINED_TYPE:
            break;
    }
#if FVK_ENABLED(FVK_DEBUG_RESOURCE_LEAK)
    COUNTER[(size_t) type]--;
#endif
}

void ResourceManager::traceConstruction(ResourceType type, HandleId id) {
#if FVK_ENABLED(FVK_DEBUG_RESOURCE_LEAK)
    assert_invariant(type != ResourceType::UNDEFINED_TYPE);
    COUNTER[(size_t) type]++;
#endif
}

void ResourceManager::print() const noexcept {
#if FVK_ENABLED(FVK_DEBUG_RESOURCE_LEAK)
    LOG(ERROR) << "-------------------";
    for (size_t i = 0; i < (size_t) ResourceType::UNDEFINED_TYPE; ++i) {
        LOG(ERROR) << "    " << getTypeStr((ResourceType) i) << "=" << COUNTER[i];
    }
    LOG(ERROR) << "+++++++++++++++++++";
#endif
}

}<|MERGE_RESOLUTION|>--- conflicted
+++ resolved
@@ -114,13 +114,11 @@
         case ResourceType::VULKAN_BUFFER:
             destruct<VulkanBuffer>(Handle<VulkanBuffer>(id));
             break;
-<<<<<<< HEAD
+        case ResourceType::SYNC:
+            destruct<VulkanSync>(Handle<VulkanSync>(id));
+            break;
         case ResourceType::STREAM:
             destruct<VulkanStream>(Handle<VulkanStream>(id));
-=======
-        case ResourceType::SYNC:
-            destruct<VulkanSync>(Handle<VulkanSync>(id));
->>>>>>> c9b31045
             break;
         case ResourceType::UNDEFINED_TYPE:
             break;
