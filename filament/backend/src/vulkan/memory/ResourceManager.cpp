/*
 * Copyright (C) 2024 The Android Open Source Project
 *
 * Licensed under the Apache License, Version 2.0 (the "License");
 * you may not use this file except in compliance with the License.
 * You may obtain a copy of the License at
 *
 *      http://www.apache.org/licenses/LICENSE-2.0
 *
 * Unless required by applicable law or agreed to in writing, software
 * distributed under the License is distributed on an "AS IS" BASIS,
 * WITHOUT WARRANTIES OR CONDITIONS OF ANY KIND, either express or implied.
 * See the License for the specific language governing permissions and
 * limitations under the License.
 */

#include "vulkan/memory/ResourceManager.h"
#include "vulkan/VulkanHandles.h"

#include <utils/Logger.h>
#include <utils/Panic.h>

namespace filament::backend::fvkmemory {

namespace {
#if FVK_ENABLED(FVK_DEBUG_RESOURCE_LEAK)
uint32_t COUNTER[(size_t) ResourceType::UNDEFINED_TYPE] = {};
#endif
}

ResourceManager::ResourceManager(size_t arenaSize, bool disableUseAfterFreeCheck, bool disablePoolHandleTags)
    : mHandleAllocatorImpl("Handles", arenaSize, disableUseAfterFreeCheck, disablePoolHandleTags) {}

void ResourceManager::gc() noexcept {
    FVK_SYSTRACE_CONTEXT();
    FVK_SYSTRACE_START("ResourceManager::gc");
    auto destroyAll = [this](GcList& list) {
        for (auto const& [type, id]: list) {
            destroyWithType(type, id);
        }
        list.clear();
    };

    {
        // Note that we're not copying mThreadSafeGcList because the objects here do not have
        // resource_ptrs to other handle objects, so their desctruction would not add more elements
        // to mThreadSafeGcList.
        std::unique_lock<utils::Mutex> lock(mThreadSafeGcListMutex);
        destroyAll(mThreadSafeGcList);
    }

    GcList gcs;
    std::swap(gcs, mGcList);
    destroyAll(gcs);
    FVK_SYSTRACE_END();
}

void ResourceManager::terminate() noexcept {
    while (!mThreadSafeGcList.empty() || !mGcList.empty()) {
        gc();
    }
}

void ResourceManager::destroyWithType(ResourceType type, HandleId id) {
    switch (type) {
        case ResourceType::BUFFER_OBJECT:
            destruct<VulkanBufferObject>(Handle<VulkanBufferObject>(id));
            break;
        case ResourceType::INDEX_BUFFER:
            destruct<VulkanIndexBuffer>(Handle<VulkanIndexBuffer>(id));
            break;
        case ResourceType::PROGRAM:
            destruct<VulkanProgram>(Handle<VulkanProgram>(id));
            break;
        case ResourceType::RENDER_TARGET:
            destruct<VulkanRenderTarget>(Handle<VulkanRenderTarget>(id));
            break;
        case ResourceType::SWAP_CHAIN:
            destruct<VulkanSwapChain>(Handle<VulkanSwapChain>(id));
            break;
        case ResourceType::STAGE_SEGMENT:
            destruct<VulkanStage::Segment>(Handle<VulkanStage::Segment>(id));
            break;
        case ResourceType::STAGE_IMAGE:
            destruct<VulkanStageImage::Resource>(Handle<VulkanStageImage::Resource>(id));
            break;
        case ResourceType::RENDER_PRIMITIVE:
            destruct<VulkanRenderPrimitive>(Handle<VulkanRenderPrimitive>(id));
            break;
        case ResourceType::TEXTURE:
            destruct<VulkanTexture>(Handle<VulkanTexture>(id));
            break;
        case ResourceType::TEXTURE_STATE:
            destruct<VulkanTextureState>(Handle<VulkanTextureState>(id));
            break;
        case ResourceType::TIMER_QUERY:
            destruct<VulkanTimerQuery>(Handle<VulkanTimerQuery>(id));
            break;
        case ResourceType::VERTEX_BUFFER:
            destruct<VulkanVertexBuffer>(Handle<VulkanVertexBuffer>(id));
            break;
        case ResourceType::VERTEX_BUFFER_INFO:
            destruct<VulkanVertexBufferInfo>(Handle<VulkanVertexBufferInfo>(id));
            break;
        case ResourceType::DESCRIPTOR_SET_LAYOUT:
            destruct<VulkanDescriptorSetLayout>(Handle<VulkanDescriptorSetLayout>(id));
            break;
        case ResourceType::DESCRIPTOR_SET:
            destruct<VulkanDescriptorSet>(Handle<VulkanDescriptorSet>(id));
            break;
        case ResourceType::FENCE:
            destruct<VulkanFence>(Handle<VulkanFence>(id));
            break;
        case ResourceType::VULKAN_BUFFER:
            destruct<VulkanBuffer>(Handle<VulkanBuffer>(id));
            break;
        case ResourceType::SYNC:
            destruct<VulkanSync>(Handle<VulkanSync>(id));
            break;
<<<<<<< HEAD
        case ResourceType::STREAM:
            destruct<VulkanStream>(Handle<VulkanStream>(id));
=======
        case ResourceType::MEMORY_MAPPED_BUFFER:
            destruct<VulkanMemoryMappedBuffer>(Handle<VulkanMemoryMappedBuffer>(id));
            break;
        case ResourceType::SEMAPHORE:
            destruct<VulkanSemaphore>(Handle<VulkanSemaphore>(id));
>>>>>>> 71175ee4
            break;
        case ResourceType::UNDEFINED_TYPE:
            break;
    }
#if FVK_ENABLED(FVK_DEBUG_RESOURCE_LEAK)
    COUNTER[(size_t) type]--;
#endif
}

void ResourceManager::traceConstruction(ResourceType type, HandleId id) {
#if FVK_ENABLED(FVK_DEBUG_RESOURCE_LEAK)
    assert_invariant(type != ResourceType::UNDEFINED_TYPE);
    COUNTER[(size_t) type]++;
#endif
}

void ResourceManager::print() const noexcept {
#if FVK_ENABLED(FVK_DEBUG_RESOURCE_LEAK)
    LOG(ERROR) << "-------------------";
    for (size_t i = 0; i < (size_t) ResourceType::UNDEFINED_TYPE; ++i) {
        LOG(ERROR) << "    " << getTypeStr((ResourceType) i) << "=" << COUNTER[i];
    }
    LOG(ERROR) << "+++++++++++++++++++";
#endif
}

}<|MERGE_RESOLUTION|>--- conflicted
+++ resolved
@@ -117,16 +117,14 @@
         case ResourceType::SYNC:
             destruct<VulkanSync>(Handle<VulkanSync>(id));
             break;
-<<<<<<< HEAD
-        case ResourceType::STREAM:
-            destruct<VulkanStream>(Handle<VulkanStream>(id));
-=======
         case ResourceType::MEMORY_MAPPED_BUFFER:
             destruct<VulkanMemoryMappedBuffer>(Handle<VulkanMemoryMappedBuffer>(id));
             break;
         case ResourceType::SEMAPHORE:
             destruct<VulkanSemaphore>(Handle<VulkanSemaphore>(id));
->>>>>>> 71175ee4
+            break;
+        case ResourceType::STREAM:
+            destruct<VulkanStream>(Handle<VulkanStream>(id));
             break;
         case ResourceType::UNDEFINED_TYPE:
             break;
