/*
 * Copyright (C) 2021 The Android Open Source Project
 *
 * Licensed under the Apache License, Version 2.0 (the "License");
 * you may not use this file except in compliance with the License.
 * You may obtain a copy of the License at
 *
 *      http://www.apache.org/licenses/LICENSE-2.0
 *
 * Unless required by applicable law or agreed to in writing, software
 * distributed under the License is distributed on an "AS IS" BASIS,
 * WITHOUT WARRANTIES OR CONDITIONS OF ANY KIND, either express or implied.
 * See the License for the specific language governing permissions and
 * limitations under the License.
 */

#include "VulkanCommands.h"
#include "VulkanContext.h"
#include "VulkanMemory.h"
#include "VulkanTexture.h"
#include "vulkan/memory/ResourcePointer.h"
#include "vulkan/utils/Conversion.h"

#include <DataReshaper.h>
#include <backend/DriverEnums.h>
#include <private/backend/BackendUtils.h>

#include <utils/Panic.h>

using namespace bluevk;

namespace filament::backend {

namespace {

inline uint8_t getLayerCount(SamplerType const target, uint32_t const depth) {
    switch (target) {
        case SamplerType::SAMPLER_2D:
        case SamplerType::SAMPLER_3D:
        case SamplerType::SAMPLER_EXTERNAL:
            return 1;
        case SamplerType::SAMPLER_CUBEMAP:
            return 6;
        case SamplerType::SAMPLER_CUBEMAP_ARRAY:
            return depth * 6;
        case SamplerType::SAMPLER_2D_ARRAY:
            return depth;
    }
}

VkComponentMapping composeSwizzle(VkComponentMapping const& prev, VkComponentMapping const& next) {
    static constexpr VkComponentSwizzle IDENTITY[] = {
        VK_COMPONENT_SWIZZLE_R,
        VK_COMPONENT_SWIZZLE_G,
        VK_COMPONENT_SWIZZLE_B,
        VK_COMPONENT_SWIZZLE_A,
    };
    auto const compose = [](VkComponentMapping const& prev,
                                 VkComponentMapping const& next) -> VkComponentMapping {
        VkComponentSwizzle vals[4] = { next.r, next.g, next.b, next.a };
        for (auto& out: vals) {
            switch (out) {
                case VK_COMPONENT_SWIZZLE_R:
                    out = prev.r;
                    break;
                case VK_COMPONENT_SWIZZLE_G:
                    out = prev.g;
                    break;
                case VK_COMPONENT_SWIZZLE_B:
                    out = prev.b;
                    break;
                case VK_COMPONENT_SWIZZLE_A:
                    out = prev.a;
                    break;
                // Do not modify the value
                case VK_COMPONENT_SWIZZLE_IDENTITY:
                case VK_COMPONENT_SWIZZLE_ZERO:
                case VK_COMPONENT_SWIZZLE_ONE:
                // Below is not exposed in Vulkan's API, but needs to be there for compilation.
                case VK_COMPONENT_SWIZZLE_MAX_ENUM:
                    break;
            }
        }
        return { vals[0], vals[1], vals[2], vals[3] };
    };

    auto const identityToChannel = [](VkComponentMapping const& mapping) -> VkComponentMapping {
        VkComponentSwizzle vals[4] = { mapping.r, mapping.g, mapping.b, mapping.a };
        for (uint8_t i = 0; i < 4; i++) {
            if (vals[i] != VK_COMPONENT_SWIZZLE_IDENTITY) {
                continue;
            }
            vals[i] = IDENTITY[i];
        }
        return { vals[0], vals[1], vals[2], vals[3] };
    };
    auto const channelToIdentity = [](VkComponentMapping const& mapping) -> VkComponentMapping {
        VkComponentSwizzle vals[4] = { mapping.r, mapping.g, mapping.b, mapping.a };
        for (uint8_t i = 0; i < 4; i++) {
            if (IDENTITY[i] != vals[i]) {
                continue;
            }
            vals[i] = VK_COMPONENT_SWIZZLE_IDENTITY;
        }
        return { vals[0], vals[1], vals[2], vals[3] };
    };

    // We make sure all all identities are mapped into respective channels so that actual channel
    // mapping will be passed onto the output.
    VkComponentMapping const prevExplicit = identityToChannel(prev);
    VkComponentMapping const nextExplicit = identityToChannel(next);
    return channelToIdentity(compose(prevExplicit, nextExplicit));
}

inline VulkanLayout getDefaultLayoutImpl(TextureUsage usage) {
    if (any(usage & TextureUsage::DEPTH_ATTACHMENT)) {
        if (any(usage & TextureUsage::SAMPLEABLE)) {
            return VulkanLayout::DEPTH_SAMPLER;
        } else {
            return VulkanLayout::DEPTH_ATTACHMENT;
        }
    }

    if (any(usage & TextureUsage::COLOR_ATTACHMENT)) {
        return VulkanLayout::COLOR_ATTACHMENT;
    }
    // Finally, the layout for an immutable texture is optimal read-only.
    return VulkanLayout::FRAG_READ;
}

inline VulkanLayout getDefaultLayoutImpl(VkImageUsageFlags vkusage) {
    TextureUsage usage{};
    if (vkusage & VK_IMAGE_USAGE_DEPTH_STENCIL_ATTACHMENT_BIT) {
        usage = usage | TextureUsage::DEPTH_ATTACHMENT;
    }
    if (vkusage & VK_IMAGE_USAGE_COLOR_ATTACHMENT_BIT) {
        usage = usage | TextureUsage::COLOR_ATTACHMENT;
    }
    if (vkusage & VK_IMAGE_USAGE_SAMPLED_BIT) {
        usage = usage | TextureUsage::SAMPLEABLE;
    }
    return getDefaultLayoutImpl(usage);
}

SamplerType getSamplerTypeFromDepth(uint32_t const depth) {
  return depth > 1 ? SamplerType::SAMPLER_2D_ARRAY
                                  : SamplerType::SAMPLER_2D;
}

uint8_t getLayerCountFromDepth(uint32_t const depth) {
    return getLayerCount(getSamplerTypeFromDepth(depth), depth);
}

VkImageUsageFlags getUsage(VulkanContext const& context, uint8_t samples,
        VkPhysicalDevice physicalDevice, VkFormat vkFormat, TextureUsage tusage) {
    VkImageUsageFlags usage = {};
    if (any(tusage & TextureUsage::BLIT_SRC)) {
        usage |= VK_IMAGE_USAGE_TRANSFER_SRC_BIT;
    }
    if (any(tusage & TextureUsage::BLIT_DST)) {
        usage |= VK_IMAGE_USAGE_TRANSFER_DST_BIT;
    }

    // Determine if we can use the transient usage flag combined with lazily allocated memory.
    const bool useTransientAttachment =
            // Lazily allocated memory is available.
            context.isLazilyAllocatedMemorySupported() &&
            // Usage consists of attachment flags only.
            none(tusage & ~TextureUsage::ALL_ATTACHMENTS) &&
            // Usage contains at least one attachment flag.
            any(tusage & TextureUsage::ALL_ATTACHMENTS) &&
            // Depth resolve cannot use transient attachment because it uses a custom shader.
            // TODO: see VulkanDriver::isDepthStencilResolveSupported() to know when to remove this
            // restriction.
            // Note that the custom shader does not resolve stencil. We do need to move to vk 1.2
            // and above to be able to support stencil resolve (along with depth).
            !(any(tusage & TextureUsage::DEPTH_ATTACHMENT) && samples > 1);

    const VkImageUsageFlags transientFlag =
       useTransientAttachment ? VK_IMAGE_USAGE_TRANSIENT_ATTACHMENT_BIT : 0U;

    if (any(tusage & TextureUsage::SAMPLEABLE)) {

#if FVK_ENABLED(FVK_DEBUG_TEXTURE)
        if (physicalDevice != VK_NULL_HANDLE) {
            // Validate that the format is actually sampleable.
            VkFormatProperties props;
            vkGetPhysicalDeviceFormatProperties(physicalDevice, vkFormat, &props);
            if (!(props.optimalTilingFeatures & VK_FORMAT_FEATURE_SAMPLED_IMAGE_BIT)) {
<<<<<<< HEAD
                FVK_LOGW << "Texture usage is SAMPLEABLE but format " << mState->mVkFormat
                         << " is not sampleable with optimal tiling.";
=======
                FVK_LOGW << "Texture usage is SAMPLEABLE but format " << vkFormat << " is not "
                        "sampleable with optimal tiling." << utils::io::endl;
>>>>>>> ad8c9ce4
            }
        }
#endif

        usage |= VK_IMAGE_USAGE_SAMPLED_BIT;
    }
    if (any(tusage & TextureUsage::COLOR_ATTACHMENT)) {
        usage |= VK_IMAGE_USAGE_COLOR_ATTACHMENT_BIT | transientFlag;
        if (any(tusage & TextureUsage::SUBPASS_INPUT)) {
            usage |= VK_IMAGE_USAGE_INPUT_ATTACHMENT_BIT;
        }
    }
    if (any(tusage & TextureUsage::STENCIL_ATTACHMENT)) {
        usage |= VK_IMAGE_USAGE_DEPTH_STENCIL_ATTACHMENT_BIT | transientFlag;
    }
    if (any(tusage & TextureUsage::UPLOADABLE)) {
        usage |= VK_IMAGE_USAGE_TRANSFER_DST_BIT;
    }
    if (any(tusage & TextureUsage::DEPTH_ATTACHMENT)) {
        usage |= VK_IMAGE_USAGE_DEPTH_STENCIL_ATTACHMENT_BIT | transientFlag;

        // Depth resolves uses a custom shader and therefore needs to be sampleable.
        if (samples > 1) {
            usage |= VK_IMAGE_USAGE_SAMPLED_BIT;
        }
    }
    return usage;
}

} // anonymous namespace

VulkanTextureState::VulkanTextureState(VulkanStagePool& stagePool, VulkanCommands* commands,
        VmaAllocator allocator, VkDevice device, VkImage image, VkDeviceMemory deviceMemory,
        VkFormat format, VkImageViewType viewType, uint8_t levels, uint8_t layerCount,
        VkSamplerYcbcrConversion ycbcrConversion, VkImageUsageFlags usage, bool isProtected)
    : mStagePool(stagePool),
      mCommands(commands),
      mAllocator(allocator),
      mDevice(device),
      mTextureImage(image),
      mTextureImageMemory(deviceMemory),
      mVkFormat(format),
      mViewType(viewType),
      mFullViewRange{ fvkutils::getImageAspect(format), 0, levels, 0, layerCount },
      mYcbcr{ ycbcrConversion },
      mDefaultLayout(getDefaultLayoutImpl(usage)),
      mUsage(usage),
      mIsProtected(isProtected) {}

VulkanTextureState::~VulkanTextureState() {
    clearCachedImageViews();
    if (mTextureImageMemory != VK_NULL_HANDLE) {
        vkDestroyImage(mDevice, mTextureImage, VKALLOC);
        vkFreeMemory(mDevice, mTextureImageMemory, VKALLOC);
    }
}

void VulkanTextureState::clearCachedImageViews() noexcept {
    for (auto entry: mCachedImageViews) {
        vkDestroyImageView(mDevice, entry.second, VKALLOC);
    }
    mCachedImageViews.clear();
}

VkImageView VulkanTextureState::getImageView(VkImageSubresourceRange range, VkImageViewType viewType,
        VkComponentMapping swizzle) {
    ImageViewKey const key{ range, viewType, swizzle };
    if (auto iter = mCachedImageViews.find(key); iter != mCachedImageViews.end()) {
        return iter->second;
    }

    VkSamplerYcbcrConversionInfo conversionInfo = {
        .sType = VK_STRUCTURE_TYPE_SAMPLER_YCBCR_CONVERSION_INFO,
        .conversion = mYcbcr.conversion,
    };

    VkImageViewCreateInfo viewInfo = {
        .sType = VK_STRUCTURE_TYPE_IMAGE_VIEW_CREATE_INFO,
        .pNext = mYcbcr.conversion != VK_NULL_HANDLE ? &conversionInfo : nullptr,
        .flags = 0,
        .image = mTextureImage,
        .viewType = viewType,
        .format = mYcbcr.conversion != VK_NULL_HANDLE ? VK_FORMAT_UNDEFINED : mVkFormat,
        .components = swizzle,
        .subresourceRange = range,
    };
    VkImageView imageView;
    vkCreateImageView(mDevice, &viewInfo, VKALLOC, &imageView);
    mCachedImageViews.emplace(key, imageView);
    return imageView;
}

// Constructor for internally passed VkImage - including swapchain images and external images.
VulkanTexture::VulkanTexture(VulkanContext const& context, VkDevice device, VmaAllocator allocator,
        fvkmemory::ResourceManager* resourceManager, VulkanCommands* commands, VkImage image,
        VkDeviceMemory memory, VkFormat format, VkSamplerYcbcrConversion conversion,
        uint8_t samples, uint32_t width, uint32_t height, uint32_t depth, TextureUsage tusage,
        VulkanStagePool& stagePool)
    : HwTexture(getSamplerTypeFromDepth(depth), 1, samples, width, height, depth,
              TextureFormat::UNUSED, tusage),
      mState(fvkmemory::resource_ptr<VulkanTextureState>::construct(resourceManager, stagePool,
              commands, allocator, device, image, memory, format,
              fvkutils::getViewType(SamplerType::SAMPLER_2D),
              /*mipLevels=*/1, getLayerCountFromDepth(depth), conversion,
              getUsage(context, samples, VK_NULL_HANDLE, format, tusage),
              any(usage & TextureUsage::PROTECTED))) {
    mPrimaryViewRange = mState->mFullViewRange;
}

// Constructor for user facing texture
VulkanTexture::VulkanTexture(VkDevice device, VkPhysicalDevice physicalDevice,
        VulkanContext const& context, VmaAllocator allocator,
        fvkmemory::ResourceManager* resourceManager, VulkanCommands* commands, SamplerType target,
        uint8_t levels, TextureFormat tformat, uint8_t samples, uint32_t w, uint32_t h,
        uint32_t depth, TextureUsage tusage, VulkanStagePool& stagePool)
     : HwTexture(target, levels, samples, w, h, depth, tformat, tusage) {
    // Create an appropriately-sized device-only VkImage, but do not fill it yet.
    VkFormat const vkFormat = fvkutils::getVkFormat(tformat);
    bool const isProtected = any(tusage & TextureUsage::PROTECTED);
    VkImageCreateInfo imageInfo{
        .sType = VK_STRUCTURE_TYPE_IMAGE_CREATE_INFO,
        .imageType = target == SamplerType::SAMPLER_3D ? VK_IMAGE_TYPE_3D : VK_IMAGE_TYPE_2D,
        .format = vkFormat,
        .extent = {w, h, depth},
        .mipLevels = levels,
        .arrayLayers = 1,
        .tiling = VK_IMAGE_TILING_OPTIMAL,
        .usage = getUsage(context, samples, physicalDevice, vkFormat, tusage),
    };
    if (target == SamplerType::SAMPLER_3D && any(tusage & TextureUsage::ALL_ATTACHMENTS)) {
        if (context.isImageView2DOn3DImageSupported()) {
            // Note that VK_IMAGE_CREATE_2D_ARRAY_COMPATIBLE_BIT is only meant to create 2D views of
            // a 3D image in the case where the image is the render target.  So, for example, it's
            // not meant to allow for 2D views that can be used with a sampler.
            imageInfo.flags = VK_IMAGE_CREATE_2D_ARRAY_COMPATIBLE_BIT;
        } else {
            FVK_LOGW << "Note: creating 2D views on 3D image is not available on this platform. "
                     << "i.e. we cannot render to slices of a 3D image";
        }
    } else if (target == SamplerType::SAMPLER_CUBEMAP) {
        imageInfo.arrayLayers = 6;
        imageInfo.flags = VK_IMAGE_CREATE_CUBE_COMPATIBLE_BIT;
    } else if (target == SamplerType::SAMPLER_2D_ARRAY) {
        imageInfo.arrayLayers = depth;
        imageInfo.extent.depth = 1;
        // NOTE: We do not use VK_IMAGE_CREATE_2D_ARRAY_COMPATIBLE_BIT here because:
        //
        //  (a) MoltenVK does not support it, and
        //  (b) it is necessary only when 3D textures need to support array-style access
        //
        // In other words, the "arrayness" of the texture is an aspect of the VkImageView,
        // not the VkImage.
    }
    if (target == SamplerType::SAMPLER_CUBEMAP_ARRAY) {
        imageInfo.arrayLayers = depth * 6;
        imageInfo.extent.depth = 1;
    }
    if (isProtected) {
        imageInfo.flags |= VK_IMAGE_CREATE_PROTECTED_BIT;
    }

    // Constrain the sample count according to the sample count masks in VkPhysicalDeviceProperties.
    // Note that VulkanRenderTarget holds a single MSAA count, so we play it safe if this is used as
    // any kind of attachment (color or depth).
    auto const& limits = context.getPhysicalDeviceLimits();
    if (imageInfo.usage & VK_IMAGE_USAGE_SAMPLED_BIT) {
        samples = fvkutils::reduceSampleCount(samples,
                fvkutils::isVkDepthFormat(vkFormat)
                        ? limits.sampledImageDepthSampleCounts
                        : limits.sampledImageColorSampleCounts);
    }
    if (imageInfo.usage & VK_IMAGE_USAGE_COLOR_ATTACHMENT_BIT) {
        samples = fvkutils::reduceSampleCount(samples, limits.framebufferColorSampleCounts);
    }

    if (imageInfo.usage & VK_IMAGE_USAGE_DEPTH_STENCIL_ATTACHMENT_BIT) {
        samples = fvkutils::reduceSampleCount(samples, limits.sampledImageDepthSampleCounts);
    }
    this->samples = samples;
    imageInfo.samples = (VkSampleCountFlagBits) samples;

    VkImage textureImage;
    VkResult result = vkCreateImage(device, &imageInfo, VKALLOC, &textureImage);
    if (result != VK_SUCCESS || FVK_ENABLED(FVK_DEBUG_TEXTURE)) {
        FVK_LOGD << "vkCreateImage: "
            << "image = " << textureImage << ", "
            << "result = " << result << ", "
            << "handle = " << utils::io::hex << textureImage << utils::io::dec << ", "
            << "extent = " << w << "x" << h << "x"<< depth << ", "
            << "mipLevels = " << int(levels) << ", "
            << "TextureUsage = " << static_cast<int>(tusage) << ", "
            << "usage = " << imageInfo.usage << ", "
            << "samples = " << imageInfo.samples << ", "
            << "type = " << imageInfo.imageType << ", "
            << "flags = " << imageInfo.flags << ", "
            << "target = " << static_cast<int>(target) <<", "
            << "format = " << vkFormat;
    }
    FILAMENT_CHECK_POSTCONDITION(result == VK_SUCCESS) << "Unable to create image."
                                                       << " error=" << static_cast<int32_t>(result);

    // Allocate memory for the VkImage and bind it.
    VkMemoryRequirements memReqs;
    vkGetImageMemoryRequirements(device, textureImage, &memReqs);

    bool const useTransientAttachment = imageInfo.usage & VK_IMAGE_USAGE_TRANSIENT_ATTACHMENT_BIT;

    VkFlags const requiredMemoryFlags =
        VK_MEMORY_PROPERTY_DEVICE_LOCAL_BIT |
        (useTransientAttachment ? VK_MEMORY_PROPERTY_LAZILY_ALLOCATED_BIT : 0U) |
        (isProtected ? VK_MEMORY_PROPERTY_PROTECTED_BIT : 0U);
    uint32_t memoryTypeIndex
            = context.selectMemoryType(memReqs.memoryTypeBits, requiredMemoryFlags);

    FILAMENT_CHECK_POSTCONDITION(memoryTypeIndex < VK_MAX_MEMORY_TYPES)
            << "VulkanTexture: unable to find a memory type that meets requirements.";

    VkMemoryAllocateInfo allocInfo = {
        .sType = VK_STRUCTURE_TYPE_MEMORY_ALLOCATE_INFO,
        .allocationSize = memReqs.size,
        .memoryTypeIndex = memoryTypeIndex,
    };
    VkDeviceMemory textureImageMemory;
    result = vkAllocateMemory(device, &allocInfo, nullptr, &textureImageMemory);
    FILAMENT_CHECK_POSTCONDITION(result == VK_SUCCESS) << "Unable to allocate image memory."
                                                       << " error=" << static_cast<int32_t>(result);
    result = vkBindImageMemory(device, textureImage, textureImageMemory, 0);
    FILAMENT_CHECK_POSTCONDITION(result == VK_SUCCESS) << "Unable to bind image."
                                                       << " error=" << static_cast<int32_t>(result);

    mState = fvkmemory::resource_ptr<VulkanTextureState>::construct(resourceManager, stagePool,
            commands, allocator, device, textureImage, textureImageMemory, vkFormat,
            fvkutils::getViewType(target), levels, getLayerCount(target, depth),
            VK_NULL_HANDLE /* ycbcrConversion */, imageInfo.usage, isProtected);

    // Spec out the "primary" VkImageView that shaders use to sample from the image.
    mPrimaryViewRange = mState->mFullViewRange;
}

// Constructor for creating a texture view
VulkanTexture::VulkanTexture(VkDevice device, VkPhysicalDevice physicalDevice,
        VulkanContext const& context, VmaAllocator allocator, VulkanCommands* commands,
        fvkmemory::resource_ptr<VulkanTexture> src, uint8_t baseLevel,
        uint8_t levelCount)
    : HwTexture(src->target, src->levels, src->samples, src->width, src->height, src->depth,
            src->format, src->usage),
      mState(src->mState) {
    mPrimaryViewRange = src->mPrimaryViewRange;
    mPrimaryViewRange.baseMipLevel = src->mPrimaryViewRange.baseMipLevel + baseLevel;
    mPrimaryViewRange.levelCount = levelCount;
}

// Constructor for creating a texture view with swizzle
VulkanTexture::VulkanTexture(VkDevice device, VkPhysicalDevice physicalDevice,
        VulkanContext const& context, VmaAllocator allocator, VulkanCommands* commands,
        fvkmemory::resource_ptr<VulkanTexture> src, VkComponentMapping swizzle)
    : HwTexture(src->target, src->levels, src->samples, src->width, src->height, src->depth,
              src->format, src->usage),
      mState(src->mState),
      mPrimaryViewRange(src->mPrimaryViewRange),
      mSwizzle(composeSwizzle(src->mSwizzle, swizzle)) {}

void VulkanTexture::updateImage(const PixelBufferDescriptor& data, uint32_t width, uint32_t height,
        uint32_t depth, uint32_t xoffset, uint32_t yoffset, uint32_t zoffset, uint32_t miplevel) {
    assert_invariant(width <= this->width && height <= this->height);
    assert_invariant(depth <= this->depth * ((target == SamplerType::SAMPLER_CUBEMAP ||
                        target == SamplerType::SAMPLER_CUBEMAP_ARRAY) ? 6 : 1));
    assert_invariant(!mState->mIsProtected);
    const PixelBufferDescriptor* hostData = &data;
    PixelBufferDescriptor reshapedData;

    // First, reshape 3-component data into 4-component data. The fourth component is usually
    // set to 1 (one exception is when type = HALF). In practice, alpha is just a dummy channel.
    // Note that the reshaped data is freed at the end of this method due to the callback.
    if (reshape(data, reshapedData)) {
        hostData = &reshapedData;
    }

    // If format conversion is both required and supported, use vkCmdBlitImage.
    const VkFormat hostFormat = fvkutils::getVkFormat(hostData->format, hostData->type);
    const VkFormat deviceFormat = fvkutils::getVkFormatLinear(mState->mVkFormat);
    if (hostFormat != deviceFormat && hostFormat != VK_FORMAT_UNDEFINED) {
        assert_invariant(xoffset == 0 && yoffset == 0 && zoffset == 0 &&
                "Offsets not yet supported when format conversion is required.");
        updateImageWithBlit(*hostData, width, height, depth, miplevel);
        return;
    }

    assert_invariant(hostData->size > 0 && "Data is empty");

    // Otherwise, use vkCmdCopyBufferToImage.
    // Note: the following stageSegment must be stored within the command buffer
    // before going out of scope, to ensure proper bookkeeping within the
    // staging buffer pool.
    fvkmemory::resource_ptr<VulkanStage::Segment> stageSegment =
            mState->mStagePool.acquireStage(hostData->size);
    assert_invariant(stageSegment->memory());
    memcpy(stageSegment->mapping(), hostData->buffer, hostData->size);
    vmaFlushAllocation(mState->mAllocator, stageSegment->memory(), stageSegment->offset(),
            hostData->size);

    VulkanCommandBuffer& commands = mState->mCommands->get();
    VkCommandBuffer const cmdbuf = commands.buffer();
    commands.acquire(stageSegment);
    commands.acquire(fvkmemory::resource_ptr<VulkanTexture>::cast(this));

    bool const isDepth = getImageAspect() & VK_IMAGE_ASPECT_DEPTH_BIT;

    VkBufferImageCopy copyRegion = {
        .bufferOffset = stageSegment->offset(),
        .bufferRowLength = {},
        .bufferImageHeight = {},
        .imageSubresource = {
            .aspectMask = VkImageAspectFlags(
                    isDepth ? VK_IMAGE_ASPECT_DEPTH_BIT : VK_IMAGE_ASPECT_COLOR_BIT),
            .mipLevel = miplevel,
            .baseArrayLayer = 0,
            .layerCount = 1,
        },
        .imageOffset = { int32_t(xoffset), int32_t(yoffset), int32_t(zoffset) },
        .imageExtent = { width, height, depth },
    };

    VkImageSubresourceRange transitionRange = {
        .aspectMask = getImageAspect(),
        .baseMipLevel = miplevel,
        .levelCount = 1,
        .baseArrayLayer = 0,
        .layerCount = 1,
    };

    // Vulkan specifies subregions for 3D textures differently than from 2D arrays.
    if (    target == SamplerType::SAMPLER_2D_ARRAY ||
            target == SamplerType::SAMPLER_CUBEMAP ||
            target == SamplerType::SAMPLER_CUBEMAP_ARRAY) {
        copyRegion.imageOffset.z = 0;
        copyRegion.imageExtent.depth = 1;
        copyRegion.imageSubresource.baseArrayLayer = zoffset;
        copyRegion.imageSubresource.layerCount = depth;
        transitionRange.baseArrayLayer = zoffset;
        transitionRange.layerCount = depth;
    }

    VulkanLayout const newLayout = VulkanLayout::TRANSFER_DST;
    VulkanLayout nextLayout = getLayout(transitionRange.baseArrayLayer, miplevel);
    VkImageLayout const newVkLayout = fvkutils::getVkLayout(newLayout);

    if (nextLayout == VulkanLayout::UNDEFINED) {
        nextLayout = getDefaultLayout();
    }

    transitionLayout(&commands, transitionRange, newLayout);

    vkCmdCopyBufferToImage(cmdbuf, stageSegment->buffer(), mState->mTextureImage, newVkLayout, 1,
            &copyRegion);

    transitionLayout(&commands, transitionRange, nextLayout);
}

void VulkanTexture::updateImageWithBlit(const PixelBufferDescriptor& hostData, uint32_t width,
        uint32_t height, uint32_t depth, uint32_t miplevel) {
    void* mapped = nullptr;
    VulkanStageImage const* stage
            = mState->mStagePool.acquireImage(hostData.format, hostData.type, width, height);
    vmaMapMemory(mState->mAllocator, stage->memory, &mapped);
    memcpy(mapped, hostData.buffer, hostData.size);
    vmaUnmapMemory(mState->mAllocator, stage->memory);
    vmaFlushAllocation(mState->mAllocator, stage->memory, 0, hostData.size);

    VulkanCommandBuffer& commands = mState->mCommands->get();
    VkCommandBuffer const cmdbuf = commands.buffer();
    commands.acquire(fvkmemory::resource_ptr<VulkanTexture>::cast(this));

    // TODO: support blit-based format conversion for 3D images and cubemaps.
    constexpr int layer = 0;

    VkOffset3D const rect[2] { {0, 0, 0}, {int32_t(width), int32_t(height), 1} };

    VkImageAspectFlags const aspect = getImageAspect();

    VkImageBlit const blitRegions[1] = {{
        .srcSubresource = { aspect, 0, 0, 1 },
        .srcOffsets = { rect[0], rect[1] },
        .dstSubresource = { aspect, uint32_t(miplevel), layer, 1 },
        .dstOffsets = { rect[0], rect[1] }
    }};

    VkImageSubresourceRange const range = { aspect, miplevel, 1, layer, 1 };

    VulkanLayout const newLayout = VulkanLayout::TRANSFER_DST;
    VulkanLayout const oldLayout = getLayout(layer, miplevel);
    transitionLayout(&commands, range, newLayout);

    vkCmdBlitImage(cmdbuf, stage->image, fvkutils::getVkLayout(VulkanLayout::TRANSFER_SRC),
            mState->mTextureImage, fvkutils::getVkLayout(newLayout), 1, blitRegions, VK_FILTER_NEAREST);

    transitionLayout(&commands, range, oldLayout);
}

VulkanLayout VulkanTexture::getDefaultLayout() const {
    return mState->mDefaultLayout;
}

VkImageView VulkanTexture::getAttachmentView(VkImageSubresourceRange const& range, VkImageViewType type) {
    assert_invariant(mState->mYcbcr.conversion == VK_NULL_HANDLE &&
                     "We are not yet supporting external image as attachments.");
    if (type == VK_IMAGE_VIEW_TYPE_2D) {
        VkImageSubresourceRange copy = range;
        copy.levelCount = 1;
        copy.layerCount = 1;
        return mState->getImageView(copy, type, {});
    } else {
        return mState->getImageView(range, type, {});
    }
}

VkImageView VulkanTexture::getView(VkImageSubresourceRange const& range) {
    return mState->getImageView(range, mState->mViewType, mSwizzle);
}

VkImageAspectFlags VulkanTexture::getImageAspect() const {
    // Helper function in VulkanUtility
    return fvkutils::getImageAspect(mState->mVkFormat);
}

bool VulkanTexture::transitionLayout(VulkanCommandBuffer* commands,
        VkImageSubresourceRange const& range, VulkanLayout newLayout) {
    if (transitionLayout(commands->buffer(), range, newLayout)) {
        commands->acquire(fvkmemory::resource_ptr<VulkanTexture>::cast(this));
        return true;
    }
    return false;
}

bool VulkanTexture::transitionLayout(VkCommandBuffer cmdbuf, VkImageSubresourceRange const& range,
        VulkanLayout newLayout) {
    VulkanLayout const oldLayout = getLayout(range.baseArrayLayer, range.baseMipLevel);

    uint32_t const firstLayer = range.baseArrayLayer;
    uint32_t const lastLayer = firstLayer + range.layerCount;
    uint32_t const firstLevel = range.baseMipLevel;
    uint32_t const lastLevel = firstLevel + range.levelCount;

    // If we are transitioning more than one layer/level (slice), we need to know whether they are
    // all of the same layer.  If not, we need to transition slice-by-slice. Otherwise it would
    // trigger the validation layer saying that the `oldLayout` provided is incorrect.
    // TODO: transition by multiple slices with more sophisticated range finding.
    bool transitionSliceBySlice = false;
    for (uint32_t i = firstLayer; i < lastLayer; ++i) {
        for (uint32_t j = firstLevel; j < lastLevel; ++j) {
            if (oldLayout != getLayout(i, j)) {
                transitionSliceBySlice = true;
                break;
            }
        }
    }

    bool hasTransitions = false;
    if (transitionSliceBySlice) {
        for (uint32_t i = firstLayer; i < lastLayer; ++i) {
            for (uint32_t j = firstLevel; j < lastLevel; ++j) {
                VulkanLayout const layout = getLayout(i, j);
                if (layout == newLayout) {
                    continue;
                }
                hasTransitions = hasTransitions || fvkutils::transitionLayout(cmdbuf, {
                    .image = mState->mTextureImage,
                    .oldLayout = layout,
                    .newLayout = newLayout,
                    .subresources = {
                        .aspectMask = range.aspectMask,
                        .baseMipLevel = j,
                        .levelCount = 1,
                        .baseArrayLayer = i,
                        .layerCount = 1,
                    },
                });
            }
        }
    } else if (newLayout != oldLayout) {
        hasTransitions = fvkutils::transitionLayout(cmdbuf, {
            .image = mState->mTextureImage,
            .oldLayout = oldLayout,
            .newLayout = newLayout,
            .subresources = range,
        });
    }

    // Even if we didn't carry out the transition, we should assume that the new layout is defined
    // through this call.
    setLayout(range, newLayout);

    if (hasTransitions) {
#if FVK_ENABLED(FVK_DEBUG_LAYOUT_TRANSITION)
        FVK_LOGD << "transition texture=" << mState->mTextureImage << " (" << range.baseArrayLayer
                 << "," << range.baseMipLevel << ")" << " count=(" << range.layerCount << ","
                 << range.levelCount << ")" << " from=" << oldLayout << " to=" << newLayout
                 << " format=" << mState->mVkFormat << " depth="
                 << fvkutils::isVkDepthFormat(mState->mVkFormat)
                 << " slice-by-slice=" << transitionSliceBySlice;
#endif
    } else {
#if FVK_ENABLED(FVK_DEBUG_LAYOUT_TRANSITION)
        FVK_LOGD << "transition texture=" << mState->mTextureImage << " (" << range.baseArrayLayer
                 << "," << range.baseMipLevel << ")" << " count=(" << range.layerCount << ","
                 << range.levelCount << ")" << " to=" << newLayout
                 << " is skipped because of no change in layout";
#endif
    }

    return hasTransitions;
}

void VulkanTexture::samplerToAttachmentBarrier(VulkanCommandBuffer* commands,
        VkImageSubresourceRange const& range) {
    VkCommandBuffer const cmdbuf = commands->buffer();
    VkImageLayout const layout =
            fvkutils::getVkLayout(getLayout(range.baseArrayLayer, range.baseMipLevel));
    VkImageMemoryBarrier barrier = {
        .sType = VK_STRUCTURE_TYPE_IMAGE_MEMORY_BARRIER,
        .srcAccessMask = VK_ACCESS_SHADER_READ_BIT,
        .dstAccessMask = VK_ACCESS_COLOR_ATTACHMENT_READ_BIT | VK_ACCESS_COLOR_ATTACHMENT_WRITE_BIT,
        .oldLayout = layout,
        .newLayout = layout,
        .srcQueueFamilyIndex = VK_QUEUE_FAMILY_IGNORED,
        .dstQueueFamilyIndex = VK_QUEUE_FAMILY_IGNORED,
        .image = mState->mTextureImage,
        .subresourceRange = range,
    };
    vkCmdPipelineBarrier(cmdbuf, VK_PIPELINE_STAGE_FRAGMENT_SHADER_BIT,
            VK_PIPELINE_STAGE_EARLY_FRAGMENT_TESTS_BIT |
                    VK_PIPELINE_STAGE_COLOR_ATTACHMENT_OUTPUT_BIT,
            0, 0, nullptr, 0, nullptr, 1, &barrier);
}

void VulkanTexture::attachmentToSamplerBarrier(VulkanCommandBuffer* commands,
        VkImageSubresourceRange const& range) {
    VkCommandBuffer const cmdbuf = commands->buffer();
    VkImageLayout const layout
            = fvkutils::getVkLayout(getLayout(range.baseArrayLayer, range.baseMipLevel));
    VkImageMemoryBarrier barrier = {
        .sType = VK_STRUCTURE_TYPE_IMAGE_MEMORY_BARRIER,
        .srcAccessMask = VK_ACCESS_COLOR_ATTACHMENT_WRITE_BIT,
        .dstAccessMask = VK_ACCESS_SHADER_READ_BIT,
        .oldLayout = layout,
        .newLayout = layout,
        .srcQueueFamilyIndex = VK_QUEUE_FAMILY_IGNORED,
        .dstQueueFamilyIndex = VK_QUEUE_FAMILY_IGNORED,
        .image = mState->mTextureImage,
        .subresourceRange = range,
    };
    vkCmdPipelineBarrier(cmdbuf, VK_PIPELINE_STAGE_COLOR_ATTACHMENT_OUTPUT_BIT,
            VK_PIPELINE_STAGE_FRAGMENT_SHADER_BIT, 0, 0, nullptr, 0, nullptr, 1, &barrier);
}

void VulkanTexture::setLayout(VkImageSubresourceRange const& range, VulkanLayout newLayout) {
    uint32_t const firstLayer = range.baseArrayLayer;
    uint32_t const lastLayer = firstLayer + range.layerCount;
    uint32_t const firstLevel = range.baseMipLevel;
    uint32_t const lastLevel = firstLevel + range.levelCount;

    assert_invariant(firstLevel <= 0xffff && lastLevel <= 0xffff);
    assert_invariant(firstLayer <= 0xffff && lastLayer <= 0xffff);

    if (newLayout == VulkanLayout::UNDEFINED) {
        for (uint32_t layer = firstLayer; layer < lastLayer; ++layer) {
            uint32_t const first = (layer << 16) | firstLevel;
            uint32_t const last = (layer << 16) | lastLevel;
            mState->mSubresourceLayouts.clear(first, last);
        }
    } else {
        for (uint32_t layer = firstLayer; layer < lastLayer; ++layer) {
            uint32_t const first = (layer << 16) | firstLevel;
            uint32_t const last = (layer << 16) | lastLevel;
            mState->mSubresourceLayouts.add(first, last, newLayout);
        }
    }
}

void VulkanTexture::setYcbcrConversion(VkSamplerYcbcrConversion conversion) {
    // Note that this comparison is valid because we only ever create VkSamplerYcbcrConversion from
    // a cache.  So for each set of parameters, there is exactly one conversion (similar to
    // samplers).
    VulkanTextureState::Ycbcr ycbcr = {
        .conversion = conversion,
    };
    if (mState->mYcbcr != ycbcr) {
        mState->mYcbcr = ycbcr;
        mState->clearCachedImageViews();
    }
}

VulkanLayout VulkanTexture::getLayout(uint32_t layer, uint32_t level) const {
    assert_invariant(level <= 0xffff && layer <= 0xffff);
    const uint32_t key = (layer << 16) | level;
    if (!mState->mSubresourceLayouts.has(key)) {
        return VulkanLayout::UNDEFINED;
    }
    return mState->mSubresourceLayouts.get(key);
}

#if FVK_ENABLED(FVK_DEBUG_TEXTURE)
void VulkanTexture::print() const {
    uint32_t const firstLayer = 0;
    uint32_t const lastLayer = firstLayer + mState->mFullViewRange.layerCount;
    uint32_t const firstLevel = 0;
    uint32_t const lastLevel = firstLevel + mState->mFullViewRange.levelCount;

    for (uint32_t layer = firstLayer; layer < lastLayer; ++layer) {
        for (uint32_t level = firstLevel; level < lastLevel; ++level) {
            bool primary =
                layer >= mPrimaryViewRange.baseArrayLayer &&
                layer < (mPrimaryViewRange.baseArrayLayer + mPrimaryViewRange.layerCount) &&
                level >= mPrimaryViewRange.baseMipLevel &&
                level < (mPrimaryViewRange.baseMipLevel + mPrimaryViewRange.levelCount);
            FVK_LOGD << "[" << mState->mTextureImage << "]: (" << layer << "," << level
                          << ")=" << getLayout(layer, level)
                          << " primary=" << primary;
        }
    }

    for (auto view: mState->mCachedImageViews) {
        auto& range = view.first.range;
        FVK_LOGD << "[" << mState->mTextureImage << ", imageView=" << view.second << "]=>"
                      << " (" << range.baseArrayLayer << "," << range.baseMipLevel << ")"
                      << " count=(" << range.layerCount << "," << range.levelCount << ")"
                      << " aspect=" << range.aspectMask << " viewType=" << view.first.type;
    }
}
#endif

} // namespace filament::backend<|MERGE_RESOLUTION|>--- conflicted
+++ resolved
@@ -187,13 +187,8 @@
             VkFormatProperties props;
             vkGetPhysicalDeviceFormatProperties(physicalDevice, vkFormat, &props);
             if (!(props.optimalTilingFeatures & VK_FORMAT_FEATURE_SAMPLED_IMAGE_BIT)) {
-<<<<<<< HEAD
-                FVK_LOGW << "Texture usage is SAMPLEABLE but format " << mState->mVkFormat
+                FVK_LOGW << "Texture usage is SAMPLEABLE but format " << vkFormat
                          << " is not sampleable with optimal tiling.";
-=======
-                FVK_LOGW << "Texture usage is SAMPLEABLE but format " << vkFormat << " is not "
-                        "sampleable with optimal tiling." << utils::io::endl;
->>>>>>> ad8c9ce4
             }
         }
 #endif
