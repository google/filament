--- conflicted
+++ resolved
@@ -468,20 +468,16 @@
     /**
      * Associates a MorphTargetBuffer to the given primitive.
      */
-<<<<<<< HEAD
-    void setMorphTargetBufferAt(Instance instance,
-            size_t primitiveIndex, MorphTargetBuffer* morphTargetBuffer);
-
-    /**
-     * Gets the number of morphing in the given entity.
+    void setMorphTargetBufferAt(Instance instance, uint8_t level, size_t primitiveIndex,
+            MorphTargetBuffer* morphTargetBuffer, size_t offset, size_t count);
+    void setMorphTargetBufferAt(Instance instance, uint8_t level, size_t primitiveIndex,
+            MorphTargetBuffer* morphTargetBuffer, size_t count); //!< \overload
+
+    /**
+     * Gets t
+     * number of morphing in the given entity.
      */
     size_t getMorphTargetCount(Instance instance) const noexcept;
-=======
-    void setMorphTargetBufferAt(Instance instance, uint8_t level, size_t primitiveIndex,
-            MorphTargetBuffer* morphTargetBuffer, size_t offset, size_t count) noexcept;
-    void setMorphTargetBufferAt(Instance instance, uint8_t level, size_t primitiveIndex,
-            MorphTargetBuffer* morphTargetBuffer, size_t count) noexcept; //!< \overload
->>>>>>> 26bbe8ad
 
     /**
      * Gets the bounding box used for frustum culling.
