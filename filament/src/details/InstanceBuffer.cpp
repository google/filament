--- conflicted
+++ resolved
@@ -100,17 +100,6 @@
         memcpy(mLocalTransforms.data(), builder->mLocalTransforms,
                 sizeof(math::mat4f) * mInstanceCount);
     }
-<<<<<<< HEAD
-
-    // Allocate our instance buffer. We always allocate a size to match
-    // PerRenderableUib, regardless of the number of instances. This is because the buffer
-    // will get bound to the PER_RENDERABLE UBO, and we can't bind a buffer smaller than the
-    // full size of the UBO.
-    DriverApi& driver = engine.getDriverApi();
-    mHandle = driver.createBufferObject(sizeof(PerRenderableUib),
-        BufferObjectBinding::UNIFORM, BufferUsage::DYNAMIC, mName);
-=======
->>>>>>> 05a61984
 }
 
 void FInstanceBuffer::terminate(FEngine&) {
