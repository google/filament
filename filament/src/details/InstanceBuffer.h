/*
* Copyright (C) 2023 The Android Open Source Project
*
* Licensed under the Apache License, Version 2.0 (the "License");
* you may not use this file except in compliance with the License.
* You may obtain a copy of the License at
*
*      http://www.apache.org/licenses/LICENSE-2.0
*
* Unless required by applicable law or agreed to in writing, software
* distributed under the License is distributed on an "AS IS" BASIS,
* WITHOUT WARRANTIES OR CONDITIONS OF ANY KIND, either express or implied.
* See the License for the specific language governing permissions and
* limitations under the License.
*/

#ifndef TNT_FILAMENT_DETAILS_INSTANCEBUFFER_H
#define TNT_FILAMENT_DETAILS_INSTANCEBUFFER_H

#include "downcast.h"

#include <filament/InstanceBuffer.h>

#include <backend/DriverApiForward.h>
#include <backend/Handle.h>

#include <math/mat4.h>

#include <utils/CString.h>
#include <utils/FixedCapacityVector.h>

#include <cstddef>
#include <cstdint>

namespace filament {

class RenderableManager;
class FEngine;

struct PerRenderableData;

class FInstanceBuffer : public InstanceBuffer {
public:
    FInstanceBuffer(FEngine& engine, const Builder& builder);
    ~FInstanceBuffer() noexcept;

    void terminate(FEngine& engine);

    size_t getInstanceCount() const noexcept { return mInstanceCount; }

    void setLocalTransforms(math::mat4f const* localTransforms, size_t count, size_t offset);

<<<<<<< HEAD
    void prepare(backend::DriverApi& driver, math::mat4f const& rootTransform, const PerRenderableData& ubo);
=======
    math::mat4f const& getLocalTransform(size_t index) const noexcept;

    void prepare(
            backend::BufferObjectHandle ubh,
            PerRenderableData* buffer, uint32_t offset, uint32_t count,
            math::mat4f const& rootTransform, PerRenderableData const& ubo);
>>>>>>> 4a65fa75

    utils::CString const& getName() const noexcept { return mName; }

    backend::BufferObjectHandle getHandle() const noexcept { return mHandle; }
    uint32_t getOffset() const noexcept { return mOffset; }

private:
    friend class RenderableManager;

    utils::FixedCapacityVector<math::mat4f> mLocalTransforms;
    utils::CString mName;
    size_t mInstanceCount;
    backend::BufferObjectHandle mHandle;
    uint32_t mOffset = 0;
};

FILAMENT_DOWNCAST(InstanceBuffer)

} // namespace filament

#endif //TNT_FILAMENT_DETAILS_INSTANCEBUFFER_H<|MERGE_RESOLUTION|>--- conflicted
+++ resolved
@@ -21,7 +21,6 @@
 
 #include <filament/InstanceBuffer.h>
 
-#include <backend/DriverApiForward.h>
 #include <backend/Handle.h>
 
 #include <math/mat4.h>
@@ -50,16 +49,12 @@
 
     void setLocalTransforms(math::mat4f const* localTransforms, size_t count, size_t offset);
 
-<<<<<<< HEAD
-    void prepare(backend::DriverApi& driver, math::mat4f const& rootTransform, const PerRenderableData& ubo);
-=======
     math::mat4f const& getLocalTransform(size_t index) const noexcept;
 
     void prepare(
             backend::BufferObjectHandle ubh,
             PerRenderableData* buffer, uint32_t offset, uint32_t count,
             math::mat4f const& rootTransform, PerRenderableData const& ubo);
->>>>>>> 4a65fa75
 
     utils::CString const& getName() const noexcept { return mName; }
 
