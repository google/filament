--- conflicted
+++ resolved
@@ -723,15 +723,15 @@
                 VISIBLE_RENDERABLE | VISIBLE_DIR_SHADOW_RENDERABLE,
                 VISIBLE_RENDERABLE);
 
-        auto beginDirCastersOnly = partition(beginDirCasters, renderableData.end(),
+        auto const beginDirCastersOnly = partition(beginDirCasters, renderableData.end(),
                 VISIBLE_RENDERABLE | VISIBLE_DIR_SHADOW_RENDERABLE,
                 VISIBLE_RENDERABLE | VISIBLE_DIR_SHADOW_RENDERABLE);
 
-        auto endDirCastersOnly = partition(beginDirCastersOnly, renderableData.end(),
+        auto const endDirCastersOnly = partition(beginDirCastersOnly, renderableData.end(),
                 VISIBLE_RENDERABLE | VISIBLE_DIR_SHADOW_RENDERABLE,
                 VISIBLE_DIR_SHADOW_RENDERABLE);
 
-        auto endPotentialSpotCastersOnly = partition(endDirCastersOnly, renderableData.end(),
+        auto const endPotentialSpotCastersOnly = partition(endDirCastersOnly, renderableData.end(),
                 VISIBLE_DYN_SHADOW_RENDERABLE,
                 VISIBLE_DYN_SHADOW_RENDERABLE);
 
@@ -759,21 +759,8 @@
         scene->prepareVisibleRenderables(merged);
 
         // update those UBOs
-        const size_t size = merged.size() * sizeof(PerRenderableData);
-        if (size) {
-            if (mRenderableUBOSize < size) {
-                // allocate 1/3 extra, with a minimum of 16 objects
-                const size_t count = std::max(size_t(16u), (4u * merged.size() + 2u) / 3u);
-                mRenderableUBOSize = uint32_t(count * sizeof(PerRenderableData));
-                driver.destroyBufferObject(mRenderableUbh);
-                mRenderableUbh = driver.createBufferObject(
-                        mRenderableUBOSize + sizeof(PerRenderableUib),
-                        BufferObjectBinding::UNIFORM, BufferUsage::DYNAMIC);
-            } else {
-                // TODO: should we shrink the underlying UBO at some point?
-            }
-            assert_invariant(mRenderableUbh);
-            updateUBOs(driver, renderableData, merged, mRenderableUbh);
+        if (!merged.empty()) {
+            updateUBOs(driver, renderableData, merged);
 
             mCommonRenderableDescriptorSet.setBuffer(
                 engine.getPerRenderableDescriptorSetLayout(),
@@ -891,65 +878,6 @@
     colorPassDescriptorSet.prepareTemporalNoise(engine, mTemporalAntiAliasingOptions);
     colorPassDescriptorSet.prepareBlending(needsAlphaChannel);
     colorPassDescriptorSet.prepareMaterialGlobals(mMaterialGlobals);
-}
-
-void FView::updateUBOs(
-        FEngine::DriverApi& driver,
-        FScene::RenderableSoa& renderableData,
-        utils::Range<uint32_t> visibleRenderables,
-        Handle<HwBufferObject> renderableUbh) noexcept {
-    FILAMENT_TRACING_CALL(FILAMENT_TRACING_CATEGORY_FILAMENT);
-
-    // don't allocate more than 16 KiB directly into the render stream
-    static constexpr size_t MAX_STREAM_ALLOCATION_COUNT = 64;   // 16 KiB
-    const size_t count = visibleRenderables.size();
-    PerRenderableData* buffer = [&]{
-        if (count >= MAX_STREAM_ALLOCATION_COUNT) {
-            // use the heap allocator
-            auto& bufferPoolAllocator = mSharedState->mBufferPoolAllocator;
-            return static_cast<PerRenderableData*>(bufferPoolAllocator.get(count * sizeof(PerRenderableData)));
-        }
-        // allocate space into the command stream directly
-        return driver.allocatePod<PerRenderableData>(count);
-    }();
-
-    PerRenderableData const* const uboData = renderableData.data<FScene::UBO>();
-    mat4f const* const worldTransformData = renderableData.data<FScene::WORLD_TRANSFORM>();
-
-    // prepare each InstanceBuffer.
-    FRenderableManager::InstancesInfo const* instancesData = renderableData.data<FScene::INSTANCES>();
-    for (uint32_t const i : visibleRenderables) {
-        auto& instancesInfo = instancesData[i];
-        if (UTILS_UNLIKELY(instancesInfo.buffer)) {
-            instancesInfo.buffer->prepare(driver, worldTransformData[i], uboData[i]);
-        }
-    }
-
-    // copy our data into the UBO for each visible renderable
-    for (uint32_t const i : visibleRenderables) {
-        buffer[i] = uboData[i];
-    }
-
-    // We capture state shared between Scene and the update buffer callback, because the Scene could
-    // be destroyed before the callback executes.
-    std::weak_ptr<SharedState>* const weakShared =
-            new (std::nothrow) std::weak_ptr(mSharedState);
-
-    // update the UBO
-    driver.resetBufferObject(renderableUbh);
-    driver.updateBufferObjectUnsynchronized(renderableUbh, {
-            buffer, count * sizeof(PerRenderableData),
-            +[](void* p, size_t const s, void* user) {
-                std::weak_ptr<SharedState> const* const weakShared =
-                        static_cast<std::weak_ptr<SharedState>*>(user);
-                if (s >= MAX_STREAM_ALLOCATION_COUNT * sizeof(PerRenderableData)) {
-                    if (auto state = weakShared->lock()) {
-                        state->mBufferPoolAllocator.put(p);
-                    }
-                }
-                delete weakShared;
-            }, weakShared
-    }, 0);
 }
 
 void FView::computeVisibilityMasks(
@@ -983,8 +911,6 @@
     }
 }
 
-<<<<<<< HEAD
-=======
 void FView::updateUBOs(
         FEngine::DriverApi& driver,
         FScene::RenderableSoa& renderableData,
@@ -1080,7 +1006,6 @@
     }, 0);
 }
 
->>>>>>> 4a65fa75
 UTILS_NOINLINE
 /* static */ FScene::RenderableSoa::iterator FView::partition(
         FScene::RenderableSoa::iterator const begin,
