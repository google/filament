--- conflicted
+++ resolved
@@ -100,21 +100,7 @@
     }
 
     if (size_t(attribute) < MAX_VERTEX_ATTRIBUTE_COUNT &&
-<<<<<<< HEAD
-        size_t(bufferIndex) < MAX_VERTEX_ATTRIBUTE_COUNT) {
-
-        if (byteOffset & 0x3u) {
-            DLOG(INFO) << "[performance] VertexBuffer::Builder::attribute() byteOffset not "
-                          "multiple of 4";
-        }
-        if (byteStride & 0x3u) {
-            DLOG(INFO) << "[performance] VertexBuffer::Builder::attribute() byteStride not "
-                          "multiple of 4";
-        }
-
-=======
             size_t(bufferIndex) < MAX_VERTEX_ATTRIBUTE_COUNT) {
->>>>>>> ad8c9ce4
         auto& entry = mImpl->mAttributes[attribute];
         entry.buffer = bufferIndex;
         entry.offset = byteOffset;
