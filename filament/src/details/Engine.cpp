--- conflicted
+++ resolved
@@ -758,32 +758,6 @@
     if (fgviewerPortString != nullptr) {
         const int fgviewerPort = atoi(fgviewerPortString);
         debug.fgviewerServer = new fgviewer::DebugServer(fgviewerPort);
-<<<<<<< HEAD
-
-        // Sometimes the server can fail to spin up (e.g. if the above port is already in use).
-        // When this occurs, carry onward, developers can look at civetweb.txt for details.
-        if (!debug.fgviewerServer->isReady()) {
-            delete debug.fgviewerServer;
-            debug.fgviewerServer = nullptr;
-        }
-    }
-#endif
-
-    JobSystem::setThreadName("FEngine::loop");
-    JobSystem::setThreadPriority(JobSystem::Priority::DISPLAY);
-
-    DriverConfig const driverConfig {
-            .handleArenaSize = getRequestedDriverHandleArenaSize(),
-            .metalUploadBufferSizeBytes = mConfig.metalUploadBufferSizeBytes,
-            .disableParallelShaderCompile = features.backend.disable_parallel_shader_compile,
-            .disableHandleUseAfterFreeCheck = features.backend.disable_handle_use_after_free_check,
-            .forceGLES2Context = mConfig.forceGLES2Context,
-            .stereoscopicType =  mConfig.stereoscopicType,
-            .assertNativeWindowIsValid = features.backend.opengl.assert_native_window_is_valid,
-    };
-    mDriver = mPlatform->createDriver(mSharedGLContext, driverConfig);
-=======
->>>>>>> b780cb36
 
         // Sometimes the server can fail to spin up (e.g. if the above port is already in use).
         // When this occurs, carry onward, developers can look at civetweb.txt for details.
