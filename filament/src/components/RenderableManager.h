--- conflicted
+++ resolved
@@ -109,18 +109,11 @@
     inline void setBones(Instance instance, Bone const* transforms, size_t boneCount, size_t offset = 0);
     inline void setBones(Instance instance, math::mat4f const* transforms, size_t boneCount, size_t offset = 0);
     inline void setSkinningBuffer(Instance instance, FSkinningBuffer* skinningBuffer,
-<<<<<<< HEAD
             size_t count, size_t offset);
     void setMorphWeights(Instance instance, float const* weights, size_t count, size_t offset);
-    void setMorphTargetBufferAt(Instance instance,
-            size_t primitiveIndex, FMorphTargetBuffer* morphTargetBuffer);
+    void setMorphTargetBufferAt(Instance instance, uint8_t level, size_t primitiveIndex,
+            FMorphTargetBuffer* morphTargetBuffer, size_t offset, size_t count);
     inline size_t getMorphTargetCount(Instance instance) const noexcept;
-=======
-            size_t count, size_t offset) noexcept;
-    void setMorphWeights(Instance instance, float const* weights, size_t count) noexcept;
-    void setMorphTargetBufferAt(Instance instance, uint8_t level, size_t primitiveIndex,
-            FMorphTargetBuffer* morphTargetBuffer, size_t offset, size_t count) noexcept;
->>>>>>> 26bbe8ad
     inline void setLightChannel(Instance instance, unsigned int channel, bool enable) noexcept;
 
     inline bool getLightChannel(Instance instance, unsigned int channel) const noexcept;
