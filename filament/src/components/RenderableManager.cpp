/*
 * Copyright (C) 2017 The Android Open Source Project
 *
 * Licensed under the Apache License, Version 2.0 (the "License");
 * you may not use this file except in compliance with the License.
 * You may obtain a copy of the License at
 *
 *      http://www.apache.org/licenses/LICENSE-2.0
 *
 * Unless required by applicable law or agreed to in writing, software
 * distributed under the License is distributed on an "AS IS" BASIS,
 * WITHOUT WARRANTIES OR CONDITIONS OF ANY KIND, either express or implied.
 * See the License for the specific language governing permissions and
 * limitations under the License.
 */

#include "FilamentAPI-impl.h"

#include "RenderPrimitive.h"

#include "components/RenderableManager.h"

#include "details/Engine.h"
#include "details/VertexBuffer.h"
#include "details/IndexBuffer.h"
#include "details/Texture.h"
#include "details/Material.h"

#include "private/filament/SibGenerator.h"

#include <backend/DriverEnums.h>

#include <utils/Log.h>
#include <utils/Panic.h>
#include <utils/debug.h>


using namespace filament::math;
using namespace utils;

namespace filament {

using namespace backend;

struct RenderableManager::BuilderDetails {
    using Entry = RenderableManager::Builder::Entry;
    std::vector<Entry> mEntries;
    Box mAABB;
    uint8_t mLayerMask = 0x1;
    uint8_t mPriority = 0x4;
    uint8_t mChannels = 1;
    bool mCulling : 1;
    bool mCastShadows : 1;
    bool mReceiveShadows : 1;
    bool mScreenSpaceContactShadows : 1;
    bool mSkinningBufferMode : 1;
    size_t mSkinningBoneCount = 0;
    size_t mMorphTargetCount = 0;
    Bone const* mUserBones = nullptr;
    mat4f const* mUserBoneMatrices = nullptr;
    FSkinningBuffer* mSkinningBuffer = nullptr;
    uint32_t mSkinningBufferOffset = 0;

    explicit BuilderDetails(size_t count)
            : mEntries(count), mCulling(true), mCastShadows(false), mReceiveShadows(true),
              mScreenSpaceContactShadows(false), mSkinningBufferMode(false) {
    }
    // this is only needed for the explicit instantiation below
    BuilderDetails() = default;
};

using BuilderType = RenderableManager;
BuilderType::Builder::Builder(size_t count) noexcept
        : BuilderBase<RenderableManager::BuilderDetails>(count) {
    assert_invariant(mImpl->mEntries.size() == count);
}
BuilderType::Builder::~Builder() noexcept = default;
BuilderType::Builder::Builder(BuilderType::Builder&& rhs) noexcept = default;
BuilderType::Builder& BuilderType::Builder::operator=(BuilderType::Builder&& rhs) noexcept = default;


RenderableManager::Builder& RenderableManager::Builder::geometry(size_t index,
        PrimitiveType type, VertexBuffer* vertices, IndexBuffer* indices) noexcept {
    return geometry(index, type, vertices, indices,
            0, 0, vertices->getVertexCount() - 1, indices->getIndexCount());
}

RenderableManager::Builder& RenderableManager::Builder::geometry(size_t index,
        PrimitiveType type, VertexBuffer* vertices, IndexBuffer* indices,
        size_t offset, size_t count) noexcept {
    return geometry(index, type, vertices, indices, offset,
            0, vertices->getVertexCount() - 1, count);
}

RenderableManager::Builder& RenderableManager::Builder::geometry(size_t index,
        PrimitiveType type, VertexBuffer* vertices, IndexBuffer* indices,
        size_t offset, size_t minIndex, size_t maxIndex, size_t count) noexcept {
    std::vector<Entry>& entries = mImpl->mEntries;
    if (index < entries.size()) {
        entries[index].vertices = vertices;
        entries[index].indices = indices;
        entries[index].offset = offset;
        entries[index].minIndex = minIndex;
        entries[index].maxIndex = maxIndex;
        entries[index].count = count;
        entries[index].type = type;
    }
    return *this;
}

RenderableManager::Builder& RenderableManager::Builder::material(size_t index,
        MaterialInstance const* materialInstance) noexcept {
    if (index < mImpl->mEntries.size()) {
        mImpl->mEntries[index].materialInstance = materialInstance;
    }
    return *this;
}

RenderableManager::Builder& RenderableManager::Builder::boundingBox(const Box& axisAlignedBoundingBox) noexcept {
    mImpl->mAABB = axisAlignedBoundingBox;
    return *this;
}

RenderableManager::Builder& RenderableManager::Builder::layerMask(uint8_t select, uint8_t values) noexcept {
    mImpl->mLayerMask = (mImpl->mLayerMask & ~select) | (values & select);
    return *this;
}

RenderableManager::Builder& RenderableManager::Builder::priority(uint8_t priority) noexcept {
    mImpl->mPriority = std::min(priority, uint8_t(0x7));
    return *this;
}

RenderableManager::Builder& RenderableManager::Builder::culling(bool enable) noexcept {
    mImpl->mCulling = enable;
    return *this;
}

RenderableManager::Builder& RenderableManager::Builder::lightChannel(unsigned int channel, bool enable) noexcept {
    if (channel < 8) {
        const uint8_t mask = 1u << channel;
        mImpl->mChannels &= ~mask;
        mImpl->mChannels |= enable ? mask : 0u;
    }
    return *this;
}

RenderableManager::Builder& RenderableManager::Builder::castShadows(bool enable) noexcept {
    mImpl->mCastShadows = enable;
    return *this;
}

RenderableManager::Builder& RenderableManager::Builder::receiveShadows(bool enable) noexcept {
    mImpl->mReceiveShadows = enable;
    return *this;
}

RenderableManager::Builder& RenderableManager::Builder::screenSpaceContactShadows(bool enable) noexcept {
    mImpl->mScreenSpaceContactShadows = enable;
    return *this;
}

RenderableManager::Builder& RenderableManager::Builder::skinning(size_t boneCount) noexcept {
    mImpl->mSkinningBoneCount = boneCount;
    return *this;
}

RenderableManager::Builder& RenderableManager::Builder::skinning(
        size_t boneCount, Bone const* bones) noexcept {
    mImpl->mSkinningBoneCount = boneCount;
    mImpl->mUserBones = bones;
    return *this;
}

RenderableManager::Builder& RenderableManager::Builder::skinning(
        size_t boneCount, mat4f const* transforms) noexcept {
    mImpl->mSkinningBoneCount = boneCount;
    mImpl->mUserBoneMatrices = transforms;
    return *this;
}

RenderableManager::Builder& RenderableManager::Builder::skinning(
        SkinningBuffer* skinningBuffer, size_t count, size_t offset) noexcept {
    mImpl->mSkinningBuffer = upcast(skinningBuffer);
    mImpl->mSkinningBoneCount = count;
    mImpl->mSkinningBufferOffset = offset;
    return *this;
}

RenderableManager::Builder& RenderableManager::Builder::enableSkinningBuffers(bool enabled) noexcept {
    mImpl->mSkinningBufferMode = enabled;
    return *this;
}

RenderableManager::Builder& RenderableManager::Builder::morphing(size_t targetCount) noexcept {
    mImpl->mMorphTargetCount = targetCount;
    return *this;
}

RenderableManager::Builder& RenderableManager::Builder::blendOrder(size_t index, uint16_t blendOrder) noexcept {
    if (index < mImpl->mEntries.size()) {
        mImpl->mEntries[index].blendOrder = blendOrder;
    }
    return *this;
}

RenderableManager::Builder::Result RenderableManager::Builder::build(Engine& engine, Entity entity) {
    bool isEmpty = true;

    if (!ASSERT_PRECONDITION_NON_FATAL(mImpl->mSkinningBoneCount <= CONFIG_MAX_BONE_COUNT,
            "bone count > %u", CONFIG_MAX_BONE_COUNT)) {
        return Error;
    }

    for (size_t i = 0, c = mImpl->mEntries.size(); i < c; i++) {
        auto& entry = mImpl->mEntries[i];

        // entry.materialInstance must be set to something even if indices/vertices are null
        FMaterial const* material = nullptr;
        if (!entry.materialInstance) {
            material = upcast(engine.getDefaultMaterial());
            entry.materialInstance = material->getDefaultInstance();
        } else {
            material = upcast(entry.materialInstance->getMaterial());
        }

        // primitives without indices or vertices will be ignored
        if (!entry.indices || !entry.vertices) {
            continue;
        }

        // reject invalid geometry parameters
        if (!ASSERT_PRECONDITION_NON_FATAL(entry.offset + entry.count <= entry.indices->getIndexCount(),
                "[entity=%u, primitive @ %u] offset (%u) + count (%u) > indexCount (%u)",
                i, entity.getId(),
                entry.offset, entry.count, entry.indices->getIndexCount())) {
            entry.vertices = nullptr;
            return Error;
        }

        if (!ASSERT_PRECONDITION_NON_FATAL(entry.minIndex <= entry.maxIndex,
                "[entity=%u, primitive @ %u] minIndex (%u) > maxIndex (%u)",
                i, entity.getId(),
                entry.minIndex, entry.maxIndex)) {
            entry.vertices = nullptr;
            return Error;
        }

        // this can't be an error because (1) those values are not immutable, so the caller
        // could fix later, and (2) the material's shader will work (i.e. compile), and
        // use the default values for this attribute, which maybe be acceptable.
        AttributeBitset declared = upcast(entry.vertices)->getDeclaredAttributes();
        AttributeBitset required = material->getRequiredAttributes();
        if ((declared & required) != required) {
            slog.w << "[entity=" << entity.getId() << ", primitive @ " << i
                   << "] missing required attributes ("
                   << required << "), declared=" << declared << io::endl;
        }

        // we have at least one valid primitive
        isEmpty = false;
    }

    if (!ASSERT_POSTCONDITION_NON_FATAL(
            !mImpl->mAABB.isEmpty() ||
            (!mImpl->mCulling && (!(mImpl->mReceiveShadows || mImpl->mCastShadows)) ||
             isEmpty),
            "[entity=%u] AABB can't be empty, unless culling is disabled and "
                    "the object is not a shadow caster/receiver", entity.getId())) {
        return Error;
    }

    // we get here only if there was no POSTCONDITION errors.
    upcast(engine).createRenderable(*this, entity);
    return Success;
}

// ------------------------------------------------------------------------------------------------

FRenderableManager::FRenderableManager(FEngine& engine) noexcept : mEngine(engine) {
    // DON'T use engine here in the ctor, because it's not fully constructed yet.
}

FRenderableManager::~FRenderableManager() {
    // all components should have been destroyed when we get here
    // (terminate should have been called from Engine's shutdown())
    assert_invariant(mManager.getComponentCount() == 0);
}

void FRenderableManager::create(
        const RenderableManager::Builder& UTILS_RESTRICT builder, Entity entity) {
    FEngine& engine = mEngine;
    auto& manager = mManager;
    FEngine::DriverApi& driver = engine.getDriverApi();

    if (UTILS_UNLIKELY(manager.hasComponent(entity))) {
        destroy(entity);
    }
    Instance ci = manager.addComponent(entity);
    assert_invariant(ci);

    if (ci) {
        // create and initialize all needed RenderPrimitives
        using size_type = Slice<FRenderPrimitive>::size_type;
        Builder::Entry const * const entries = builder->mEntries.data();
        FRenderPrimitive* rp = new FRenderPrimitive[builder->mEntries.size()];
        for (size_t i = 0, c = builder->mEntries.size(); i < c; ++i) {
            rp[i].init(driver, entries[i]);
        }
        setPrimitives(ci, { rp, size_type(builder->mEntries.size()) });

        setAxisAlignedBoundingBox(ci, builder->mAABB);
        setLayerMask(ci, builder->mLayerMask);
        setPriority(ci, builder->mPriority);
        setCastShadows(ci, builder->mCastShadows);
        setReceiveShadows(ci, builder->mReceiveShadows);
        setScreenSpaceContactShadows(ci, builder->mScreenSpaceContactShadows);
        setCulling(ci, builder->mCulling);
        setSkinning(ci, false);
        setMorphing(ci, builder->mMorphTargetCount);
        mManager[ci].channels = builder->mChannels;

        const uint32_t boneCount = builder->mSkinningBoneCount;
        const uint32_t targetCount = builder->mMorphTargetCount;
        if (builder->mSkinningBufferMode) {
            if (builder->mSkinningBuffer) {
                setSkinning(ci, boneCount > 0);
                Bones& bones = manager[ci].bones;
                bones = Bones{
                        .handle = builder->mSkinningBuffer->getHwHandle(),
                        .count = (uint16_t)boneCount,
                        .offset = (uint16_t)builder->mSkinningBufferOffset,
                        .skinningBufferMode = true };
            }
        } else {
            if (UTILS_UNLIKELY(boneCount > 0 || targetCount > 0)) {
                setSkinning(ci, boneCount > 0);
                Bones& bones = manager[ci].bones;
                // Note that we are sizing the bones UBO according to CONFIG_MAX_BONE_COUNT rather than
                // mSkinningBoneCount. According to the OpenGL ES 3.2 specification in 7.6.3 Uniform
                // Buffer Object Bindings:
                //
                //     the uniform block must be populated with a buffer object with a size no smaller
                //     than the minimum required size of the uniform block (the value of
                //     UNIFORM_BLOCK_DATA_SIZE).
                //
                // This unfortunately means that we are using a large memory footprint for skinned
                // renderables. In the future we could try addressing this by implementing a paging
                // system such that multiple skinned renderables will share regions within a single
                // large block of bones.
                bones = Bones{
                        .handle = driver.createBufferObject(
                                CONFIG_MAX_BONE_COUNT * sizeof(PerRenderableUibBone),
                                BufferObjectBinding::UNIFORM,
                                backend::BufferUsage::DYNAMIC),
                        .count = (uint16_t)boneCount,
                        .offset = 0,
                        .skinningBufferMode = false };

                if (boneCount) {
                    if (builder->mUserBones) {
                        FSkinningBuffer::setBones(mEngine, bones.handle,
                                builder->mUserBones, boneCount, 0);
                    } else if (builder->mUserBoneMatrices) {
                        FSkinningBuffer::setBones(mEngine, bones.handle,
                                builder->mUserBoneMatrices, boneCount, 0);
                    } else {
                        // initialize the bones to identity
                        auto* out = driver.allocatePod<PerRenderableUibBone>(boneCount);
                        std::uninitialized_fill_n(out, boneCount, PerRenderableUibBone{});
                        driver.updateBufferObject(bones.handle, {
                                out, boneCount * sizeof(PerRenderableUibBone) }, 0);
                    }
                }
            }
        }

        // Even morphing isn't enabled, we should create morphig resources.
        // Because morphing shader code is generated when skinning is enabled.
        // You can see more detail at Variant::SKINNING_OR_MORPHING.
        if (UTILS_UNLIKELY(boneCount > 0 || targetCount > 0)) {
            // Instead of using a UBO per primitive, we could also have a single UBO for all primitives
            // and use bindUniformBufferRange which might be more efficient.
            MorphWeights& morphWeights = manager[ci].morphWeights;
            morphWeights = MorphWeights {
                .handle = driver.createBufferObject(
                        sizeof(PerRenderableMorphingUib),
                        BufferObjectBinding::UNIFORM,
                        backend::BufferUsage::DYNAMIC),
                .count = targetCount };
        }
    }
    engine.flushIfNeeded();
}

// this destroys a single component from an entity
void FRenderableManager::destroy(utils::Entity e) noexcept {
    Instance ci = getInstance(e);
    if (ci) {
        destroyComponent(ci);
        mManager.removeComponent(e);
    }
}

// this destroys all components in this manager
void FRenderableManager::terminate() noexcept {
    auto& manager = mManager;
    if (!manager.empty()) {
#ifndef NDEBUG
        slog.d << "cleaning up " << manager.getComponentCount()
               << " leaked Renderable components" << io::endl;
#endif
        while (!manager.empty()) {
            Instance ci = manager.end() - 1;
            destroyComponent(ci);
            manager.removeComponent(manager.getEntity(ci));
        }
    }
}

// This is basically a Renderable's destructor.
void FRenderableManager::destroyComponent(Instance ci) noexcept {
    auto& manager = mManager;
    FEngine& engine = mEngine;

    FEngine::DriverApi& driver = engine.getDriverApi();

    // See create(RenderableManager::Builder&, Entity)
    destroyComponentPrimitives(engine, manager[ci].primitives);

    // destroy the bones structures if any
    Bones const& bones = manager[ci].bones;
    if (bones.handle && !bones.skinningBufferMode) {
        driver.destroyBufferObject(bones.handle);
    }

    // destroy the weights structures if any
    MorphWeights const& morphWeights = manager[ci].morphWeights;
    if (morphWeights.handle) {
        driver.destroyBufferObject(morphWeights.handle);
    }
}

void FRenderableManager::destroyComponentPrimitives(
        FEngine& engine, Slice<FRenderPrimitive>& primitives) noexcept {
    for (auto& primitive : primitives) {
        primitive.terminate(engine);
    }
    delete[] primitives.data();
}

void FRenderableManager::setMaterialInstanceAt(Instance instance, uint8_t level,
        size_t primitiveIndex, FMaterialInstance const* mi) noexcept {
    if (instance) {
        Slice<FRenderPrimitive>& primitives = getRenderPrimitives(instance, level);
        if (primitiveIndex < primitives.size()) {
            primitives[primitiveIndex].setMaterialInstance(upcast(mi));
            AttributeBitset required = mi->getMaterial()->getRequiredAttributes();
            AttributeBitset declared = primitives[primitiveIndex].getEnabledAttributes();
            if (UTILS_UNLIKELY((declared & required) != required)) {
                slog.w << "[instance=" << instance.asValue() << ", primitive @ " << primitiveIndex
                       << "] missing required attributes ("
                       << required << "), declared=" << declared << io::endl;
            }
        }
    }
}

MaterialInstance* FRenderableManager::getMaterialInstanceAt(
        Instance instance, uint8_t level, size_t primitiveIndex) const noexcept {
    if (instance) {
        const Slice<FRenderPrimitive>& primitives = getRenderPrimitives(instance, level);
        if (primitiveIndex < primitives.size()) {
            // We store the material instance as const because we don't want to change it internally
            // but when the user queries it, we want to allow them to call setParameter()
            return const_cast<FMaterialInstance*>(primitives[primitiveIndex].getMaterialInstance());
        }
    }
    return nullptr;
}

void FRenderableManager::setBlendOrderAt(Instance instance, uint8_t level,
        size_t primitiveIndex, uint16_t order) noexcept {
    if (instance) {
        Slice<FRenderPrimitive>& primitives = getRenderPrimitives(instance, level);
        if (primitiveIndex < primitives.size()) {
            primitives[primitiveIndex].setBlendOrder(order);
        }
    }
}

AttributeBitset FRenderableManager::getEnabledAttributesAt(
        Instance instance, uint8_t level, size_t primitiveIndex) const noexcept {
    if (instance) {
        Slice<FRenderPrimitive> const& primitives = getRenderPrimitives(instance, level);
        if (primitiveIndex < primitives.size()) {
            return primitives[primitiveIndex].getEnabledAttributes();
        }
    }
    return AttributeBitset{};
}

void FRenderableManager::setGeometryAt(Instance instance, uint8_t level, size_t primitiveIndex,
        PrimitiveType type, FVertexBuffer* vertices, FIndexBuffer* indices,
        size_t offset, size_t count) noexcept {
    if (instance) {
        Slice<FRenderPrimitive>& primitives = getRenderPrimitives(instance, level);
        if (primitiveIndex < primitives.size()) {
            primitives[primitiveIndex].set(mEngine, type, vertices, indices, offset,
                    0, vertices->getVertexCount() - 1, count);
        }
    }
}

void FRenderableManager::setGeometryAt(Instance instance, uint8_t level, size_t primitiveIndex,
        PrimitiveType type, size_t offset, size_t count) noexcept {
    if (instance) {
        Slice<FRenderPrimitive>& primitives = getRenderPrimitives(instance, level);
        if (primitiveIndex < primitives.size()) {
            primitives[primitiveIndex].set(mEngine, type, offset, 0, 0, count);
        }
    }
}

void FRenderableManager::setBones(Instance ci,
        Bone const* UTILS_RESTRICT transforms, size_t boneCount, size_t offset) {
    if (ci) {
        Bones& bones = mManager[ci].bones;

        ASSERT_PRECONDITION(!bones.skinningBufferMode,
                "Disable skinning buffer mode to use this API");

        assert_invariant(bones.handle && offset + boneCount <= bones.count);
        if (bones.handle) {
            boneCount = std::min(boneCount, bones.count - offset);
            FSkinningBuffer::setBones(mEngine, bones.handle, transforms, boneCount, offset);
        }
    }
}

void FRenderableManager::setBones(Instance ci,
        mat4f const* UTILS_RESTRICT transforms, size_t boneCount, size_t offset) {
    if (ci) {
        Bones& bones = mManager[ci].bones;

        ASSERT_PRECONDITION(!bones.skinningBufferMode,
                "Disable skinning buffer mode to use this API");

        assert_invariant(bones.handle && offset + boneCount <= bones.count);
        if (bones.handle) {
            boneCount = std::min(boneCount, bones.count - offset);
            FSkinningBuffer::setBones(mEngine, bones.handle, transforms, boneCount, offset);
        }
    }
}

void FRenderableManager::setSkinningBuffer(FRenderableManager::Instance ci,
        FSkinningBuffer* skinningBuffer, size_t count, size_t offset) {

    Bones& bones = mManager[ci].bones;

    ASSERT_PRECONDITION(bones.skinningBufferMode,
            "Enable skinning buffer mode to use this API");

    ASSERT_PRECONDITION(
            count + offset < skinningBuffer->getBoneCount(),
            "SkinningBuffer overflow (size=%u, count=%u, offset=%u)",
            skinningBuffer->getBoneCount(), count, offset);

    // According to the OpenGL ES 3.2 specification in 7.6.3 Uniform
    // Buffer Object Bindings:
    //
    //     the uniform block must be populated with a buffer object with a size no smaller
    //     than the minimum required size of the uniform block (the value of
    //     UNIFORM_BLOCK_DATA_SIZE).
    //
    // So we round-up the "window" of bones set to match UNIFORM_BLOCK_DATA_SIZE, the SkinningBuffer
    // should always contain enough date for this to work.

    count = FSkinningBuffer::getPhysicalBoneCount(count);
    assert_invariant(count + offset < skinningBuffer->getBoneCount());

    bones.handle = skinningBuffer->getHwHandle();
    bones.count = uint16_t(count);
    bones.offset = uint16_t(offset);
}

static void updateMorphWeights(FEngine& engine, backend::Handle<backend::HwBufferObject> handle,
        float const* weights, size_t count, size_t offset) noexcept {
    auto& driver = engine.getDriverApi();
<<<<<<< HEAD
    auto size = sizeof(float4) * count;
    auto* UTILS_RESTRICT out = (PerRenderableMorphingUib*)driver.allocate(size);
    memset(out, 0, size);
    std::transform(weights, weights + count, out->weights,
            [](float value) { return float4(value); });
    driver.updateBufferObject(handle, { out, size }, sizeof(float4) * offset);
=======
    auto size = sizeof(PerRenderableMorphingUib);
    auto* UTILS_RESTRICT out = driver.allocatePod<PerRenderableMorphingUib>(1);
    std::transform(weights, weights + count, out->weights,
            [](float value) { return float4(value, 0, 0, 0); });
    driver.updateBufferObject(handle, { out, size }, 0);
>>>>>>> 4060b558
}

void FRenderableManager::setMorphWeights(Instance instance, float const* weights,
        size_t count, size_t offset) {
    if (instance) {
        ASSERT_PRECONDITION(count + offset < CONFIG_MAX_MORPH_TARGET_COUNT,
                "Only %d morph targets are supported (count=%d, offset=%d)",
                CONFIG_MAX_MORPH_TARGET_COUNT, count, offset);

        MorphWeights& morphWeights = mManager[instance].morphWeights;
        if (morphWeights.handle) {
            updateMorphWeights(mEngine, morphWeights.handle, weights, count, offset);
        }
    }
}

void FRenderableManager::setMorphTargetBufferAt(Instance instance,
        size_t primitiveIndex, FMorphTargetBuffer* morphTargetBuffer) noexcept {
    if (instance) {
#if !defined(NDEBUG)
        MorphWeights& morphWeights = mManager[instance].morphWeights;
        assert_invariant(morphWeights.count == morphTargetBuffer->getCount());
#endif
        Slice<FRenderPrimitive>& primitives = getRenderPrimitives(instance, 0);
        if (primitiveIndex < primitives.size()) {
            primitives[primitiveIndex].set(morphTargetBuffer);
        }
    }
}

size_t FRenderableManager::getMorphTargetCount(Instance instance) const noexcept {
    if (instance) {
        const MorphWeights& morphWeights = mManager[instance].morphWeights;
        return morphWeights.count;
    }
    return 0;
}

void FRenderableManager::setLightChannel(Instance ci, unsigned int channel, bool enable) noexcept {
    if (ci) {
        if (channel < 8) {
            const uint8_t mask = 1u << channel;
            mManager[ci].channels &= ~mask;
            mManager[ci].channels |= enable ? mask : 0u;
        }
    }
}

bool FRenderableManager::getLightChannel(Instance ci, unsigned int channel) const noexcept {
    if (ci) {
        if (channel < 8) {
            const uint8_t mask = 1u << channel;
            return bool(mManager[ci].channels & mask);
        }
    }
    return false;
}

// ------------------------------------------------------------------------------------------------
// Trampoline calling into private implementation
// ------------------------------------------------------------------------------------------------

bool RenderableManager::hasComponent(utils::Entity e) const noexcept {
    return upcast(this)->hasComponent(e);
}

RenderableManager::Instance
RenderableManager::getInstance(utils::Entity e) const noexcept {
    return upcast(this)->getInstance(e);
}

void RenderableManager::destroy(utils::Entity e) noexcept {
    return upcast(this)->destroy(e);
}

void RenderableManager::setAxisAlignedBoundingBox(Instance instance, const Box& aabb) noexcept {
    upcast(this)->setAxisAlignedBoundingBox(instance, aabb);
}

void RenderableManager::setLayerMask(Instance instance, uint8_t select, uint8_t values) noexcept {
    upcast(this)->setLayerMask(instance, select, values);
}

void RenderableManager::setPriority(Instance instance, uint8_t priority) noexcept {
    upcast(this)->setPriority(instance, priority);
}

void RenderableManager::setCulling(Instance instance, bool enable) noexcept {
    upcast(this)->setCulling(instance, enable);
}

void RenderableManager::setCastShadows(Instance instance, bool enable) noexcept {
    upcast(this)->setCastShadows(instance, enable);
}

void RenderableManager::setReceiveShadows(Instance instance, bool enable) noexcept {
    upcast(this)->setReceiveShadows(instance, enable);
}

void RenderableManager::setScreenSpaceContactShadows(Instance instance, bool enable) noexcept {
    upcast(this)->setScreenSpaceContactShadows(instance, enable);
}

bool RenderableManager::isShadowCaster(Instance instance) const noexcept {
    return upcast(this)->isShadowCaster(instance);
}

bool RenderableManager::isShadowReceiver(Instance instance) const noexcept {
    return upcast(this)->isShadowReceiver(instance);
}

const Box& RenderableManager::getAxisAlignedBoundingBox(Instance instance) const noexcept {
    return upcast(this)->getAxisAlignedBoundingBox(instance);
}

uint8_t RenderableManager::getLayerMask(Instance instance) const noexcept {
    return upcast(this)->getLayerMask(instance);
}

size_t RenderableManager::getPrimitiveCount(Instance instance) const noexcept {
    return upcast(this)->getPrimitiveCount(instance, 0);
}

void RenderableManager::setMaterialInstanceAt(Instance instance,
        size_t primitiveIndex, MaterialInstance const* materialInstance) noexcept {
    upcast(this)->setMaterialInstanceAt(instance, 0, primitiveIndex, upcast(materialInstance));
}

MaterialInstance* RenderableManager::getMaterialInstanceAt(
        Instance instance, size_t primitiveIndex) const noexcept {
    return upcast(this)->getMaterialInstanceAt(instance, 0, primitiveIndex);
}

void RenderableManager::setBlendOrderAt(Instance instance, size_t primitiveIndex, uint16_t order) noexcept {
    upcast(this)->setBlendOrderAt(instance, 0, primitiveIndex, order);
}

AttributeBitset RenderableManager::getEnabledAttributesAt(Instance instance, size_t primitiveIndex) const noexcept {
    return upcast(this)->getEnabledAttributesAt(instance, 0, primitiveIndex);
}

void RenderableManager::setGeometryAt(Instance instance, size_t primitiveIndex,
        PrimitiveType type, VertexBuffer* vertices, IndexBuffer* indices,
        size_t offset, size_t count) noexcept {
    upcast(this)->setGeometryAt(instance, 0, primitiveIndex,
            type, upcast(vertices), upcast(indices), offset, count);
}

void RenderableManager::setGeometryAt(RenderableManager::Instance instance, size_t primitiveIndex,
        RenderableManager::PrimitiveType type, size_t offset, size_t count) noexcept {
    upcast(this)->setGeometryAt(instance, 0, primitiveIndex, type, offset, count);
}

void RenderableManager::setBones(Instance instance,
        RenderableManager::Bone const* transforms, size_t boneCount, size_t offset) {
    upcast(this)->setBones(instance, transforms, boneCount, offset);
}

void RenderableManager::setBones(Instance instance,
        mat4f const* transforms, size_t boneCount, size_t offset) {
    upcast(this)->setBones(instance, transforms, boneCount, offset);
}

void RenderableManager::setSkinningBuffer(Instance instance,
        SkinningBuffer* skinningBuffer, size_t count, size_t offset) {
    upcast(this)->setSkinningBuffer(instance, upcast(skinningBuffer), count, offset);
}

void RenderableManager::setMorphWeights(Instance instance, float const* weights,
        size_t count, size_t offset) {
    upcast(this)->setMorphWeights(instance, weights, count, offset);
}

void RenderableManager::setMorphTargetBufferAt(Instance instance,
        size_t primitiveIndex, MorphTargetBuffer* morphTargetBuffer) noexcept {
    upcast(this)->setMorphTargetBufferAt(instance, primitiveIndex, upcast(morphTargetBuffer));
}

size_t RenderableManager::getMorphTargetCount(Instance instance) const noexcept {
    return upcast(this)->getMorphTargetCount(instance);
}

void RenderableManager::setLightChannel(Instance instance, unsigned int channel, bool enable) noexcept {
    upcast(this)->setLightChannel(instance, channel, enable);
}

bool RenderableManager::getLightChannel(Instance instance, unsigned int channel) const noexcept {
    return upcast(this)->getLightChannel(instance, channel);
}

} // namespace filament<|MERGE_RESOLUTION|>--- conflicted
+++ resolved
@@ -588,20 +588,11 @@
 static void updateMorphWeights(FEngine& engine, backend::Handle<backend::HwBufferObject> handle,
         float const* weights, size_t count, size_t offset) noexcept {
     auto& driver = engine.getDriverApi();
-<<<<<<< HEAD
-    auto size = sizeof(float4) * count;
-    auto* UTILS_RESTRICT out = (PerRenderableMorphingUib*)driver.allocate(size);
-    memset(out, 0, size);
-    std::transform(weights, weights + count, out->weights,
-            [](float value) { return float4(value); });
-    driver.updateBufferObject(handle, { out, size }, sizeof(float4) * offset);
-=======
     auto size = sizeof(PerRenderableMorphingUib);
     auto* UTILS_RESTRICT out = driver.allocatePod<PerRenderableMorphingUib>(1);
     std::transform(weights, weights + count, out->weights,
             [](float value) { return float4(value, 0, 0, 0); });
     driver.updateBufferObject(handle, { out, size }, 0);
->>>>>>> 4060b558
 }
 
 void FRenderableManager::setMorphWeights(Instance instance, float const* weights,
