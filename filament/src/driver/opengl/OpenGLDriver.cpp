--- conflicted
+++ resolved
@@ -1509,16 +1509,10 @@
 void OpenGLDriver::makeCurrent(Driver::SwapChainHandle schDraw, Driver::SwapChainHandle schRead) {
     DEBUG_MARKER()
 
-<<<<<<< HEAD
     if (schDraw && schRead) {
         HwSwapChain* scDraw = handle_cast<HwSwapChain*>(schDraw);
         HwSwapChain* scRead = handle_cast<HwSwapChain*>(schRead);
-        mContextManager.makeCurrent(scDraw->swapChain, scRead->swapChain);
-=======
-    if (sch) {
-        HwSwapChain* sc = handle_cast<HwSwapChain*>(sch);
-        mPlatform.makeCurrent(sc->swapChain);
->>>>>>> 311d2804
+        mPlatform.makeCurrent(scDraw->swapChain, scRead->swapChain);
     }
 }
 
@@ -2541,14 +2535,10 @@
             }
         }
     }
-<<<<<<< HEAD
 }
 
 void OpenGLDriver::setPresentationTime(uint64_t monotonic_clock_ns) {
-    mContextManager.setPresentationTime(monotonic_clock_ns);
-=======
     mPlatform.setPresentationTime(monotonic_clock_ns);
->>>>>>> 311d2804
 }
 
 void OpenGLDriver::endFrame(uint32_t frameId) {
