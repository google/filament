/*
 * Copyright (C) 2021 The Android Open Source Project
 *
 * Licensed under the Apache License, Version 2.0 (the "License");
 * you may not use this file except in compliance with the License.
 * You may obtain a copy of the License at
 *
 *      http://www.apache.org/licenses/LICENSE-2.0
 *
 * Unless required by applicable law or agreed to in writing, software
 * distributed under the License is distributed on an "AS IS" BASIS,
 * WITHOUT WARRANTIES OR CONDITIONS OF ANY KIND, either express or implied.
 * See the License for the specific language governing permissions and
 * limitations under the License.
 */

#include "fg/FrameGraph.h"
#include "fg/details/PassNode.h"
#include "fg/details/Resource.h"
#include "fg/details/ResourceNode.h"
#include "fg/details/DependencyGraph.h"

#include "FrameGraphId.h"
#include "FrameGraphPass.h"
#include "FrameGraphRenderPass.h"
#include "FrameGraphTexture.h"
#include "ResourceAllocator.h"

#include "details/Engine.h"

#include <backend/DriverEnums.h>
#include <backend/Handle.h>

#include <utils/compiler.h>
#include <utils/CString.h>
#include <utils/debug.h>
#include <utils/ostream.h>
#include <utils/Panic.h>
#include <utils/Systrace.h>

#include <algorithm>
#include <functional>

#include <stdint.h>

<<<<<<< HEAD
#include "utils/Log.h"

=======
>>>>>>> d92372c9
namespace utils{
template<>
CString to_string<uint32_t>(uint32_t value) noexcept {
    return utils::CString(std::to_string(value).data());
}
<<<<<<< HEAD
template<>
CString to_string<int16_t>(int16_t value) noexcept {
    return utils::CString(std::to_string(value).data());
}
template<>
CString to_string<uint16_t>(uint16_t value) noexcept {
    return utils::CString(std::to_string(value).data());
}
=======
>>>>>>> d92372c9
} // namespace utils

namespace filament {

inline FrameGraph::Builder::Builder(FrameGraph& fg, PassNode* passNode) noexcept
        : mFrameGraph(fg), mPassNode(passNode) {
}

void FrameGraph::Builder::sideEffect() noexcept {
    mPassNode->makeTarget();
}

const char* FrameGraph::Builder::getName(FrameGraphHandle const handle) const noexcept {
    return mFrameGraph.getResource(handle)->name;
}

uint32_t FrameGraph::Builder::declareRenderPass(const char* name,
        FrameGraphRenderPass::Descriptor const& desc) {
    // it's safe here to cast to RenderPassNode because we can't be here for a PresentPassNode
    // also only RenderPassNodes have the concept of render targets.
    return static_cast<RenderPassNode*>(mPassNode)->declareRenderTarget(mFrameGraph, *this, name, desc);
}

FrameGraphId<FrameGraphTexture> FrameGraph::Builder::declareRenderPass(
        FrameGraphId<FrameGraphTexture> color, uint32_t* index) {
    color = write(color);
    uint32_t const id = declareRenderPass(getName(color),
            { .attachments = { .color = { color }}});
    if (index) *index = id;
    return color;
}

// ------------------------------------------------------------------------------------------------

FrameGraph::FrameGraph(ResourceAllocatorInterface& resourceAllocator, Mode const mode)
        : mResourceAllocator(resourceAllocator),
          mArena("FrameGraph Arena", 262144),
          mMode(mode),
          mResourceSlots(mArena),
          mResources(mArena),
          mResourceNodes(mArena),
          mPassNodes(mArena)
{
    mResourceSlots.reserve(256);
    mResources.reserve(256);
    mResourceNodes.reserve(256);
    mPassNodes.reserve(64);
}

UTILS_NOINLINE
void FrameGraph::destroyInternal() noexcept {
    // the order of destruction is important here
    LinearAllocatorArena& arena = mArena;
    std::for_each(mPassNodes.begin(), mPassNodes.end(), [&arena](auto item) {
        arena.destroy(item);
    });
    std::for_each(mResourceNodes.begin(), mResourceNodes.end(), [&arena](auto item) {
        arena.destroy(item);
    });
    std::for_each(mResources.begin(), mResources.end(), [&arena](auto item) {
        arena.destroy(item);
    });
}

FrameGraph::~FrameGraph() noexcept {
    destroyInternal();
}

void FrameGraph::reset() noexcept {
    destroyInternal();
    mPassNodes.clear();
    mResourceNodes.clear();
    mResources.clear();
    mResourceSlots.clear();
}

FrameGraph& FrameGraph::compile() noexcept {

    SYSTRACE_CALL();

    DependencyGraph& dependencyGraph = mGraph;

    // first we cull unreachable nodes
    dependencyGraph.cull();

    /*
     * update the reference counter of the resource themselves and
     * compute first/last users for active passes
     */

    mActivePassNodesEnd = std::stable_partition(
            mPassNodes.begin(), mPassNodes.end(), [](auto const& pPassNode) {
        return !pPassNode->isCulled();
    });

    auto first = mPassNodes.begin();
    const auto activePassNodesEnd = mActivePassNodesEnd;
    while (first != activePassNodesEnd) {
        PassNode* const passNode = *first;
        first++;
        assert_invariant(!passNode->isCulled());


        auto const& reads = dependencyGraph.getIncomingEdges(passNode);
        for (auto const& edge : reads) {
            // all incoming edges should be valid by construction
            assert_invariant(dependencyGraph.isEdgeValid(edge));
            auto pNode = static_cast<ResourceNode*>(dependencyGraph.getNode(edge->from));
            passNode->registerResource(pNode->resourceHandle);
        }

        auto const& writes = dependencyGraph.getOutgoingEdges(passNode);
        for (auto const& edge : writes) {
            // An outgoing edge might be invalid if the node it points to has been culled
            // but because we are not culled, and we're a pass we add a reference to
            // the resource we are writing to.
            auto pNode = static_cast<ResourceNode*>(dependencyGraph.getNode(edge->to));
            passNode->registerResource(pNode->resourceHandle);
        }

        passNode->resolve();
    }

    // add resource to de-virtualize or destroy to the corresponding list for each active pass
    for (auto* pResource : mResources) {
        VirtualResource* resource = pResource;
        if (resource->refcount) {
            PassNode* pFirst = resource->first;
            PassNode* pLast = resource->last;
            assert_invariant(!pFirst == !pLast);
            if (pFirst && pLast) {
                assert_invariant(!pFirst->isCulled());
                assert_invariant(!pLast->isCulled());
                pFirst->devirtualize.push_back(resource);
                pLast->destroy.push_back(resource);
            }
        }
    }

    /*
     * Resolve Usage bits
     */
    for (auto& pNode : mResourceNodes) {
        // we can't use isCulled() here because some culled resource are still active
        // we could use "getResource(pNode->resourceHandle)->refcount" but that's expensive.
        // We also can't remove or reorder this array, as handles are indices to it.
        // We might need to build an array of indices to active resources.
        pNode->resolveResourceUsage(dependencyGraph);
    }

    return *this;
}

void FrameGraph::execute(backend::DriverApi& driver) noexcept {

    bool const useProtectedMemory = mMode == Mode::PROTECTED;
    auto const& passNodes = mPassNodes;
    auto& resourceAllocator = mResourceAllocator;

    SYSTRACE_NAME("FrameGraph");
    driver.pushGroupMarker("FrameGraph");

    auto first = passNodes.begin();
    const auto activePassNodesEnd = mActivePassNodesEnd;
    while (first != activePassNodesEnd) {
        PassNode* const node = *first;
        first++;
        assert_invariant(!node->isCulled());

        SYSTRACE_NAME(node->getName());
        driver.pushGroupMarker(node->getName());

        // devirtualize resourcesList
        for (VirtualResource* resource : node->devirtualize) {
            assert_invariant(resource->first == node);
            resource->devirtualize(resourceAllocator, useProtectedMemory);
        }

        // call execute
        FrameGraphResources const resources(*this, *node);
        node->execute(resources, driver);

        // destroy concrete resources
        for (VirtualResource* resource : node->destroy) {
            assert_invariant(resource->last == node);
            resource->destroy(resourceAllocator);
        }
        driver.popGroupMarker();
    }
    driver.popGroupMarker();
}

void FrameGraph::addPresentPass(const std::function<void(Builder&)>& setup) noexcept {
    PresentPassNode* node = mArena.make<PresentPassNode>(*this);
    mPassNodes.push_back(node);
    Builder builder(*this, node);
    setup(builder);
    builder.sideEffect();
}

FrameGraph::Builder FrameGraph::addPassInternal(char const* name, FrameGraphPassBase* base) noexcept {
    // record in our pass list and create the builder
    PassNode* node = mArena.make<RenderPassNode>(*this, name, base);
    base->setNode(node);
    mPassNodes.push_back(node);
    return { *this, node };
}

FrameGraphHandle FrameGraph::createNewVersion(FrameGraphHandle handle) noexcept {
    assert_invariant(handle);
    ResourceNode* const node = getActiveResourceNode(handle);
    assert_invariant(node);
    FrameGraphHandle const parent = node->getParentHandle();
    ResourceSlot& slot = getResourceSlot(handle);
    slot.version = ++handle.version;    // increase the parent's version
    slot.nid = (ResourceSlot::Index)mResourceNodes.size();   // create the new parent node
    ResourceNode* newNode = mArena.make<ResourceNode>(*this, handle, parent);
    mResourceNodes.push_back(newNode);
    return handle;
}

ResourceNode* FrameGraph::createNewVersionForSubresourceIfNeeded(ResourceNode* node) noexcept {
    ResourceSlot& slot = getResourceSlot(node->resourceHandle);
    if (slot.sid < 0) {
        // if we don't already have a new ResourceNode for this resource, create one.
        // we keep the old ResourceNode index, so we can direct all the reads to it.
        slot.sid = slot.nid; // record the current ResourceNode of the parent
        slot.nid = (ResourceSlot::Index)mResourceNodes.size();   // create the new parent node
        node = mArena.make<ResourceNode>(*this, node->resourceHandle, node->getParentHandle());
        mResourceNodes.push_back(node);
    }
    return node;
}

FrameGraphHandle FrameGraph::addResourceInternal(VirtualResource* resource) noexcept {
    return addSubResourceInternal(FrameGraphHandle{}, resource);
}

FrameGraphHandle FrameGraph::addSubResourceInternal(FrameGraphHandle parent,
        VirtualResource* resource) noexcept {
    FrameGraphHandle const handle(mResourceSlots.size());
    ResourceSlot& slot = mResourceSlots.emplace_back();
    slot.rid = (ResourceSlot::Index)mResources.size();
    slot.nid = (ResourceSlot::Index)mResourceNodes.size();
    mResources.push_back(resource);
    ResourceNode* pNode = mArena.make<ResourceNode>(*this, handle, parent);
    mResourceNodes.push_back(pNode);
    return handle;
}

FrameGraphHandle FrameGraph::readInternal(FrameGraphHandle const handle, PassNode* passNode,
        const std::function<bool(ResourceNode*, VirtualResource*)>& connect) {

    assertValid(handle);

    VirtualResource* const resource = getResource(handle);
    ResourceNode* const node = getActiveResourceNode(handle);

    // Check preconditions
    bool const passAlreadyAWriter = node->hasWriteFrom(passNode);
    FILAMENT_CHECK_PRECONDITION(!passAlreadyAWriter)
            << "Pass \"" << passNode->getName() << "\" already writes to \"" << node->getName()
            << "\"";

    if (!node->hasWriterPass() && !resource->isImported()) {
        // TODO: we're attempting to read from a resource that was never written and is not
        //       imported either, so it can't have valid data in it.
        //       Should this be an error?
    }

    // Connect can fail if usage flags are incorrectly used
    if (connect(node, resource)) {
        if (resource->isSubResource()) {
            // this is a read() from a subresource, so we need to add a "read" from the parent's
            // node to the subresource -- but we may have two parent nodes, one for reads and
            // one for writes, so we need to use the one for reads.
            auto* parentNode = node->getParentNode();
            ResourceSlot const& slot = getResourceSlot(parentNode->resourceHandle);
            if (slot.sid >= 0) {
                // we have a parent's node for reads, use that one
                parentNode = mResourceNodes[slot.sid];
            }
            node->setParentReadDependency(parentNode);
        } else {
            // we're reading from a top-level resource (i.e. not a subresource), but this
            // resource is a parent of some subresource, and it might exist as a version for
            // writing, in this case we need to add a dependency from its "read" version to
            // itself.
            ResourceSlot const& slot = getResourceSlot(handle);
            if (slot.sid >= 0) {
                node->setParentReadDependency(mResourceNodes[slot.sid]);
            }
        }

        // if a resource has a subresource, then its handle becomes valid again as soon as it's used.
        ResourceSlot& slot = getResourceSlot(handle);
        if (slot.sid >= 0) {
            // we can now forget the "read" parent node, which becomes the current one again
            // until the next write.
            slot.sid = -1;
        }

        return handle;
    }

    return {};
}

FrameGraphHandle FrameGraph::writeInternal(FrameGraphHandle handle, PassNode* passNode,
        const std::function<bool(ResourceNode*, VirtualResource*)>& connect) {

    assertValid(handle);

    VirtualResource* const resource = getResource(handle);
    ResourceNode* node = getActiveResourceNode(handle);
    ResourceNode* parentNode = node->getParentNode();

    // if we're writing into a subresource, we also need to add a "write" from the subresource
    // node to a new version of the parent's node, if we don't already have one.
    if (resource->isSubResource()) {
        assert_invariant(parentNode);
        // this could be a subresource from a subresource, and in this case, we want the oldest
        // ancestor, that is, the node that started it all.
        parentNode = ResourceNode::getAncestorNode(parentNode);
        // FIXME: do we need the equivalent of hasWriterPass() test below
        parentNode = createNewVersionForSubresourceIfNeeded(parentNode);
    }

    // if this node already writes to this resource, just update the used bits
    if (!node->hasWriteFrom(passNode)) {
        if (!node->hasWriterPass() && !node->hasReaders()) {
            // FIXME: should this also take subresource writes into account
            // if we don't already have a writer or a reader, it just means the resource was just created
            // and was never written to, so we don't need a new node or increase the version number
        } else {
            handle = createNewVersion(handle);
            // refresh the node
            node = getActiveResourceNode(handle);
        }
    }

    if (connect(node, resource)) {
        if (resource->isSubResource()) {
            node->setParentWriteDependency(parentNode);
        }
        if (resource->isImported()) {
            // writing to an imported resource implies a side-effect
            passNode->makeTarget();
        }
        return handle;
    } else {
        // FIXME: we need to undo everything we did to this point
    }

    return {};
}

FrameGraphHandle FrameGraph::forwardResourceInternal(FrameGraphHandle const resourceHandle,
        FrameGraphHandle const replaceResourceHandle) {

    assertValid(resourceHandle);

    assertValid(replaceResourceHandle);

    ResourceSlot& replacedResourceSlot = getResourceSlot(replaceResourceHandle);
    ResourceNode* const replacedResourceNode = getActiveResourceNode(replaceResourceHandle);

    ResourceSlot const& resourceSlot = getResourceSlot(resourceHandle);
    ResourceNode* const resourceNode = getActiveResourceNode(resourceHandle);
    VirtualResource* const resource = getResource(resourceHandle);

    replacedResourceNode->setForwardResourceDependency(resourceNode);

    if (resource->isSubResource() && replacedResourceNode->hasWriterPass()) {
        // if the replaced resource is written to and replaced by a subresource -- meaning
        // that now it's that subresource that is being written to, we need to add a
        // write-dependency from this subresource to its parent node (which effectively is
        // being written as well). This would normally happen during write(), but here
        // the write has already happened.
        // We create a new version of the parent node to ensure nobody writes into it beyond
        // this point (note: it's not completely clear to me if this is needed/correct).
        ResourceNode* parentNode = ResourceNode::getAncestorNode(resourceNode);
        parentNode = createNewVersionForSubresourceIfNeeded(parentNode);
        resourceNode->setParentWriteDependency(parentNode);
    }

    replacedResourceSlot.rid = resourceSlot.rid;
    // nid is unchanged, because we keep our node which has the graph information
    // FIXME: what should happen with .sid?

    // makes the replaceResourceHandle forever invalid
    replacedResourceSlot.version = -1;

    return resourceHandle;
}

FrameGraphId<FrameGraphTexture> FrameGraph::import(char const* name,
        FrameGraphRenderPass::ImportDescriptor const& desc,
        backend::Handle<backend::HwRenderTarget> target) {
    // create a resource that represents the imported render target
    VirtualResource* vresource =
            mArena.make<ImportedRenderTarget>(name,
                    FrameGraphTexture::Descriptor{
                            .width = desc.viewport.width,
                            .height = desc.viewport.height
                    }, desc, target);
    return FrameGraphId<FrameGraphTexture>(addResourceInternal(vresource));
}

bool FrameGraph::isValid(FrameGraphHandle const handle) const {
    // Code below is written this way so that we can set breakpoints easily.
    if (!handle.isInitialized()) {
        return false;
    }
    ResourceSlot const& slot = getResourceSlot(handle);
    if (handle.version != slot.version) {
        return false;
    }
    return true;
}

void FrameGraph::assertValid(FrameGraphHandle const handle) const {
    FILAMENT_CHECK_PRECONDITION(isValid(handle))
            << "Resource handle is invalid or uninitialized {id=" << (int)handle.index
            << ", version=" << (int)handle.version << "}";
}

bool FrameGraph::isCulled(FrameGraphPassBase const& pass) const noexcept {
    return pass.getNode().isCulled();
}

bool FrameGraph::isAcyclic() const noexcept {
    return mGraph.isAcyclic();
}

void FrameGraph::export_graphviz(utils::io::ostream& out, char const* name) {
    mGraph.export_graphviz(out, name);
}

fgviewer::FrameGraphInfo FrameGraph::getFrameGraphInfo(const char *viewName) {
#if FILAMENT_ENABLE_FGVIEWER
    fgviewer::FrameGraphInfo info{utils::CString(viewName)};
    std::vector<fgviewer::FrameGraphInfo::Pass> passes;

    auto first = mPassNodes.begin();
    const auto activePassNodesEnd = mActivePassNodesEnd;
    while (first != activePassNodesEnd) {
        PassNode *const pass = *first;
        first++;

        assert_invariant(!pass->isCulled());
        std::vector<fgviewer::ResourceId> reads;
        auto const &readEdges = mGraph.getIncomingEdges(pass);
        for (auto const &edge: readEdges) {
            // all incoming edges should be valid by construction
            assert_invariant(mGraph.isEdgeValid(edge));
            auto resourceNode = static_cast<ResourceNode*>(mGraph.getNode(edge->from));
            assert_invariant(resourceNode);
            if (resourceNode->getRefCount() == 0)
                continue;

            reads.push_back(resourceNode->resourceHandle.index);
        }

        std::vector<fgviewer::ResourceId> writes;
        auto const &writeEdges = mGraph.getOutgoingEdges(pass);
        for (auto const &edge: writeEdges) {
            // It is possible that the node we're writing to has been culled.
            // In this case we'd like to ignore the edge.
            if (!mGraph.isEdgeValid(edge)) {
                continue;
            }
            auto resourceNode = static_cast<ResourceNode*>(mGraph.getNode(edge->to));
            assert_invariant(resourceNode);
            if (resourceNode->getRefCount() == 0)
                continue;
            writes.push_back(resourceNode->resourceHandle.index);
        }
        passes.emplace_back(utils::CString(pass->getName()),
            std::move(reads), std::move(writes));
    }

    std::unordered_map<fgviewer::ResourceId, fgviewer::FrameGraphInfo::Resource> resources;
<<<<<<< HEAD
    for (const auto &resource_node: mResourceNodes) {
        if (resources.find(resource_node->resourceHandle.index) != resources.end())
            continue;

        std::vector<fgviewer::FrameGraphInfo::Resource::Property> resourceProps;
        // TODO: Fill in resource properties
        auto resource = getResource(resource_node->resourceHandle);
        if (resource->refcount == 0)
            continue;
        if (resource_node->getParentNode() != nullptr) {
            resourceProps.emplace_back(fgviewer::FrameGraphInfo::Resource::Property {
                .name = "is_subresource",
                .value = utils::to_string(resource_node->getParentNode()->resourceHandle.index)
            });
        }
        resources.emplace(resource_node->resourceHandle.index, fgviewer::FrameGraphInfo::Resource(
                              resource_node->resourceHandle.index, utils::CString(resource_node->getName()),
=======
    for (const auto &resourceNode: mResourceNodes) {
        std::vector<fgviewer::FrameGraphInfo::Resource::Property> resourceProps;
        // TODO: Fill in resource properties
        fgviewer::ResourceId id = resourceNode->getId();
        auto resource = getResource(resourceNode->resourceHandle);
        if (resource->refcount == 0)
            continue;
        if (resourceNode->getParentNode() != nullptr) {
            resourceProps.emplace_back(fgviewer::FrameGraphInfo::Resource::Property {
                .name = "is_subresource",
                .value = utils::to_string(resourceNode->getParentNode()->getId())
            });
        }
        resources.emplace(id, fgviewer::FrameGraphInfo::Resource(
                              id, utils::CString(resourceNode->getName()),
>>>>>>> d92372c9
                              std::move(resourceProps))
        );
    }

    info.setResources(std::move(resources));
    info.setPasses(std::move(passes));

    return info;
#else
    return fgviewer::FrameGraphInfo();
#endif
}


// ------------------------------------------------------------------------------------------------

/*
 * Explicit template instantiation for FrameGraphTexture which is a known type,
 * to reduce compile time and code size.
 */

template void FrameGraph::present(FrameGraphId<FrameGraphTexture> input);

template FrameGraphId<FrameGraphTexture> FrameGraph::create(char const* name,
        FrameGraphTexture::Descriptor const& desc) noexcept;

template FrameGraphId<FrameGraphTexture> FrameGraph::createSubresource(FrameGraphId<FrameGraphTexture> parent,
        char const* name, FrameGraphTexture::SubResourceDescriptor const& desc) noexcept;

template FrameGraphId<FrameGraphTexture> FrameGraph::import(char const* name,
        FrameGraphTexture::Descriptor const& desc, FrameGraphTexture::Usage usage, FrameGraphTexture const& resource) noexcept;

template FrameGraphId<FrameGraphTexture> FrameGraph::read(PassNode* passNode,
        FrameGraphId<FrameGraphTexture> input, FrameGraphTexture::Usage usage);

template FrameGraphId<FrameGraphTexture> FrameGraph::write(PassNode* passNode,
        FrameGraphId<FrameGraphTexture> input, FrameGraphTexture::Usage usage);

template FrameGraphId<FrameGraphTexture> FrameGraph::forwardResource(
        FrameGraphId<FrameGraphTexture> resource, FrameGraphId<FrameGraphTexture> replacedResource);

} // namespace filament<|MERGE_RESOLUTION|>--- conflicted
+++ resolved
@@ -43,17 +43,11 @@
 
 #include <stdint.h>
 
-<<<<<<< HEAD
-#include "utils/Log.h"
-
-=======
->>>>>>> d92372c9
 namespace utils{
 template<>
 CString to_string<uint32_t>(uint32_t value) noexcept {
     return utils::CString(std::to_string(value).data());
 }
-<<<<<<< HEAD
 template<>
 CString to_string<int16_t>(int16_t value) noexcept {
     return utils::CString(std::to_string(value).data());
@@ -62,8 +56,6 @@
 CString to_string<uint16_t>(uint16_t value) noexcept {
     return utils::CString(std::to_string(value).data());
 }
-=======
->>>>>>> d92372c9
 } // namespace utils
 
 namespace filament {
@@ -547,7 +539,6 @@
     }
 
     std::unordered_map<fgviewer::ResourceId, fgviewer::FrameGraphInfo::Resource> resources;
-<<<<<<< HEAD
     for (const auto &resource_node: mResourceNodes) {
         if (resources.find(resource_node->resourceHandle.index) != resources.end())
             continue;
@@ -565,23 +556,6 @@
         }
         resources.emplace(resource_node->resourceHandle.index, fgviewer::FrameGraphInfo::Resource(
                               resource_node->resourceHandle.index, utils::CString(resource_node->getName()),
-=======
-    for (const auto &resourceNode: mResourceNodes) {
-        std::vector<fgviewer::FrameGraphInfo::Resource::Property> resourceProps;
-        // TODO: Fill in resource properties
-        fgviewer::ResourceId id = resourceNode->getId();
-        auto resource = getResource(resourceNode->resourceHandle);
-        if (resource->refcount == 0)
-            continue;
-        if (resourceNode->getParentNode() != nullptr) {
-            resourceProps.emplace_back(fgviewer::FrameGraphInfo::Resource::Property {
-                .name = "is_subresource",
-                .value = utils::to_string(resourceNode->getParentNode()->getId())
-            });
-        }
-        resources.emplace(id, fgviewer::FrameGraphInfo::Resource(
-                              id, utils::CString(resourceNode->getName()),
->>>>>>> d92372c9
                               std::move(resourceProps))
         );
     }
