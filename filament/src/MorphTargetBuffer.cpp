/*
 * Copyright (C) 2021 The Android Open Source Project
 *
 * Licensed under the Apache License, Version 2.0 (the "License");
 * you may not use this file except in compliance with the License.
 * You may obtain a copy of the License at
 *
 *      http://www.apache.org/licenses/LICENSE-2.0
 *
 * Unless required by applicable law or agreed to in writing, software
 * distributed under the License is distributed on an "AS IS" BASIS,
 * WITHOUT WARRANTIES OR CONDITIONS OF ANY KIND, either express or implied.
 * See the License for the specific language governing permissions and
 * limitations under the License.
 */

#include "details/MorphTargetBuffer.h"

#include "private/filament/SibGenerator.h"

#include "details/Engine.h"

#include "FilamentAPI-impl.h"

#include <math/mat4.h>

#include <math/norm.h>

namespace filament {

using namespace backend;
using namespace math;

struct MorphTargetBuffer::BuilderDetails {
    size_t mVertexCount = 0;
    size_t mCount = 0;
};

using BuilderType = MorphTargetBuffer;
BuilderType::Builder::Builder() noexcept = default;
BuilderType::Builder::~Builder() noexcept = default;
BuilderType::Builder::Builder(BuilderType::Builder const& rhs) noexcept = default;
BuilderType::Builder::Builder(BuilderType::Builder&& rhs) noexcept = default;
BuilderType::Builder&
BuilderType::Builder::operator=(BuilderType::Builder const& rhs) noexcept = default;
BuilderType::Builder&
BuilderType::Builder::operator=(BuilderType::Builder&& rhs) noexcept = default;

MorphTargetBuffer::Builder& MorphTargetBuffer::Builder::vertexCount(size_t vertexCount) noexcept {
    mImpl->mVertexCount = vertexCount;
    return *this;
}

MorphTargetBuffer::Builder& MorphTargetBuffer::Builder::count(size_t count) noexcept {
    mImpl->mCount = count;
    return *this;
}

MorphTargetBuffer* MorphTargetBuffer::Builder::build(Engine& engine) {
    return upcast(engine).createMorphTargetBuffer(*this);
}

// ------------------------------------------------------------------------------------------------

// This value is limited by ES3.0, ES3.0 only guarantees 2048.
// When you change this value, you must change MAX_MORPH_TARGET_BUFFER_WIDTH at getters.vs
constexpr size_t MAX_MORPH_TARGET_BUFFER_WIDTH = 2048;

static const auto FREE_CALLBACK =
        [](void* mem, size_t, void*) { ::free(mem); };

static inline size_t getWidth(size_t vertexCount) noexcept {
    return std::min(vertexCount, MAX_MORPH_TARGET_BUFFER_WIDTH);
}

static inline size_t getHeight(size_t vertexCount) noexcept {
    return (vertexCount + MAX_MORPH_TARGET_BUFFER_WIDTH) / MAX_MORPH_TARGET_BUFFER_WIDTH;
}

template<VertexAttribute A>
inline size_t getSize(size_t vertexCount) noexcept;

template<>
inline size_t getSize<VertexAttribute::POSITION>(size_t vertexCount) noexcept {
    const size_t stride = getWidth(vertexCount) * sizeof(float3);
    const size_t height = getHeight(vertexCount);
    return Texture::PixelBufferDescriptor::computeDataSize(
            Texture::PixelBufferDescriptor::PixelDataFormat::RGBA,
            Texture::PixelBufferDescriptor::PixelDataType::FLOAT,
            stride, height, 1);
}

template<>
inline size_t getSize<VertexAttribute::TANGENTS>(size_t vertexCount) noexcept {
    const size_t stride = getWidth(vertexCount) * sizeof(short4);
    const size_t height = getHeight(vertexCount);
    return Texture::PixelBufferDescriptor::computeDataSize(
            Texture::PixelBufferDescriptor::PixelDataFormat::RGBA_INTEGER,
            Texture::PixelBufferDescriptor::PixelDataType::SHORT,
            stride, height, 1);
}

FMorphTargetBuffer::FMorphTargetBuffer(FEngine& engine, const Builder& builder)
        : mVertexCount(builder->mVertexCount),
          mCount(builder->mCount) {
    FEngine::DriverApi& driver = engine.getDriverApi();
<<<<<<< HEAD
    mSbHandle = driver.createSamplerGroup(PerRenderPrimitiveMorphingSib::SAMPLER_COUNT);
    mPbHandle = driver.createTexture(SamplerType::SAMPLER_2D_ARRAY, 1, TextureFormat::RGBA16F, 1,
            getWidth(mVertexCount), getHeight(mVertexCount), mCount, TextureUsage::DEFAULT);
    mTbHandle = driver.createTexture(SamplerType::SAMPLER_2D_ARRAY, 1, TextureFormat::RGBA16I, 1,
            getWidth(mVertexCount), getHeight(mVertexCount), mCount,TextureUsage::DEFAULT);

    SamplerParams samplerParams{};
    samplerParams.filterMin = SamplerMinFilter::NEAREST;
    samplerParams.filterMag = SamplerMagFilter::NEAREST;
    mSBuffer.setSampler(PerRenderPrimitiveMorphingSib::POSITIONS, mPbHandle, samplerParams);
    mSBuffer.setSampler(PerRenderPrimitiveMorphingSib::TANGENTS, mTbHandle, samplerParams);
=======

    // create buffer (here a texture) to store the morphing vertex data
    mTbHandle = driver.createTexture(SamplerType::SAMPLER_2D_ARRAY, 1,
            TextureFormat::RGBA32F, 1,
            getWidth(mVertexCount),
            getHeight(mVertexCount),
            getDepth(mCount),
            TextureUsage::DEFAULT);

    // create and update sampler group
    mSbHandle = driver.createSamplerGroup(PerRenderPrimitiveMorphingSib::SAMPLER_COUNT);
    SamplerGroup samplerGroup(PerRenderPrimitiveMorphingSib::SAMPLER_COUNT);
    samplerGroup.setSampler(PerRenderPrimitiveMorphingSib::TARGETS, mTbHandle, {});
    driver.updateSamplerGroup(mSbHandle, std::move(samplerGroup.toCommandStream()));
>>>>>>> 41cf5077
}

void FMorphTargetBuffer::terminate(FEngine& engine) {
    FEngine::DriverApi& driver = engine.getDriverApi();
    driver.destroySamplerGroup(mSbHandle);
    driver.destroyTexture(mTbHandle);
    driver.destroyTexture(mPbHandle);
}

<<<<<<< HEAD
void FMorphTargetBuffer::setPositionsAt(FEngine& engine, size_t targetIndex,
        math::float3 const* positions, size_t count) {
    ASSERT_PRECONDITION(targetIndex < mCount, "targetIndex must be < count");

    auto size = getSize<VertexAttribute::POSITION>(mVertexCount);
=======
Handle<HwSamplerGroup> FMorphTargetBuffer::createDummySampleGroup(FEngine& engine) noexcept {
    DriverApi& driver = engine.getDriverApi();
    Handle<HwSamplerGroup> sgh = driver.createSamplerGroup(PerRenderPrimitiveMorphingSib::SAMPLER_COUNT);
    backend::SamplerGroup group(PerRenderPrimitiveMorphingSib::SAMPLER_COUNT);
    group.setSampler(PerRenderPrimitiveMorphingSib::TARGETS, engine.getOneTextureArray(), {});
    driver.updateSamplerGroup(sgh, std::move(group.toCommandStream()));
    return sgh;
}

void FMorphTargetBuffer::setPositionsAt(FEngine& engine, size_t targetIndex, math::float3 const* positions, size_t count) {
    ASSERT_PRECONDITION(targetIndex < mCount, "targetIndex must be < count");

    const size_t size = getSize(mVertexCount);
>>>>>>> 41cf5077

    ASSERT_PRECONDITION(count <= mVertexCount,
            "MorphTargetBuffer (count=%lu) overflow (count=%lu)", mVertexCount, count);

    // We could use a pool instead of malloc() directly.
    auto* out = (float4*) malloc(size);
    std::transform(positions, positions + count, out,
            [](const float3& p) { return float4(p, 1.0f); });
    updatePositionsAt(engine, targetIndex, out, size);
}

void FMorphTargetBuffer::setPositionsAt(FEngine& engine, size_t targetIndex,
        math::float4 const* positions, size_t count) {
    ASSERT_PRECONDITION(targetIndex < mCount, "targetIndex must be < count");

    auto size = getSize<VertexAttribute::POSITION>(mVertexCount);

    ASSERT_PRECONDITION(count <= mVertexCount,
            "MorphTargetBuffer (count=%lu) overflow (count=%lu)", mVertexCount, count);

    // We could use a pool instead of malloc() directly.
    auto* out = (float4*) malloc(size);
    memcpy(out, positions, sizeof(math::float4) * count);
    updatePositionsAt(engine, targetIndex, out, size);
}

void FMorphTargetBuffer::setTangentsAt(FEngine& engine, size_t targetIndex,
        math::short4 const* tangents, size_t count) {
    ASSERT_PRECONDITION(targetIndex < mCount, "targetIndex must be < count");
    auto size = getSize<VertexAttribute::TANGENTS>(mVertexCount);

    ASSERT_PRECONDITION(sizeof(short4) * count <= size,
            "MorphTargetBuffer (size=%lu) overflow (size=%lu)", size, sizeof(short4) * count);

    // We could use a pool instead of malloc() directly.
    auto* out = (short4*) malloc(size);
    memcpy(out, tangents, sizeof(short4) * count);

    Texture::PixelBufferDescriptor buffer(out, size,Texture::Format::RGBA_INTEGER,
            Texture::Type::SHORT, FREE_CALLBACK);
    FEngine::DriverApi& driver = engine.getDriverApi();
    driver.update3DImage(mTbHandle, 0, 0, 0, targetIndex,
            getWidth(mVertexCount), getHeight(mVertexCount), 1,
            std::move(buffer));
}

<<<<<<< HEAD
void FMorphTargetBuffer::commit(FEngine& engine) const noexcept {
    if (mSBuffer.isDirty()) {
        FEngine::DriverApi& driver = engine.getDriverApi();
        driver.updateSamplerGroup(mSbHandle, std::move(mSBuffer.toCommandStream()));
    }
}

void FMorphTargetBuffer::bind(backend::DriverApi& driver) const noexcept {
    driver.bindSamplers(BindingPoints::PER_RENDERABLE_MORPHING, mSbHandle);
}

void FMorphTargetBuffer::updatePositionsAt(FEngine& engine, size_t targetIndex,
        void* data, size_t size) {
    Texture::PixelBufferDescriptor buffer(data, size, Texture::Format::RGBA, Texture::Type::FLOAT,
            FREE_CALLBACK);
    FEngine::DriverApi& driver = engine.getDriverApi();
    driver.update3DImage(mPbHandle, 0, 0, 0, targetIndex,
            getWidth(mVertexCount), getHeight(mVertexCount), 1,
            std::move(buffer));
}

=======
>>>>>>> 41cf5077
// ------------------------------------------------------------------------------------------------
// Trampoline calling into private implementation
// ------------------------------------------------------------------------------------------------

void MorphTargetBuffer::setPositionsAt(Engine& engine, size_t targetIndex,
        math::float3 const* positions, size_t count) {
    upcast(this)->setPositionsAt(upcast(engine), targetIndex, positions, count);
}

void MorphTargetBuffer::setPositionsAt(Engine& engine, size_t targetIndex,
        math::float4 const* positions, size_t count) {
    upcast(this)->setPositionsAt(upcast(engine), targetIndex, positions, count);
}

void MorphTargetBuffer::setTangentsAt(Engine& engine, size_t targetIndex,
        math::short4 const* tangents, size_t count) {
    upcast(this)->setTangentsAt(upcast(engine), targetIndex, tangents, count);
}

size_t MorphTargetBuffer::getVertexCount() const noexcept {
    return upcast(this)->getVertexCount();
}

size_t MorphTargetBuffer::getCount() const noexcept {
    return upcast(this)->getCount();
}

} // namespace filament
<|MERGE_RESOLUTION|>--- conflicted
+++ resolved
@@ -104,34 +104,28 @@
         : mVertexCount(builder->mVertexCount),
           mCount(builder->mCount) {
     FEngine::DriverApi& driver = engine.getDriverApi();
-<<<<<<< HEAD
-    mSbHandle = driver.createSamplerGroup(PerRenderPrimitiveMorphingSib::SAMPLER_COUNT);
-    mPbHandle = driver.createTexture(SamplerType::SAMPLER_2D_ARRAY, 1, TextureFormat::RGBA16F, 1,
-            getWidth(mVertexCount), getHeight(mVertexCount), mCount, TextureUsage::DEFAULT);
-    mTbHandle = driver.createTexture(SamplerType::SAMPLER_2D_ARRAY, 1, TextureFormat::RGBA16I, 1,
-            getWidth(mVertexCount), getHeight(mVertexCount), mCount,TextureUsage::DEFAULT);
-
-    SamplerParams samplerParams{};
-    samplerParams.filterMin = SamplerMinFilter::NEAREST;
-    samplerParams.filterMag = SamplerMagFilter::NEAREST;
-    mSBuffer.setSampler(PerRenderPrimitiveMorphingSib::POSITIONS, mPbHandle, samplerParams);
-    mSBuffer.setSampler(PerRenderPrimitiveMorphingSib::TANGENTS, mTbHandle, samplerParams);
-=======
 
     // create buffer (here a texture) to store the morphing vertex data
-    mTbHandle = driver.createTexture(SamplerType::SAMPLER_2D_ARRAY, 1,
+    mPbHandle = driver.createTexture(SamplerType::SAMPLER_2D_ARRAY, 1,
             TextureFormat::RGBA32F, 1,
             getWidth(mVertexCount),
             getHeight(mVertexCount),
-            getDepth(mCount),
+            mCount,
+            TextureUsage::DEFAULT);
+
+    mTbHandle = driver.createTexture(SamplerType::SAMPLER_2D_ARRAY, 1,
+            TextureFormat::RGBA16I, 1,
+            getWidth(mVertexCount),
+            getHeight(mVertexCount),
+            mCount,
             TextureUsage::DEFAULT);
 
     // create and update sampler group
     mSbHandle = driver.createSamplerGroup(PerRenderPrimitiveMorphingSib::SAMPLER_COUNT);
     SamplerGroup samplerGroup(PerRenderPrimitiveMorphingSib::SAMPLER_COUNT);
-    samplerGroup.setSampler(PerRenderPrimitiveMorphingSib::TARGETS, mTbHandle, {});
+    samplerGroup.setSampler(PerRenderPrimitiveMorphingSib::POSITIONS, mPbHandle, {});
+    samplerGroup.setSampler(PerRenderPrimitiveMorphingSib::TANGENTS, mTbHandle, {});
     driver.updateSamplerGroup(mSbHandle, std::move(samplerGroup.toCommandStream()));
->>>>>>> 41cf5077
 }
 
 void FMorphTargetBuffer::terminate(FEngine& engine) {
@@ -141,27 +135,21 @@
     driver.destroyTexture(mPbHandle);
 }
 
-<<<<<<< HEAD
-void FMorphTargetBuffer::setPositionsAt(FEngine& engine, size_t targetIndex,
-        math::float3 const* positions, size_t count) {
-    ASSERT_PRECONDITION(targetIndex < mCount, "targetIndex must be < count");
-
-    auto size = getSize<VertexAttribute::POSITION>(mVertexCount);
-=======
 Handle<HwSamplerGroup> FMorphTargetBuffer::createDummySampleGroup(FEngine& engine) noexcept {
     DriverApi& driver = engine.getDriverApi();
     Handle<HwSamplerGroup> sgh = driver.createSamplerGroup(PerRenderPrimitiveMorphingSib::SAMPLER_COUNT);
     backend::SamplerGroup group(PerRenderPrimitiveMorphingSib::SAMPLER_COUNT);
-    group.setSampler(PerRenderPrimitiveMorphingSib::TARGETS, engine.getOneTextureArray(), {});
+    group.setSampler(PerRenderPrimitiveMorphingSib::POSITIONS, engine.getOneTextureArray(), {});
+    group.setSampler(PerRenderPrimitiveMorphingSib::TANGENTS, engine.getOneTextureArray(), {});
     driver.updateSamplerGroup(sgh, std::move(group.toCommandStream()));
     return sgh;
 }
 
-void FMorphTargetBuffer::setPositionsAt(FEngine& engine, size_t targetIndex, math::float3 const* positions, size_t count) {
+void FMorphTargetBuffer::setPositionsAt(FEngine& engine, size_t targetIndex,
+        math::float3 const* positions, size_t count) {
     ASSERT_PRECONDITION(targetIndex < mCount, "targetIndex must be < count");
 
-    const size_t size = getSize(mVertexCount);
->>>>>>> 41cf5077
+    const size_t getSize<VertexAttribute::POSITION>(mVertexCount);
 
     ASSERT_PRECONDITION(count <= mVertexCount,
             "MorphTargetBuffer (count=%lu) overflow (count=%lu)", mVertexCount, count);
@@ -208,30 +196,6 @@
             std::move(buffer));
 }
 
-<<<<<<< HEAD
-void FMorphTargetBuffer::commit(FEngine& engine) const noexcept {
-    if (mSBuffer.isDirty()) {
-        FEngine::DriverApi& driver = engine.getDriverApi();
-        driver.updateSamplerGroup(mSbHandle, std::move(mSBuffer.toCommandStream()));
-    }
-}
-
-void FMorphTargetBuffer::bind(backend::DriverApi& driver) const noexcept {
-    driver.bindSamplers(BindingPoints::PER_RENDERABLE_MORPHING, mSbHandle);
-}
-
-void FMorphTargetBuffer::updatePositionsAt(FEngine& engine, size_t targetIndex,
-        void* data, size_t size) {
-    Texture::PixelBufferDescriptor buffer(data, size, Texture::Format::RGBA, Texture::Type::FLOAT,
-            FREE_CALLBACK);
-    FEngine::DriverApi& driver = engine.getDriverApi();
-    driver.update3DImage(mPbHandle, 0, 0, 0, targetIndex,
-            getWidth(mVertexCount), getHeight(mVertexCount), 1,
-            std::move(buffer));
-}
-
-=======
->>>>>>> 41cf5077
 // ------------------------------------------------------------------------------------------------
 // Trampoline calling into private implementation
 // ------------------------------------------------------------------------------------------------
