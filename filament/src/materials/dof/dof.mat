material {
    name : dof,
    parameters : [
        {
           type : sampler2d,
           name : foreground,
           precision: medium
        },
        {
           type : sampler2d,
           name : foregroundLinear,
           precision: medium
        },
        {
           type : sampler2d,
           name : background,
           precision: medium
        },
        {
           type : sampler2d,
           name : cocFgBg,
           precision: medium
        },
        {
           type : sampler2d,
           name : tiles,
           precision: medium
        },
        {
           type : float2,
           name : cocToTexelScale,
           precision: high
        },
        {
           type : float,
           name : cocToPixelScale,
           precision: medium
        },
        {
           type : float4,
           name : uvscale,
           precision: high
        },
        {
           type : float,
           name : bokehAngle,
        }
    ],
    outputs : [
        {
            name : color,
            target : color,
            type : float4
        },
        {
            name : alpha,
            target : color,
            type : float
        }
    ],
    variables : [
        vertex
    ],
    domain : postprocess,
    depthWrite : false,
    depthCulling : false
}

vertex {
    void postProcessVertex(inout PostProcessVertexInputs postProcess) {
        postProcess.vertex = postProcess.normalizedUV.xyxy * materialParams.uvscale;
    }
}

fragment {

#include "dofUtils.fs"

#define DOF_DIAPHRAGM_CIRCLE            0
#define DOF_DIAPHRAGM_STRAIGHT_BLADES   1
#define DOF_DIAPHRAGM                   DOF_DIAPHRAGM_CIRCLE

// # of sample w.r.t. ring count and density of 8
//  3 rings :   25 ( 5^2 grid)
//  4 rings :   49 ( 7^2 grid)
//  5 rings :   81 ( 9^2 grid)
// 17 rings : 1089 (33^2 grid) -- maximum needed for a CoC of 32

#if defined(TARGET_MOBILE)
#define RING_COUNT_GATHER   3
#define RING_COUNT_FAST     3
#else
#define RING_COUNT_GATHER   4
#define RING_COUNT_FAST     4
#endif

// Enabled by default. Mipmaped taps look a lot better, but do cause some
// aliasing issues which force us to set all sample weights to 1.0
// This is here mostly for debugging.
#define KERNEL_USE_MIPMAP     1

// Noise is necessary and even more so when KERNEL_USE_MIPMAP is enabled.
// This is here mostly for debugging.
#define KERNEL_USE_NOISE      1


void dummy(){}

struct NoiseState {
    float randomUniformDiskRadius;
    vec2  randomDisk;
};

float sampleCount(const float ringCount) {
    float s = (ringCount * 2.0 - 1.0);
    return s * s;
}

float computeNeededRings(const float kernelSizeInPixel) {
    return ceil(kernelSizeInPixel + 0.5);
}

float getMipLevel(const float ringCount, const float kernelSizeInPixels) {
#if KERNEL_USE_MIPMAP
    // note: the 0.5 is to convert from highres to our downslampled texture
    float ringDistanceInTexels = kernelSizeInPixels * rcp(ringCount - 0.5);
    float mip = log2(ringDistanceInTexels);

    // We should round-up to avoid too large gaps in the kernel. Small gaps are filled by the
    // median pass. With round() below + noise, most gaps are handled by the median pass,
    // and the quality is much better overall.

#if defined(TARGET_MOBILE)
    // on mobile, the mip level is not used in computations in the shader,
    // so we just let the texture unit pick the the "nearest" mipmap level.
#else
    mip = max(0.0, floor(mip + 0.5));
#endif

    return mip;
#else
    return 0.0;
#endif
}

float sampleWeight(const float coc, const float mip) {
    // The contribution of sample is inversely proportional to *its* area
    // (the larger area, the fainter it is).
    // In theory this factor should be 1 / pi * radius^2, however 1/pi is a constant, and
    // because we divide by the total weight eventually, it can be ommited, in fact, any
    // constant can be used. Here we use MAX_COC_RADIUS * MAX_COC_RADIUS instead of 1/pi,
    // because this allows us to fit in mediump precision.

    // The high resolution pixel radius is sqrt(2) * 0.5.
    // x2 to scale to 1/4 res, x 2^mip for the current mip.
    // ^2 for the area.
#if defined(TARGET_MOBILE)
    const float pixelRadiusSquared = 2.0;   // (sqrt(2) * 0.5 * 2.0)^2
#else
    float pixelRadiusSquared = 2.0 * pow(2.0, mip);     // 2^(mip+1)
#endif
    return (MAX_COC_RADIUS * MAX_COC_RADIUS) / (max(coc * coc, pixelRadiusSquared));
}

float intersection(const float border, const float absCoc, const float mip) {
    // there is very little visible difference, so use the cheaper version on mobile
#if defined(TARGET_MOBILE)
    return saturate((absCoc - border) + 0.5);
#else
    return saturate((absCoc - border) * pow(0.5, mip) + 0.5);
#endif
}

highp vec2 diaphragm(const highp vec2 center, const vec2 offset) {
#if DOF_DIAPHRAGM == DOF_DIAPHRAGM_CIRCLE
    return center + offset;
#elif DOF_DIAPHRAGM == DOF_DIAPHRAGM_STRAIGHT_BLADES
    // this could be eliminated with a LUT
    const float bladeCount = 6.0;
    const float K = cos(0.5 / bladeCount * (2.0 * PI));
    float angle = atan(offset.y, offset.x) + materialParams.bokehAngle;
    float blade = floor(angle / (2.0 * PI) * bladeCount);
    float bladeAngle = (blade + 0.5) / bladeCount * (2.0 * PI);
    float s = K / cos(angle - bladeAngle);
    return center + s * offset;
#endif
}

/*
 * Background (CoC > 0) field
 *
 * We use a lot of techniques described in:
 * "Life of a Bokeh" by Guillaume Abadie, SIGGRAPH 2018
 */

// Qualcomm drivers don't seem to support precision qualifiers on member of a structure,
// they are simply ignored.
precision highp float;

struct Bucket {
    vec4 c;     // accumulated, weighted color
    float cw;   // accumulated weight
    float o;    // # of miss for the ring
    float coc;  // accumulated, weighted coc
};

precision mediump float;

struct Sample {
    vec4 s;                 // sample color
    float coc;              // sample coc
};

void initBucket(out Bucket ring) {
    ring.c = vec4(0.0);
    ring.cw = 0.0;
    ring.o = 0.0;
    ring.coc = 0.0;
}

void initRing(const float i, const float ringCount, const float kernelSize, const vec2 noise,
        out float offset, out float count, out mat2 r, out vec2 p) {
    float radius = (kernelSize / (ringCount - 0.5)) * i;

    // We want to create a (2k+1)(2k+1) box, that is a n*n grid with n odd.
    // Each "ring" is the outside layer of that box. So ring 0 obviously is the 1x1 box,
    // ring 1 is the 3x3 box, which has 8 samples on its outside layer. This is where the 8 below
    // comes from, then all subsequent rings, are built from ring 1.
    // Each box is then "morphed" to a circle, itself morphed to the shape we want for the bokeh
    // (see diaphragm()).
    count = 8.0 * i;    // this is never called with i == 0

    float inc = 2.0 * PI / count;
    vec2 t = vec2(cos(inc), sin(inc));
    r = mat2(t.x, t.y, -t.y, t.x);

    float firstSamplePosition = mod(i, 2.0) * 0.5 * inc;
    p = radius * vec2(cos(firstSamplePosition), sin(firstSamplePosition));

    // it might be okay to do this only for the center sample (i.e.: offset = radius instead)
    offset = length(p + noise);
}

void mergeRings(inout Bucket curr, inout Bucket prev, const float count) {
    if (curr.cw >= MEDIUMP_FLT_MIN) {
        // "Life of a Bokeh", SIGGRAPH 2018 -- slide 32
        // How much the current ring is occluding the previous ring -- we estimate this based
        // on the average CoC of both rings.
        float currCocAverage = curr.coc * rcp(curr.cw);
        float prevCocAverage = prev.coc * rcp(prev.cw);
        float occluded = saturate(prevCocAverage - currCocAverage);

        // Average opacity of current ring is 1.0 - the average miss count
        float currentRingOpacity = 1.0 - curr.o * rcp(count);

        // Opacity of previous ring
        float previousRingWeight = 0.0;
        if (prev.cw > MEDIUMP_FLT_MIN) {
            previousRingWeight = 1.0 - currentRingOpacity * occluded;
        }

        // merge current ring into previous ring
        prev.c   = prev.c   * previousRingWeight + curr.c;
        prev.coc = prev.coc * previousRingWeight + curr.coc;
        prev.cw  = prev.cw  * previousRingWeight + curr.cw;
    }
}

void accumulate(inout Bucket curr, inout Bucket prev, const Sample tap,
        const float radius, const float border, const float mip, const bool first) {
    float inLayer = isBackground(tap.coc);
    float coc = abs(tap.coc);
    float w = inLayer * intersection(radius, coc, mip) * sampleWeight(coc, mip);

    // Samples that have a CoC larger than the ring radius belong to the previous ring.
    // Samples that have a CoC similar to the ring radius belong to the current ring.
    // Note: it's not possible to have a sample with CoC much smaller that the ring radius,
    //       because, by definition, it wouldn't intersect with the kernel center.
    float inPrevious = saturate(coc - border + 0.5);

    if (first) { // (this test is always inlined)
        // The outmost ring always accumulate to 'curr'.
        prev.c   += w * tap.s;
        prev.coc += w * coc;
        prev.cw  += w;
        prev.o   += inPrevious;
    } else {
        float inCurrent = 1.0 - inPrevious;
        float currWeight = w * inCurrent;
        float prevWeight = w * inPrevious;

        curr.c   += currWeight * tap.s;
        curr.coc += currWeight * coc;
        curr.cw  += currWeight;
        curr.o   += inPrevious;

        prev.c   += prevWeight * tap.s;
        prev.coc += prevWeight * coc;
        prev.cw  += prevWeight;
    }
}

void accumulateBackground(inout Bucket curr, inout Bucket prev, const highp vec2 pos,
        const float radius, const float border, const float mip, const bool first) {
    Sample tap;
    tap.s = textureLod(materialParams_foreground, pos, mip);
    tap.coc = textureLod(materialParams_cocFgBg, pos, mip).r;
    accumulate(curr, prev, tap, radius, border, mip, first);
}

void accumulateBackgroundMirror(inout Bucket curr, inout Bucket prev,
        const highp vec2 center, const vec2 offset,
        const float radius, const float border, const float mip, const bool first) {
    accumulateBackground(curr, prev, diaphragm(center,  offset), radius, border, mip, first);
    accumulateBackground(curr, prev, diaphragm(center, -offset), radius, border, mip, first);
}

void accumulateBackgroundCenter(inout Bucket prev,
        const highp vec2 pos, const float ringCount,
        const float kernelSize, const float noiseRadius, const float mip) {
    Bucket curr;
    initBucket(curr);
    float border = (kernelSize / (ringCount - 0.5)) * 0.5;
    // the ring radius is zero here, but the intersection radius is not when we add noise, this
    // seems to make a visible difference on edges
    accumulateBackground(curr, prev, pos, noiseRadius, border, mip, false);
    mergeRings(curr, prev, 1.0);
}

void accumulateRing(inout Bucket prev, const float index, const float ringCount,
        const float kernelSize, const vec2 noise, const highp vec2 uvCenter,
        const highp vec2 cocToTexelScale, const float mip, const bool first) {

    // we accumulate the larger rings first
    float i = (ringCount - 1.0) - index;

    Bucket curr;
    if (!first) { // (this test is always inlined)
        // curr is not used for the first ring
        initBucket(curr);
    }

    float count;
    float radius;
    vec2 p;
    mat2 r;
    initRing(i, ringCount, kernelSize, noise, radius, count, r, p);

    float border = (kernelSize / (ringCount - 0.5)) * (i + 0.5);
    for (float j = 0.0; j < count; j += 2.0) {
        accumulateBackgroundMirror(curr, prev, uvCenter, p * cocToTexelScale, radius, border, mip, first);
        p = r * p;
    }

    if (!first) { // (this test is always inlined)
        // mergeRings just ends-up copying curr to prev the first time, so we skip that
        // entirely, and we fill prev directly.
        mergeRings(curr, prev, count);
    }
}

/*
 * Foreground (CoC < 0) field
 *
 * Here implement the 2-layer accumultaion technique described in
 * "Next Generation Post Processing in Call of Duty Advanced Warfare" by J. Jimenez
 * TODO: Adapt Unreal's ring binning for the foreground field
 */

struct Layer {
    vec4 color;
    float weight;
};

float computeLayer(float coc, vec2 tiles) {
    const float invTransitionSize = 1.0 / 2.0;
    const float frontLayerCocSize = 2.0;
    return 	saturate((coc - tiles.r - frontLayerCocSize) * invTransitionSize);
}

float foregroundFadding(const float coc) {
    return saturate(abs(coc) - (MAX_IN_FOCUS_COC - 1.0));
}

void accumulateForeground(inout Layer layer[2], const vec2 tiles,
        const highp vec2 pos, const float border, const float mip) {
    float coc = textureLod(materialParams_cocFgBg, pos, mip).r;
    vec4 s = textureLod(materialParams_foreground, pos, mip);

    float inLayer = isForeground(coc) * foregroundFadding(coc);
    float i = intersection(border, abs(coc), mip) * sampleWeight(coc, mip);
    float w = i * inLayer;

    float inBackWeight  = w * computeLayer(coc, tiles);
    float inFrontWeight = w - inBackWeight;
    layer[0].color  += inFrontWeight * s;
    layer[0].weight += inFrontWeight;
    layer[1].color  += inBackWeight * s;
    layer[1].weight += inBackWeight;
}

void accumulateForegroundCenter(inout Layer layer[2], const vec2 tiles,
        const highp vec2 pos, const float border, const float mip) {
    accumulateForeground(layer, tiles, pos, border, mip);
}

void accumulateForegroundMirror(inout Layer layer[2], const vec2 tiles,
        const highp vec2 center, const vec2 offset, const float border, const float mip) {
    // The code below is equivalent to:
    //  accumulateForeground(layer, tiles, diaphragm(center,  offset), border, mip);
    //  accumulateForeground(layer, tiles, diaphragm(center, -offset), border, mip);
    //  return;
    // but selects the min coc of opposite samples as a way to guess the color occluded by
    // the geometry.

    highp vec2 pos0 = diaphragm(center, offset);
    float coc0 = textureLod(materialParams_cocFgBg, pos0, mip).r;
    vec4 s0 = textureLod(materialParams_foreground, pos0, mip);

    highp vec2 pos1 = diaphragm(center, -offset);
    float coc1 = textureLod(materialParams_cocFgBg, pos1, mip).r;
    vec4 s1 = textureLod(materialParams_foreground, pos1, mip);

    float coc = min(coc0, coc1);
    float inLayer = isForeground(coc) * foregroundFadding(coc);
    float i = intersection(border, abs(coc), mip) * sampleWeight(coc, mip);
    float w = i * inLayer;

    // for better results in mediump it's better to add s0 amd s1 first
    float inBackWeight  = w * computeLayer(coc, tiles);
    float inFrontWeight = w - inBackWeight;
    layer[1].color  += inBackWeight  * (s0 + s1);
    layer[1].weight += inBackWeight  * 2.0;
    layer[0].color  += inFrontWeight * (s0 + s1);
    layer[0].weight += inFrontWeight * 2.0;
}

/*
 * Tile type processing
 */

void fastTile(inout vec4 color, inout float alpha,
        const highp vec2 uv, const vec2 tiles, const NoiseState noiseState) {
    highp vec2 cocToTexelScale = materialParams.cocToTexelScale;
    float cocToPixelScale = materialParams.cocToPixelScale;

    // The whole tile has mostly the same CoC
    float kernelSize = (abs(tiles.r) + abs(tiles.g)) * 0.5;
    float ringCountFast = min(float(RING_COUNT_FAST), computeNeededRings(kernelSize * cocToPixelScale));
    float mip = getMipLevel(ringCountFast, kernelSize * cocToPixelScale);
    vec2 noise = vec2(0.0);

#if KERNEL_USE_NOISE
    noise = noiseState.randomDisk *
            (kernelSize * noiseState.randomUniformDiskRadius * rcp(ringCountFast - 0.5));
#endif

<<<<<<< HEAD
    highp vec2 uvCenter = uv + noise * cocToTexelScale;
=======
    highp vec2 uvCenter = uv + noise * kernelSize * cocToTexelScale;
>>>>>>> 3c577b61

    color = textureLod(materialParams_foregroundLinear, uvCenter, mip);
    for (float i = 1.0; i < ringCountFast; i += 1.0) {
        float radius;
        float count;
        vec2 p;
        mat2 r;
        initRing(i, ringCountFast, kernelSize, noise, radius, count, r, p);
        // we must use this temporary in order to accomodate mediump precision
        vec4 t = vec4(0.0);
        for (float j = 0.0; j < count; j += 2.0) {
            t += textureLod(materialParams_foregroundLinear,
                    diaphragm(uvCenter,  p * cocToTexelScale), mip)
               + textureLod(materialParams_foregroundLinear,
                    diaphragm(uvCenter, -p * cocToTexelScale), mip);
            p = r * p;
        }
        color += t;
    }
    alpha = cocToAlpha(kernelSize);
    color *= rcp(sampleCount(ringCountFast));
}

void foregroundTile(inout vec4 foreground, inout float fgOpacity,
        const highp vec2 uv, const vec2 tiles, const NoiseState noiseState) {
    highp vec2 cocToTexelScale = materialParams.cocToTexelScale;
    float cocToPixelScale = materialParams.cocToPixelScale;

    // Here we know that tiles.r < 0, by definition of a foreground tile.
    // For a foreground tile, the kernel size is the largest CoC radius of the whole tile.
    float kernelSize = -tiles.r;
    float ringCountGather = min(float(RING_COUNT_GATHER), computeNeededRings(kernelSize * cocToPixelScale));
    float mip = getMipLevel(ringCountGather, kernelSize * cocToPixelScale);
    vec2 noise = vec2(0.0);

#if KERNEL_USE_NOISE
    noise = (noiseState.randomDisk) *
            (kernelSize * noiseState.randomUniformDiskRadius * rcp(ringCountGather - 0.5));
#endif

    highp vec2 uvCenter = uv + noise * cocToTexelScale;

    Layer layer[2];
    layer[0].color = vec4(0.0);
    layer[0].weight = 0.0;
    layer[1].color = vec4(0.0);
    layer[1].weight = 0.0;

    // the center sample is handled separately, since it's by itself
    accumulateForegroundCenter(layer, tiles, uvCenter, 0.0, mip);

    for (float i = 1.0; i < ringCountGather; i += 1.0) {

        float radius;
        float count;
        vec2 p;
        mat2 r;

        initRing(i, ringCountGather, kernelSize, noise, radius, count, r, p);

        for (float j = 0.0; j < count; j += 2.0) {
            accumulateForegroundMirror(layer, tiles,
            uvCenter, p * cocToTexelScale, radius, mip);
            p = r * p;
        }
    }

    // Area of all samples in the kernel
    float kernelArea = sampleWeight(kernelSize * ((ringCountGather + 0.5) / ringCountGather), mip);
    float frontLayerOpacity = saturate(layer[0].weight * rcp(kernelArea * sampleCount(ringCountGather)));
    float backLayerOpacity  = saturate(layer[1].weight * rcp(kernelArea * sampleCount(ringCountGather)));
    vec4 front = layer[0].color * rcpOrZero(layer[0].weight) * frontLayerOpacity;
    vec4 back  = layer[1].color * rcpOrZero(layer[1].weight) * backLayerOpacity;
    foreground = front + back * (1.0 - frontLayerOpacity);
    fgOpacity = 1.0 - (1.0 - frontLayerOpacity) * (1.0 - backLayerOpacity);
    // foreground here is already premultiplied by fgOpacity!
}

void backgroundTile(inout vec4 background, inout float bgOpacity,
        const highp vec2 uv, const vec2 tiles, const NoiseState noiseState) {
    highp vec2 cocToTexelScale = materialParams.cocToTexelScale;
    float cocToPixelScale = materialParams.cocToPixelScale;

    // we select a ring cound per tile, to avoid divergence between pixels
    float ringCountGather = min(float(RING_COUNT_GATHER), computeNeededRings(tiles.g * cocToPixelScale));

    float centerCoc  = textureLod(materialParams_cocFgBg, uv, 0.0).g;
    float kernelSize = abs(centerCoc);
    float mip = getMipLevel(ringCountGather, kernelSize * cocToPixelScale);
<<<<<<< HEAD
    float noiseRadius = 0.0;
    vec2 noise = vec2(0.0);

#if KERNEL_USE_NOISE
    noiseRadius = kernelSize * noiseState.randomUniformDiskRadius * rcp(ringCountGather - 0.5);
    noise = noiseState.randomDisk * noiseRadius;
#endif

    highp vec2 uvCenter = uv + noise * cocToTexelScale;
=======
    highp vec2 uvCenter = uv + noise * kernelSize * cocToTexelScale;
>>>>>>> 3c577b61

    Bucket prev;
    initBucket(prev);

    accumulateRing(prev, 0.0, ringCountGather, kernelSize, noise, uvCenter, cocToTexelScale, mip, true);

    // the optimizer is not able to remove this loop when it has only one iteration
#if RING_COUNT_GATHER == 3
    accumulateRing(prev, 1.0, ringCountGather, kernelSize, noise, uvCenter, cocToTexelScale, mip, false);
#else
    for (float i = 1.0; i < ringCountGather - 1.0 ; i += 1.0) {
        accumulateRing(prev, i, ringCountGather, kernelSize, noise, uvCenter, cocToTexelScale, mip, false);
    }
#endif

    accumulateBackgroundCenter(prev, uvCenter, ringCountGather, kernelSize, noiseRadius, mip);

    float kernelArea = sampleWeight(kernelSize * ((ringCountGather + 0.5) / ringCountGather), mip);
    bgOpacity = saturate(prev.cw * rcp(kernelArea));
#if !defined(TARGET_MOBILE)
    bgOpacity *= smoothstep(MAX_IN_FOCUS_COC, 2.0, kernelSize);
#endif
    background = prev.c * (rcpOrZeroHighp(prev.cw) * bgOpacity);
}

void postProcess(inout PostProcessInputs postProcess) {
    vec2 tiles = textureLod(materialParams_tiles, variable_vertex.zw, 0.0).rg;

    /*
     * Tiles that are neither foreground or background (in focus) can be skipped
     */

    if (isTrivialTile(tiles)) {
        // The whole tile is is focus
        postProcess.color = vec4(0.0);
        postProcess.alpha = 0.0;
        return;
    }

    highp vec2 uv = variable_vertex.xy;
    vec4 foreground = vec4(0.0);
    vec4 background = vec4(0.0);
    NoiseState noiseState;

#if KERNEL_USE_NOISE
    // A good random generator is essential, this one is okay.
    vec2 fragCoords = gl_FragCoord.xy;
    float randomAngle = random(fragCoords) * (2.0 * PI);
    float random01 = random(fragCoords * vec2(5099.0, 3499.0)); // large primes seem to work ok
    noiseState.randomUniformDiskRadius = 0.5 * sqrt(random01);
    noiseState.randomDisk = vec2(cos(randomAngle), sin(randomAngle));
#endif

    /*
     * Fast tiles have the same CoC everywhere
     */

    if (isFastTile(tiles)) {
        vec4 color;
        float alpha;
        fastTile(color, alpha, uv, tiles, noiseState);
        //color.b += 0.1;

#if POST_PROCESS_OPAQUE
        // kill the work performed above
        color.a = 1.0;
#endif
        postProcess.color = color * alpha;
        postProcess.alpha = alpha;
        return;
    }

    /*
     * Then process the slow foreground / background tiles
     */

    float fgOpacity = 0.0;
    float bgOpacity = 0.0;

    if (isForegroundTile(tiles)) {
        foregroundTile(foreground, fgOpacity, uv, tiles, noiseState);
        //foreground.r += 0.1;
    }

    if (isBackgroundTile(tiles)) {
        backgroundTile(background, bgOpacity, uv, tiles, noiseState);
        //background.g += 0.1;
    }

    // "hole filling correction for in-focus" described in "Life of a Bokeh", on slide 80.
    // TODO: make this a quality setting
    if (fgOpacity > 0.0 && fgOpacity < 1.0 && bgOpacity == 0.0) {
        // this happens on very few pixels
        float centerCoc = textureLod(materialParams_cocFgBg, uv, 0.0).r;
        float correctedOpacity = max(fgOpacity, cocToAlpha(centerCoc));
        float updateOpacity = correctedOpacity / fgOpacity;
        foreground *= updateOpacity;
        fgOpacity = correctedOpacity;
        //foreground.rg += 0.1;
    }

#if POST_PROCESS_OPAQUE
    // kill the work performed above
    foreground.a = 1.0;
    background.a = 1.0;
#endif

    // composite the foreground and background layers together.
    // the downside of doing this is that we couldn't use a different upscaler for each
    // layer, but this is a lot less costly
    postProcess.color = foreground + (1.0 - fgOpacity) * background;
    postProcess.alpha = fgOpacity  + (1.0 - fgOpacity) * bgOpacity;
}

}<|MERGE_RESOLUTION|>--- conflicted
+++ resolved
@@ -455,11 +455,7 @@
             (kernelSize * noiseState.randomUniformDiskRadius * rcp(ringCountFast - 0.5));
 #endif
 
-<<<<<<< HEAD
     highp vec2 uvCenter = uv + noise * cocToTexelScale;
-=======
-    highp vec2 uvCenter = uv + noise * kernelSize * cocToTexelScale;
->>>>>>> 3c577b61
 
     color = textureLod(materialParams_foregroundLinear, uvCenter, mip);
     for (float i = 1.0; i < ringCountFast; i += 1.0) {
@@ -549,7 +545,6 @@
     float centerCoc  = textureLod(materialParams_cocFgBg, uv, 0.0).g;
     float kernelSize = abs(centerCoc);
     float mip = getMipLevel(ringCountGather, kernelSize * cocToPixelScale);
-<<<<<<< HEAD
     float noiseRadius = 0.0;
     vec2 noise = vec2(0.0);
 
@@ -559,9 +554,6 @@
 #endif
 
     highp vec2 uvCenter = uv + noise * cocToTexelScale;
-=======
-    highp vec2 uvCenter = uv + noise * kernelSize * cocToTexelScale;
->>>>>>> 3c577b61
 
     Bucket prev;
     initBucket(prev);
