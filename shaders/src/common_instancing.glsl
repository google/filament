--- conflicted
+++ resolved
@@ -17,31 +17,6 @@
     //   on fields of structs, unless they're in a UBO (which we just copied out of).
 
 #if defined(FILAMENT_HAS_FEATURE_INSTANCING)
-<<<<<<< HEAD
-#if defined(VARIANT_HAS_INSTANCED_STEREO)
-    // The lowest bit of the instance index represents the eye.
-    // This logic must be updated if CONFIG_STEREOSCOPIC_EYES changes
-    highp int index = instance_index >> 1;
-#else
-    highp int index = instance_index;
-#endif
-    // We're copying each field separately to workaround an issue in some Adreno drivers
-    // that fail on non-const array access in a UBO. Accessing the fields works however.
-    // e.g.: this fails `p = objectUniforms.data[instance_index];`
-    p.worldFromModelMatrix = objectUniforms.data[index].worldFromModelMatrix;
-    p.worldFromModelNormalMatrix = objectUniforms.data[index].worldFromModelNormalMatrix;
-    p.morphTargetCount = objectUniforms.data[index].morphTargetCount;
-    p.flagsChannels = objectUniforms.data[index].flagsChannels;
-    p.objectId = objectUniforms.data[index].objectId;
-    p.userData = objectUniforms.data[index].userData;
-#else
-    p.worldFromModelMatrix = objectUniforms.data[0].worldFromModelMatrix;
-    p.worldFromModelNormalMatrix = objectUniforms.data[0].worldFromModelNormalMatrix;
-    p.morphTargetCount = objectUniforms.data[0].morphTargetCount;
-    p.flagsChannels = objectUniforms.data[0].flagsChannels;
-    p.objectId = objectUniforms.data[0].objectId;
-    p.userData = objectUniforms.data[0].userData;
-=======
 #if defined(MATERIAL_HAS_INSTANCES)
     if ((objectUniforms.data[0].flagsChannels & FILAMENT_OBJECT_INSTANCE_BUFFER_BIT) == 0) {
         // the material manages instancing, all instances share the same uniform block.
@@ -52,16 +27,22 @@
         object_uniforms_objectId                    = objectUniforms.data[0].objectId;
         object_uniforms_userData                    = objectUniforms.data[0].userData;
     } else
->>>>>>> 018d6f87
 #endif
     {
+#if defined(VARIANT_HAS_INSTANCED_STEREO)
+        // The lowest bit of the instance index represents the eye.
+        // This logic must be updated if CONFIG_STEREOSCOPIC_EYES changes
+        highp int index = instance_index >> 1;
+#else
+        highp int index = instance_index;
+#endif
         // the object has an instance buffer
-        object_uniforms_worldFromModelMatrix        = objectUniforms.data[instance_index].worldFromModelMatrix;
-        object_uniforms_worldFromModelNormalMatrix  = objectUniforms.data[instance_index].worldFromModelNormalMatrix;
-        object_uniforms_morphTargetCount            = objectUniforms.data[instance_index].morphTargetCount;
-        object_uniforms_flagsChannels               = objectUniforms.data[instance_index].flagsChannels;
-        object_uniforms_objectId                    = objectUniforms.data[instance_index].objectId;
-        object_uniforms_userData                    = objectUniforms.data[instance_index].userData;
+        object_uniforms_worldFromModelMatrix        = objectUniforms.data[index].worldFromModelMatrix;
+        object_uniforms_worldFromModelNormalMatrix  = objectUniforms.data[index].worldFromModelNormalMatrix;
+        object_uniforms_morphTargetCount            = objectUniforms.data[index].morphTargetCount;
+        object_uniforms_flagsChannels               = objectUniforms.data[index].flagsChannels;
+        object_uniforms_objectId                    = objectUniforms.data[index].objectId;
+        object_uniforms_userData                    = objectUniforms.data[index].userData;
     }
 #else
     object_uniforms_worldFromModelMatrix        = objectUniforms.data[0].worldFromModelMatrix;
