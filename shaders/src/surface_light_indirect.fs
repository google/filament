--- conflicted
+++ resolved
@@ -494,39 +494,6 @@
     const PixelParams pixel,
     const vec3 n0, vec3 E) {
 
-<<<<<<< HEAD
-=======
-    vec3 Ft;
-
-#if defined(MATERIAL_HAS_DISPERSION)
-    for (int i = 0; i < 3; i++) {
-        float etaIR = pixel.etaIR[i];
-        float etaRI = pixel.etaRI[i];
-#else
-        float etaIR = pixel.etaIR;
-        float etaRI = pixel.etaRI;
-#endif
-
-        Refraction ray;
-
-#if REFRACTION_TYPE == REFRACTION_TYPE_SOLID
-        refractionSolidSphere(etaIR, etaRI, pixel.thickness, n0, -shading_view, ray);
-#elif REFRACTION_TYPE == REFRACTION_TYPE_THIN
-        refractionThinSphere(etaIR, pixel.uThickness, n0, -shading_view, ray);
-#else
-#error invalid REFRACTION_TYPE
-#endif
-
-        // compute transmission T
-#if defined(MATERIAL_HAS_ABSORPTION)
-        vec3 T = min(vec3(1.0), exp(-pixel.absorption * ray.d));
-#endif
-
-        // Roughness remapping so that an IOR of 1.0 means no microfacet refraction and an IOR
-        // of 1.5 has full microfacet refraction
-        float perceptualRoughness = mix(pixel.perceptualRoughnessUnclamped, 0.0,
-                saturate(etaIR * 3.0 - 2.0));
->>>>>>> 47a23b1c
 #if REFRACTION_TYPE == REFRACTION_TYPE_THIN
         // For thin surfaces, the light will bounce off at the second interface in the direction of
         // the reflection, effectively adding to the specular, but this process will repeat itself.
@@ -538,7 +505,6 @@
         E *= 1.0 + pixel.transmission * (1.0 - E.g) / (1.0 + E.g);
 #endif
 
-<<<<<<< HEAD
     vec3 Ft;
 
 #if defined(MATERIAL_HAS_DISPERSION) && (REFRACTION_TYPE == REFRACTION_TYPE_SOLID)
@@ -580,18 +546,6 @@
         vec4 p = vec4(getClipFromWorldMatrix() * vec4(ray.position, 1.0));
         p.xy = uvToRenderTargetUV(p.xy * (0.5 / p.w) + 0.5);
 
-=======
-        /* sample the cubemap or screen-space */
-#if REFRACTION_MODE == REFRACTION_MODE_CUBEMAP
-        // when reading from the cubemap, we are not pre-exposed so we apply iblLuminance
-        // which is not the case when we'll read from the screen-space buffer
-        vec3 t = prefilteredRadiance(ray.direction, perceptualRoughness) * frameUniforms.iblLuminance;
-#else
-        // compute the point where the ray exits the medium, if needed
-        vec4 p = vec4(getClipFromWorldMatrix() * vec4(ray.position, 1.0));
-        p.xy = uvToRenderTargetUV(p.xy * (0.5 / p.w) + 0.5);
-
->>>>>>> 47a23b1c
         // distance to camera plane
         const float invLog2sqrt5 = 0.8614;
         float lod = max(0.0, (2.0 * log2(perceptualRoughness) + frameUniforms.refractionLodOffset) * invLog2sqrt5);
@@ -609,11 +563,7 @@
         t *= T;
 #endif
 
-<<<<<<< HEAD
 #if defined(MATERIAL_HAS_DISPERSION) && (REFRACTION_TYPE == REFRACTION_TYPE_SOLID)
-=======
-#if defined(MATERIAL_HAS_DISPERSION)
->>>>>>> 47a23b1c
         Ft[i] = t[i];
     }
 #else
