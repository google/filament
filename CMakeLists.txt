--- conflicted
+++ resolved
@@ -49,13 +49,11 @@
 
 option(FILAMENT_ENABLE_FGVIEWER "Enable the frame graph viewer" OFF)
 
-<<<<<<< HEAD
 option(FILAMENT_USE_ABSEIL_LOGGING "Use Abseil to log, may increase binary size" OFF)
-=======
+
 # This is to disable GTAO for the short-term while we investigate a way to better manage size increases.
 # On the regular filament build (where size is of less concern), we enable GTAO by default.
 option(FILAMENT_DISABLE_GTAO "Disable GTAO" OFF)
->>>>>>> ad8c9ce4
 
 set(FILAMENT_NDK_VERSION "" CACHE STRING
     "Android NDK version or version prefix to be used when building for Android."
