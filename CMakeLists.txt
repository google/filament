--- conflicted
+++ resolved
@@ -336,41 +336,6 @@
 # ==================================================================================================
 # Functions
 # ==================================================================================================
-<<<<<<< HEAD
-if (MSVC_NATIVE)
-    ## The MSVC compiler has a limitation on literal string length which is reached when all the 
-    ## licenses are concatenated together into a large string... so split them into multiple strings.
-    function(list_licenses OUTPUT MODULES)
-        file(WRITE ${OUTPUT} " R\"FILAMENT__(")
-        set(_MODULES ${MODULES} ${ARGN})
-        foreach(module ${_MODULES})
-            set(license_path "../../third_party/${module}/LICENSE")
-            get_filename_component(fullname "${license_path}" ABSOLUTE)
-            file(APPEND ${OUTPUT} ")FILAMENT__\", \nR\"FILAMENT__(License and copyrights for ${module}:\n\n)FILAMENT__\", \nR\"FILAMENT__(")
-            file(READ ${license_path} license_long)
-            string(REPLACE "\n" ")FILAMENT__\", \nR\"FILAMENT__(" license ${license_long})
-            file(APPEND ${OUTPUT} ${license})
-            file(APPEND ${OUTPUT} ")FILAMENT__\", \nR\"FILAMENT__(\n\n)FILAMENT__\", \"")
-        endforeach()
-        file(APPEND ${OUTPUT} "\"")
-        #file(APPEND ${OUTPUT} ")FILAMENT__\"\n")
-    endfunction(list_licenses)
-else()
-    function(list_licenses OUTPUT MODULES)
-        set(CONTENT)
-        set(_MODULES ${MODULES} ${ARGN})
-        foreach(module ${_MODULES})
-            set(license_path "../../third_party/${module}/LICENSE")
-            get_filename_component(fullname "${license_path}" ABSOLUTE)
-            string(APPEND CONTENT "License and copyrights for ${module}:\n\n")
-            file(READ ${license_path} license)
-            string(APPEND CONTENT ${license})
-            string(APPEND CONTENT "\n\n")
-        endforeach()
-        configure_file(${FILAMENT}/build/licenses.inc.in ${OUTPUT})
-    endfunction(list_licenses)
-endif()
-=======
 ## The MSVC compiler has a limitation on literal string length which is reached when all the 
 ## licenses are concatenated together into a large string... so split them into multiple strings.
 function(list_licenses OUTPUT MODULES)
@@ -390,7 +355,6 @@
     configure_file(${FILAMENT}/build/licenses.inc.in ${OUTPUT})
 endfunction(list_licenses)
 
->>>>>>> d75cc544
 # ==================================================================================================
 # Configuration for CMAKE_CROSSCOMPILING.
 # ==================================================================================================
