# ==================================================================================================
# CMake
# ==================================================================================================
cmake_minimum_required(VERSION 3.1)

# ==================================================================================================
# Project declaration
# ==================================================================================================
project(TNT)

# ==================================================================================================
# Options
# ==================================================================================================

option(ENABLE_JAVA "Compile Java projects, requires a JDK and the JAVA_HOME env var" ON)

option(USE_EXTERNAL_GLES3 "Experimental: Compile Filament against OpenGL ES 3" OFF)

# ==================================================================================================
# OS specific
# ==================================================================================================
if (UNIX AND NOT APPLE AND NOT ANDROID AND NOT WEBGL)
    set(LINUX TRUE)
endif()

if (WIN32)
    # Link statically against c/c++ lib to avoid missing redistriburable such as
    # "VCRUNTIME140.dll not found. Try reinstalling the app.", but give users
    # a choice to opt for the shared runtime if they want.
    option(USE_STATIC_CRT "Link against the static runtime libraries." ON)

    # On Windows we need to instruct cmake to generate the .def in order to get the .lib required
    # when linking against dlls. CL.EXE will not generate .lib without .def file (or without pragma
    # __declspec(dllexport) in front of each functions).
    set(CMAKE_WINDOWS_EXPORT_ALL_SYMBOLS ON)

    if (${USE_STATIC_CRT})
        set(CRT_FLAGS_RELEASE "/MT")
        set(CRT_FLAGS_DEBUG "/MTd")
    else()
        set(CRT_FLAGS_RELEASE "/MD")
        set(CRT_FLAGS_DEBUG "/MDd")
    endif()

    # TODO: Figure out why pdb generation messes with incremental compilaton.
    # IN RELEASE_WITH_DEBUG_INFO, generate debug info in .obj, no in pdb.
    set(CMAKE_CXX_FLAGS_RELWITHDEBINFO "${CMAKE_CXX_FLAGS_RELWITHDEBINFO} ${CRT_FLAGS_RELEASE} /Z7")
    set(CMAKE_C_FLAGS_RELWITHDEBINFO "${CMAKE_C_FLAGS_RELWITHDEBINFO} ${CRT_FLAGS_RELEASE} /Z7")

    # In RELEASE, also generate PDBs.
    set(CMAKE_CXX_FLAGS_RELEASE "${CMAKE_CXX_FLAGS_RELEASE} ${CRT_FLAGS_RELEASE} /Zi")
    set(CMAKE_C_FLAGS_RELEASE "${CMAKE_C_FLAGS_RELEASE} ${CRT_FLAGS_RELEASE} /Zi")

    # In DEBUG, avoid generating a PDB file which seems to mess with incremental compilation.
    # Instead generate debug info directly inside obj files.
    set(CMAKE_CXX_FLAGS_DEBUG "${CMAKE_CXX_FLAGS_DEBUG} ${CRT_FLAGS_DEBUG} /Z7")
    set(CMAKE_C_FLAGS_DEBUG "${CMAKE_C_FLAGS_DEBUG} ${CRT_FLAGS_DEBUG} /Z7")
endif()

# ==================================================================================================
#  Paths
# ==================================================================================================
# Where our external libs are
set(EXTERNAL ${CMAKE_CURRENT_SOURCE_DIR}/third_party)

# Where our libraries are
set(LIBRARIES ${CMAKE_CURRENT_SOURCE_DIR}/libs)

# Where our filament code is
set(FILAMENT ${CMAKE_CURRENT_SOURCE_DIR})

# Where our tools are
set(TOOLS ${CMAKE_CURRENT_SOURCE_DIR}/tools)

# ==================================================================================================
# Compiler check
# ==================================================================================================
set(MIN_CLANG_VERSION "5.0")

if (CMAKE_C_COMPILER_ID MATCHES "Clang")
    if (CMAKE_C_COMPILER_VERSION VERSION_LESS MIN_CLANG_VERSION)
        message(FATAL_ERROR "Detected C compiler Clang ${CMAKE_C_COMPILER_VERSION} < ${MIN_CLANG_VERSION}")
    endif()
else()
    message(FATAL_ERROR "Detected C compiler ${CMAKE_C_COMPILER_ID} is unsupported")
endif()

if (CMAKE_CXX_COMPILER_ID MATCHES "Clang")
    if (CMAKE_CXX_COMPILER_VERSION VERSION_LESS MIN_CLANG_VERSION)
        message(FATAL_ERROR "Detected CXX compiler Clang ${CMAKE_CXX_COMPILER_VERSION} < ${MIN_CLANG_VERSION}")
    endif()
else()
    message(FATAL_ERROR "Detected CXX compiler ${CMAKE_CXX_COMPILER_ID} is unsupported")
endif()

# Detect use of the clang-cl.exe frontend, which does not support all of clangs normal options
if ("${CMAKE_CXX_COMPILER_ID}" STREQUAL "Clang" AND "${CMAKE_CXX_SIMULATE_ID}" STREQUAL "MSVC")
    set(CLANG_CL true)
endif()

# ==================================================================================================
# General compiler flags
# ==================================================================================================
set(CXX_STANDARD "-std=c++14")
if (WIN32)
    set(CXX_STANDARD "/std:c++14")
endif()

set(CMAKE_CXX_FLAGS "${CMAKE_CXX_FLAGS} ${CXX_STANDARD} -fstrict-aliasing -Wno-unknown-pragmas -Wno-unused-function")

if (USE_EXTERNAL_GLES3)
    set(CMAKE_CXX_FLAGS "${CMAKE_CXX_FLAGS} -DUSE_EXTERNAL_GLES3")
endif()

if (WIN32)
    set(CMAKE_CXX_FLAGS "${CMAKE_CXX_FLAGS} -D_USE_MATH_DEFINES=1")
endif()

if (LINUX)
    set(CMAKE_CXX_FLAGS "${CMAKE_CXX_FLAGS} -stdlib=libc++")
    if (FILAMENT_REQUIRES_CXXABI)
        # Required in CI environment with custom libc++ and libc++abi
        link_libraries("-lc++abi")
    endif()
    # To distribute our binaries, we must remove the dependency on libc++ and libgcc.
    if (CMAKE_BUILD_TYPE STREQUAL "Release")
        link_libraries("-static-libgcc -static-libstdc++")
    endif()
else()
    if (FILAMENT_REQUIRES_CXXABI)
        message("The option FILAMENT_REQUIRES_CXXABI is unsupported on this platform")
    endif()
endif()

if (CYGWIN)
    set(CMAKE_CXX_FLAGS "${CMAKE_CXX_FLAGS} -fno-exceptions -fno-rtti")
endif()

if (CLANG_CL)
    # Since the "secure" replacements that MSVC suggests are not portable, disable
    # the deprecation warnings. Also disable warnings about use of POSIX functions (i.e. "unlink").
    set(CMAKE_CXX_FLAGS "${CMAKE_CXX_FLAGS} -D_CRT_SECURE_NO_WARNINGS -D_CRT_NONSTDC_NO_DEPRECATE")
    set(CMAKE_C_FLAGS "${CMAKE_C_FLAGS} -D_CRT_SECURE_NO_WARNINGS -D_CRT_NONSTDC_NO_DEPRECATE")
endif()

# Add colors to ninja builds
if (UNIX AND CMAKE_GENERATOR STREQUAL "Ninja")
    set(CMAKE_C_FLAGS "${CMAKE_C_FLAGS} -fcolor-diagnostics")
    set(CMAKE_CXX_FLAGS "${CMAKE_CXX_FLAGS} -fcolor-diagnostics")
endif()

# ==================================================================================================
# Release compiler flags
# ==================================================================================================
if (NOT CLANG_CL)
    set(CMAKE_CXX_FLAGS_RELEASE "${CMAKE_CXX_FLAGS_RELEASE} -fomit-frame-pointer -ffunction-sections -fdata-sections")
endif()

# On Android RELEASE builds, we disable exceptions and RTTI to save some space (about 75 KiB
# saved by -fno-exception and 10 KiB saved by -fno-rtti).
if (ANDROID OR WEBGL)
    set(CMAKE_CXX_FLAGS_RELEASE "${CMAKE_CXX_FLAGS_RELEASE} -fno-exceptions -fno-unwind-tables -fno-asynchronous-unwind-tables -fno-rtti")
endif()

# ==================================================================================================
# Debug compiler flags
# ==================================================================================================
# ASAN is deactivated for now because:
#  -fsanitize=undefined causes extremely long link times
#  -fsanitize=address causes a crash with assimp, which we can't explain for now
#set(EXTRA_SANITIZE_OPTIONS "-fsanitize=undefined -fsanitize=address")
# clang-cl.exe on Windows does not support -fstack-protector.
if (NOT CLANG_CL)
    set(CMAKE_CXX_FLAGS_DEBUG "${CMAKE_CXX_FLAGS_DEBUG} -fstack-protector")
endif()
set(CMAKE_CXX_FLAGS_DEBUG "${CMAKE_CXX_FLAGS_DEBUG} ${EXTRA_SANITIZE_OPTIONS}")

# ==================================================================================================
# Linker flags
# ==================================================================================================
# Strip unused sections
set(GC_SECTIONS "-Wl,--gc-sections")
set(B_SYMBOLIC_FUNCTIONS "-Wl,-Bsymbolic-functions")

if (APPLE)
    set(GC_SECTIONS "-Wl,-dead_strip")
    set(B_SYMBOLIC_FUNCTIONS "")

    # tell ranlib to ignore empty compilation units
    set(CMAKE_C_ARCHIVE_FINISH   "<CMAKE_RANLIB> -no_warning_for_no_symbols <TARGET>")
    set(CMAKE_CXX_ARCHIVE_FINISH "<CMAKE_RANLIB> -no_warning_for_no_symbols <TARGET>")
    # prevents ar from invoking ranlib, let CMake do it
    set(CMAKE_C_ARCHIVE_CREATE   "<CMAKE_AR> qc -S <TARGET> <LINK_FLAGS> <OBJECTS>")
    set(CMAKE_CXX_ARCHIVE_CREATE "<CMAKE_AR> qc -S <TARGET> <LINK_FLAGS> <OBJECTS>")
elseif (CLANG_CL)
    set(GC_SECTIONS "")
    set(B_SYMBOLIC_FUNCTIONS "")
endif()

set(CMAKE_EXE_LINKER_FLAGS "${CMAKE_EXE_LINKER_FLAGS} ${GC_SECTIONS}")
set(CMAKE_SHARED_LINKER_FLAGS "${CMAKE_SHARED_LINKER_FLAGS} ${GC_SECTIONS} ${B_SYMBOLIC_FUNCTIONS}")

if (WEBGL)
    set(CMAKE_EXE_LINKER_FLAGS "${CMAKE_EXE_LINKER_FLAGS} -s USE_WEBGL2=1")
endif()

# ==================================================================================================
# Project flags
# ==================================================================================================
# Debug modes only
if (CMAKE_BUILD_TYPE STREQUAL "Debug" OR CMAKE_BUILD_TYPE STREQUAL "RelWithDebInfo")
    set(TNT_DEV true)
    set(CMAKE_CXX_FLAGS "${CMAKE_CXX_FLAGS} -DTNT_DEV")
endif()

# By default, build with Vulkan support on desktop platforms, although clients must request to use
# it at run time. On Android, the build does not include Vulkan support unless CMake is invoked
# with -DFILAMENT_SUPPORTS_VULKAN=ON.
# Vulkan is not supported on Windows.
if (ANDROID OR WIN32 OR WEBGL)
    option(FILAMENT_SUPPORTS_VULKAN "Include the Vulkan backend" OFF)
else()
    option(FILAMENT_SUPPORTS_VULKAN "Include the Vulkan backend" ON)
endif()
if (FILAMENT_SUPPORTS_VULKAN)
    add_definitions(-DFILAMENT_DRIVER_SUPPORTS_VULKAN)
endif()

<<<<<<< HEAD
# Building filamat increases build times and isn't required for non-desktop platforms, so turn it
# off by default.
if (NOT ANDROID AND NOT WEBGL AND NOT IOS)
    option(FILAMENT_BUILD_FILAMAT "Build filamat and JNI buildings" ON)
else()
    option(FILAMENT_BUILD_FILAMAT "Build filamat and JNI buildings" OFF)
=======
# Build with Metal support on non-WebGL Apple platforms.
if (APPLE AND NOT WEBGL)
    option(FILAMENT_SUPPORTS_METAL "Include the Metal backend" ON)
else()
    option(FILAMENT_SUPPORTS_METAL "Include the Metal backend" OFF)
endif()
if (FILAMENT_SUPPORTS_METAL)
    add_definitions(-DFILAMENT_SUPPORTS_METAL)
>>>>>>> 92de93bf
endif()

# ==================================================================================================
# Distribution
# ==================================================================================================
# choose where to put the objects in the dist folder
if (NOT DIST_ARCH)
    set(DIST_ARCH x86_64)
endif()
if (NOT DIST_DIR)
    set(DIST_DIR "${DIST_ARCH}")
endif()

# ==================================================================================================
# Functions
# ==================================================================================================
function(list_licenses OUTPUT MODULES)
    file(WRITE ${OUTPUT} "R\"FILAMENT__(\n")
    set(_MODULES ${MODULES} ${ARGN})
    foreach(module ${_MODULES})
        set(license_path "../../third_party/${module}/LICENSE")
        get_filename_component(fullname "${license_path}" ABSOLUTE)
        file(APPEND ${OUTPUT} "License and copyrights for ${module}:\n\n")
        file(READ ${license_path} license)
        file(APPEND ${OUTPUT} ${license})
        file(APPEND ${OUTPUT} "\n\n")
    endforeach()
    file(APPEND ${OUTPUT} ")FILAMENT__\"\n")
endfunction(list_licenses)

# ==================================================================================================
# Configuration for CMAKE_CROSSCOMPILING.
# ==================================================================================================
if (WEBGL)
    set(IMPORT_EXECUTABLES ${FILAMENT}/${IMPORT_EXECUTABLES_DIR}/ImportExecutables-Release.cmake)
else()
    set(IMPORT_EXECUTABLES ${FILAMENT}/${IMPORT_EXECUTABLES_DIR}/ImportExecutables-${CMAKE_BUILD_TYPE}.cmake)
endif()

# ==================================================================================================
# Try to find Vulkan if the SDK is installed, otherwise fall back to the bundled version.
# This needs to stay in our top-level CMakeLists because it sets up variables that are used by the
# "bluevk" and "samples" targets.
# ==================================================================================================

if (FILAMENT_SUPPORTS_VULKAN AND APPLE)
    find_library(Vulkan_LIBRARY NAMES vulkan HINTS "$ENV{VULKAN_SDK}/lib" "$ENV{VULKAN_SDK}/macOS/lib")
    if (Vulkan_LIBRARY)
        set(Vulkan_FOUND ON)
        message(STATUS "Found Vulkan library in SDK: ${Vulkan_LIBRARY}.")
        add_definitions(-DFILAMENT_VKLIBRARY_PATH=\"${Vulkan_LIBRARY}\")
    endif()
endif()

# ==================================================================================================
# Common Functions
# ==================================================================================================

# Sets the following variables: RESGEN_HEADER, RESGEN_SOURCE, RESGEN_FLAGS, RESGEN_SOURCE_FLAGS,
# and RESGEN_OUTPUTS
function(get_resgen_vars ARCHIVE_DIR ARCHIVE_NAME)
    set(OUTPUTS
        ${ARCHIVE_DIR}/${ARCHIVE_NAME}.bin
        ${ARCHIVE_DIR}/${ARCHIVE_NAME}.S
        ${ARCHIVE_DIR}/${ARCHIVE_NAME}.apple.S
        ${ARCHIVE_DIR}/${ARCHIVE_NAME}.h
    )
    set(ASM_ARCH_FLAG "-arch ${DIST_ARCH}")
    if (APPLE)
        set(ASM_SUFFIX ".apple")
    endif()
    set(RESGEN_HEADER "${ARCHIVE_DIR}/${ARCHIVE_NAME}.h" PARENT_SCOPE)
    # Visual Studio makes it difficult to use assembly without using MASM. MASM doesn't support
    # the equivalent of .incbin, so on Windows we'll just tell resgen to output a C file.
    if (WEBGL OR WIN32)
        set(RESGEN_OUTPUTS "${OUTPUTS};${ARCHIVE_DIR}/${ARCHIVE_NAME}.c" PARENT_SCOPE)
        set(RESGEN_FLAGS -cx ${ARCHIVE_DIR} -p ${ARCHIVE_NAME} PARENT_SCOPE)
        set(RESGEN_SOURCE "${ARCHIVE_DIR}/${ARCHIVE_NAME}.c" PARENT_SCOPE)
    else()
        set(RESGEN_OUTPUTS "${OUTPUTS}" PARENT_SCOPE)
        set(RESGEN_FLAGS -x ${ARCHIVE_DIR} -p ${ARCHIVE_NAME} PARENT_SCOPE)
        set(RESGEN_SOURCE "${ARCHIVE_DIR}/${ARCHIVE_NAME}${ASM_SUFFIX}.S" PARENT_SCOPE)
        set(RESGEN_SOURCE_FLAGS "-I${ARCHIVE_DIR} ${ASM_ARCH_FLAG}" PARENT_SCOPE)
    endif()
endfunction()

# ==================================================================================================
# Sub-projects
# ==================================================================================================

# Common to all platforms
add_subdirectory(${EXTERNAL}/libgtest/tnt)
add_subdirectory(${LIBRARIES}/filabridge)
add_subdirectory(${LIBRARIES}/filaflat)
add_subdirectory(${LIBRARIES}/filameshio)
add_subdirectory(${LIBRARIES}/image)
add_subdirectory(${LIBRARIES}/math)
add_subdirectory(${LIBRARIES}/utils)
add_subdirectory(${FILAMENT}/filament)
add_subdirectory(${FILAMENT}/shaders)
add_subdirectory(${EXTERNAL}/robin-map/tnt)
add_subdirectory(${EXTERNAL}/smol-v/tnt)
add_subdirectory(${EXTERNAL}/benchmark/tnt)
add_subdirectory(${EXTERNAL}/meshoptimizer)

if (FILAMENT_BUILD_FILAMAT)
    # spirv-tools must come before filamat, as filamat relies on the presence of the
    # spirv-tools_SOURCE_DIR variable.
    add_subdirectory(${EXTERNAL}/spirv-tools)
    add_subdirectory(${EXTERNAL}/glslang/tnt)
    add_subdirectory(${EXTERNAL}/spirv-cross/tnt)
    add_subdirectory(android/filamat-android)
    add_subdirectory(${LIBRARIES}/filamat)
endif()

if (FILAMENT_SUPPORTS_VULKAN)
    add_subdirectory(${LIBRARIES}/bluevk)
    add_subdirectory(${EXTERNAL}/vkmemalloc/tnt)
endif()

if (APPLE)
    add_subdirectory(${EXTERNAL}/moltenvk/tnt)
endif()

set (FILAMENT_SAMPLES_BINARY_DIR ${PROJECT_BINARY_DIR}/samples)

if (WEBGL)
    add_subdirectory(web/filament-js)
    add_subdirectory(web/samples)
    add_subdirectory(web/docs)

    add_subdirectory(${EXTERNAL}/imgui/tnt)
    add_subdirectory(${EXTERNAL}/stb/tnt)
endif()

if (NOT ANDROID AND NOT WEBGL AND NOT IOS)
    add_subdirectory(${LIBRARIES}/bluegl)
    add_subdirectory(${LIBRARIES}/filagui)
    add_subdirectory(${LIBRARIES}/imageio)

    add_subdirectory(${FILAMENT}/java)
    add_subdirectory(${FILAMENT}/samples)

    add_subdirectory(${EXTERNAL}/astcenc/tnt)
    add_subdirectory(${EXTERNAL}/etc2comp)
    add_subdirectory(${EXTERNAL}/getopt)
    add_subdirectory(${EXTERNAL}/imgui/tnt)
    add_subdirectory(${EXTERNAL}/libassimp/tnt)
    add_subdirectory(${EXTERNAL}/libpng/tnt)
    add_subdirectory(${EXTERNAL}/libsdl2/tnt)
    add_subdirectory(${EXTERNAL}/libz/tnt)
    add_subdirectory(${EXTERNAL}/skylight/tnt)
    add_subdirectory(${EXTERNAL}/stb/tnt)
    add_subdirectory(${EXTERNAL}/tinyexr/tnt)

    add_subdirectory(${TOOLS}/cmgen)
    add_subdirectory(${TOOLS}/filamesh)
    add_subdirectory(${TOOLS}/glslminifier)
    add_subdirectory(${TOOLS}/matc)
    add_subdirectory(${TOOLS}/matinfo)
    add_subdirectory(${TOOLS}/mipgen)
    add_subdirectory(${TOOLS}/normal-blending)
    add_subdirectory(${TOOLS}/resgen)
    add_subdirectory(${TOOLS}/roughness-prefilter)
    add_subdirectory(${TOOLS}/skygen)
    add_subdirectory(${TOOLS}/specular-color)
endif()

# Generate exported executables for cross-compiled builds (Android, WebGL, and iOS)
if (NOT CMAKE_CROSSCOMPILING)
    export(TARGETS matc cmgen filamesh mipgen resgen glslminifier FILE ${IMPORT_EXECUTABLES})
endif()<|MERGE_RESOLUTION|>--- conflicted
+++ resolved
@@ -226,23 +226,22 @@
     add_definitions(-DFILAMENT_DRIVER_SUPPORTS_VULKAN)
 endif()
 
-<<<<<<< HEAD
+# Build with Metal support on non-WebGL Apple platforms.
+if (APPLE AND NOT WEBGL)
+    option(FILAMENT_SUPPORTS_METAL "Include the Metal backend" ON)
+else()
+    option(FILAMENT_SUPPORTS_METAL "Include the Metal backend" OFF)
+endif()
+if (FILAMENT_SUPPORTS_METAL)
+    add_definitions(-DFILAMENT_SUPPORTS_METAL)
+endif()
+
 # Building filamat increases build times and isn't required for non-desktop platforms, so turn it
 # off by default.
 if (NOT ANDROID AND NOT WEBGL AND NOT IOS)
     option(FILAMENT_BUILD_FILAMAT "Build filamat and JNI buildings" ON)
 else()
     option(FILAMENT_BUILD_FILAMAT "Build filamat and JNI buildings" OFF)
-=======
-# Build with Metal support on non-WebGL Apple platforms.
-if (APPLE AND NOT WEBGL)
-    option(FILAMENT_SUPPORTS_METAL "Include the Metal backend" ON)
-else()
-    option(FILAMENT_SUPPORTS_METAL "Include the Metal backend" OFF)
-endif()
-if (FILAMENT_SUPPORTS_METAL)
-    add_definitions(-DFILAMENT_SUPPORTS_METAL)
->>>>>>> 92de93bf
 endif()
 
 # ==================================================================================================
