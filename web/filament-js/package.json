{
  "name": "filament",
<<<<<<< HEAD
  "version": "1.50.2",
=======
  "version": "1.50.3",
>>>>>>> 31b83628
  "description": "Real-time physically based rendering engine",
  "main": "filament.js",
  "module": "filament.js",
  "jsdelivr": "filament.js",
  "types": "filament.d.ts",
  "unpkg": "filament.js",
  "repository": {
    "type": "git",
    "url": "https://github.com/google/filament.git"
  },
  "dependencies": {
    "gl-matrix": "^3.2.1"
  },
  "files": [
    "filament.d.ts",
    "filament.js",
    "filament.wasm",
    "filament-viewer.js",
    "README.md"
  ],
  "keywords": [
    "3d",
    "android",
    "wasm",
    "webgl"
  ],
  "author": "Google",
  "license": "Apache-2.0"
}<|MERGE_RESOLUTION|>--- conflicted
+++ resolved
@@ -1,10 +1,6 @@
 {
   "name": "filament",
-<<<<<<< HEAD
-  "version": "1.50.2",
-=======
   "version": "1.50.3",
->>>>>>> 31b83628
   "description": "Real-time physically based rendering engine",
   "main": "filament.js",
   "module": "filament.js",
