--- conflicted
+++ resolved
@@ -1,10 +1,6 @@
 {
   "name": "filament",
-<<<<<<< HEAD
-  "version": "1.54.5",
-=======
   "version": "1.55.0",
->>>>>>> d6b1efd5
   "description": "Real-time physically based rendering engine",
   "main": "filament.js",
   "module": "filament.js",
