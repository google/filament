--- conflicted
+++ resolved
@@ -1,10 +1,6 @@
 {
   "name": "filament",
-<<<<<<< HEAD
-  "version": "1.40.4",
-=======
   "version": "1.40.5",
->>>>>>> bbad75a0
   "description": "Real-time physically based rendering engine",
   "main": "filament.js",
   "module": "filament.js",
