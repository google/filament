{
  "name": "filament",
<<<<<<< HEAD
  "version": "1.66.0",
=======
  "version": "1.66.1",
>>>>>>> 1f039b91
  "description": "Real-time physically based rendering engine",
  "main": "filament.js",
  "module": "filament.js",
  "jsdelivr": "filament.js",
  "types": "filament.d.ts",
  "unpkg": "filament.js",
  "repository": {
    "type": "git",
    "url": "https://github.com/google/filament.git"
  },
  "dependencies": {
    "gl-matrix": "^3.2.1"
  },
  "files": [
    "filament.d.ts",
    "filament.js",
    "filament.wasm",
    "filament-viewer.js",
    "README.md"
  ],
  "keywords": [
    "3d",
    "android",
    "wasm",
    "webgl"
  ],
  "author": "Google",
  "license": "Apache-2.0"
}<|MERGE_RESOLUTION|>--- conflicted
+++ resolved
@@ -1,10 +1,6 @@
 {
   "name": "filament",
-<<<<<<< HEAD
-  "version": "1.66.0",
-=======
   "version": "1.66.1",
->>>>>>> 1f039b91
   "description": "Real-time physically based rendering engine",
   "main": "filament.js",
   "module": "filament.js",
