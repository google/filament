{
  "name": "filament",
<<<<<<< HEAD
  "version": "1.55.0",
=======
  "version": "1.55.1",
>>>>>>> 66abb75b
  "description": "Real-time physically based rendering engine",
  "main": "filament.js",
  "module": "filament.js",
  "jsdelivr": "filament.js",
  "types": "filament.d.ts",
  "unpkg": "filament.js",
  "repository": {
    "type": "git",
    "url": "https://github.com/google/filament.git"
  },
  "dependencies": {
    "gl-matrix": "^3.2.1"
  },
  "files": [
    "filament.d.ts",
    "filament.js",
    "filament.wasm",
    "filament-viewer.js",
    "README.md"
  ],
  "keywords": [
    "3d",
    "android",
    "wasm",
    "webgl"
  ],
  "author": "Google",
  "license": "Apache-2.0"
}<|MERGE_RESOLUTION|>--- conflicted
+++ resolved
@@ -1,10 +1,6 @@
 {
   "name": "filament",
-<<<<<<< HEAD
-  "version": "1.55.0",
-=======
   "version": "1.55.1",
->>>>>>> 66abb75b
   "description": "Real-time physically based rendering engine",
   "main": "filament.js",
   "module": "filament.js",
