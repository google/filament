{
  "name": "filament",
<<<<<<< HEAD
  "version": "1.44.0",
=======
  "version": "1.45.0",
>>>>>>> 9c0cbed2
  "description": "Real-time physically based rendering engine",
  "main": "filament.js",
  "module": "filament.js",
  "jsdelivr": "filament.js",
  "types": "filament.d.ts",
  "unpkg": "filament.js",
  "repository": {
    "type": "git",
    "url": "https://github.com/google/filament.git"
  },
  "dependencies": {
    "gl-matrix": "^3.2.1"
  },
  "files": [
    "filament.d.ts",
    "filament.js",
    "filament.wasm",
    "filament-viewer.js",
    "README.md"
  ],
  "keywords": [
    "3d",
    "android",
    "wasm",
    "webgl"
  ],
  "author": "Google",
  "license": "Apache-2.0"
}<|MERGE_RESOLUTION|>--- conflicted
+++ resolved
@@ -1,10 +1,6 @@
 {
   "name": "filament",
-<<<<<<< HEAD
-  "version": "1.44.0",
-=======
   "version": "1.45.0",
->>>>>>> 9c0cbed2
   "description": "Real-time physically based rendering engine",
   "main": "filament.js",
   "module": "filament.js",
