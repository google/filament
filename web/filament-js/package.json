--- conflicted
+++ resolved
@@ -1,10 +1,6 @@
 {
   "name": "filament",
-<<<<<<< HEAD
-  "version": "1.57.1",
-=======
   "version": "1.57.2",
->>>>>>> d6338fd9
   "description": "Real-time physically based rendering engine",
   "main": "filament.js",
   "module": "filament.js",
