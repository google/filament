# Filament Release Notes log

**If you are merging a PR into main**: please add the release note below, under the *Release notes
for next branch cut* header.

**If you are cherry-picking a commit into an rc/ branch**: add the release note under the
appropriate header in [RELEASE_NOTES.md](./RELEASE_NOTES.md).

## Release notes for next branch cut
<<<<<<< HEAD
- ios: Remove bitcode from iOS builds
=======

- filagui: Fix regression which broke WebGL
>>>>>>> 4ac4ffd8
<|MERGE_RESOLUTION|>--- conflicted
+++ resolved
@@ -7,9 +7,5 @@
 appropriate header in [RELEASE_NOTES.md](./RELEASE_NOTES.md).
 
 ## Release notes for next branch cut
-<<<<<<< HEAD
-- ios: Remove bitcode from iOS builds
-=======
-
 - filagui: Fix regression which broke WebGL
->>>>>>> 4ac4ffd8
+- ios: Remove bitcode from iOS builds