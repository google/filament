--- conflicted
+++ resolved
@@ -9,9 +9,7 @@
 ## Release notes for next branch cut
 
 - `setFrameCompletedCallback` now takes a `backend::CallbackHandler`.
-<<<<<<< HEAD
 - Fix possible NPE when updating fog options from Java/Kotlin
-=======
 - The `emissive` property was not applied properly to `MASKED` materials, and could cause
-  dark fringes to appear
->>>>>>> ef07638e
+  dark fringes to appear (recompile materials)
+  