--- conflicted
+++ resolved
@@ -5,12 +5,6 @@
 **If you are cherry-picking a commit into an rc/ branch**: add the release note under the
 appropriate header in [RELEASE_NOTES.md](./RELEASE_NOTES.md).
 
-<<<<<<< HEAD
 ## Release notes for next branch cut
 
-- materials: Add a new API getParameterTransformName that will return the value of the transformName field of a sampler
-parameter. [⚠️ **Recompile Materials**]
-- Metal: Add support for the `SwapChain::CONFIG_MSAA_4_SAMPLES` flag.
-=======
-## Release notes for next branch cut
->>>>>>> 494e454f
+- Metal: Add support for the `SwapChain::CONFIG_MSAA_4_SAMPLES` flag.