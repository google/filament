--- conflicted
+++ resolved
@@ -7,11 +7,8 @@
 appropriate header in [RELEASE_NOTES.md](./RELEASE_NOTES.md).
 
 ## Release notes for next branch cut
-<<<<<<< HEAD
 
 - engine: add preliminary support for instanced stereoscopic rendering [⚠️ **Recompile materials**]
-=======
 - backend: Disable timer queries on all Mali GPUs (fixes b/233754398)
 - engine: Add a way to query the validity of most filament objects (see `Engine::isValid`)
-- opengl: fix b/290388359 : possible crash when shutting down the engine
->>>>>>> 95c7e4d0
+- opengl: fix b/290388359 : possible crash when shutting down the engine