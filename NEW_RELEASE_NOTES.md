--- conflicted
+++ resolved
@@ -7,10 +7,8 @@
 
 ## Release notes for next branch cut
 
-<<<<<<< HEAD
+- Metal: Add support for the `SwapChain::CONFIG_MSAA_4_SAMPLES` flag.
+
 - third_party: Optionally add libwebp to build
   - controlled by cmake flag FILAMENT_SUPPORTS_WEBP_TEXTURES, defaults to OFF
-  - actual webp texture support for libs/gltfio coming in subsequent change
-=======
-- Metal: Add support for the `SwapChain::CONFIG_MSAA_4_SAMPLES` flag.
->>>>>>> 06fa3704
+  - actual webp texture support for libs/gltfio coming in subsequent change