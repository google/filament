# Filament Release Notes log

**If you are merging a PR into main**: please add the release note below, under the *Release notes
for next branch cut* header.

**If you are cherry-picking a commit into an rc/ branch**: add the release note under the
appropriate header in [RELEASE_NOTES.md](./RELEASE_NOTES.md).

<<<<<<< HEAD
## Release notes for next branch cut

- engine: Add experimental APIs `Engine::builder::paused()` and `Engine::setPaused()`
- ios: Add support for Apple Silicon (arm64) simulator
=======
## Release notes for next branch cut
>>>>>>> 7a613859
<|MERGE_RESOLUTION|>--- conflicted
+++ resolved
@@ -6,11 +6,5 @@
 **If you are cherry-picking a commit into an rc/ branch**: add the release note under the
 appropriate header in [RELEASE_NOTES.md](./RELEASE_NOTES.md).
 
-<<<<<<< HEAD
 ## Release notes for next branch cut
-
-- engine: Add experimental APIs `Engine::builder::paused()` and `Engine::setPaused()`
-- ios: Add support for Apple Silicon (arm64) simulator
-=======
-## Release notes for next branch cut
->>>>>>> 7a613859
+- ios: Add support for Apple Silicon (arm64) simulator