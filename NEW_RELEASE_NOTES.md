# Filament Release Notes log

**If you are merging a PR into main**: please add the release note below, under the *Release notes
for next branch cut* header.

**If you are cherry-picking a commit into an rc/ branch**: add the release note under the
appropriate header in [RELEASE_NOTES.md](./RELEASE_NOTES.md).

## Release notes for next branch cut

<<<<<<< HEAD
- engine: Add support for _constant parameters_, which are constants that can be specialized after material compilation.
=======
- materials: improved size reduction of OpenGL/Metal shaders by ~65% when compiling materials with
             size optimizations (`matc -S`) [⚠️ **Recompile Materials**]
opengl: support the external image on macOS
>>>>>>> a2beaf05
<|MERGE_RESOLUTION|>--- conflicted
+++ resolved
@@ -8,10 +8,7 @@
 
 ## Release notes for next branch cut
 
-<<<<<<< HEAD
 - engine: Add support for _constant parameters_, which are constants that can be specialized after material compilation.
-=======
 - materials: improved size reduction of OpenGL/Metal shaders by ~65% when compiling materials with
              size optimizations (`matc -S`) [⚠️ **Recompile Materials**]
-opengl: support the external image on macOS
->>>>>>> a2beaf05
+opengl: support the external image on macOS