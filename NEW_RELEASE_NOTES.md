--- conflicted
+++ resolved
@@ -8,10 +8,7 @@
 
 ## Release notes for next branch cut
 
-<<<<<<< HEAD
-- Add new API `SwapChain::getFrameScheduledCallback`
-=======
 - android: NDK 26.1.10909125 is used by default
 - android: Minimum API level on Android is now API 21 instead of API 19. This allows the use of OpenGL ES 3.1
 - rendering: New PBR Neutral tone mapper, designed to preserve materials color appearance
->>>>>>> 36120106
+- Add new API `SwapChain::getFrameScheduledCallback`