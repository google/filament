# Filament Release Notes log

**If you are merging a PR into main**: please add the release note below, under the *Release notes
for next branch cut* header.

**If you are cherry-picking a commit into an rc/ branch**: add the release note under the
appropriate header in [RELEASE_NOTES.md](./RELEASE_NOTES.md).

## Release notes for next branch cut
<<<<<<< HEAD
- `ColorGrading::Builder::toneMapper` now takes a `shared_ptr<ToneMapper>`
=======

- materials: remove dependence on per-view descset layout from filamat. [⚠️ **New Material Version**]
>>>>>>> 28ecf5c3
<|MERGE_RESOLUTION|>--- conflicted
+++ resolved
@@ -7,9 +7,5 @@
 appropriate header in [RELEASE_NOTES.md](./RELEASE_NOTES.md).
 
 ## Release notes for next branch cut
-<<<<<<< HEAD
-- `ColorGrading::Builder::toneMapper` now takes a `shared_ptr<ToneMapper>`
-=======
-
 - materials: remove dependence on per-view descset layout from filamat. [⚠️ **New Material Version**]
->>>>>>> 28ecf5c3
+- `ColorGrading::Builder::toneMapper` now takes a `shared_ptr<ToneMapper>`