# Filament Release Notes log

**If you are merging a PR into main**: please add the release note below, under the *Release notes
for next branch cut* header.

**If you are cherry-picking a commit into an rc/ branch**: add the release note under the
appropriate header in [RELEASE_NOTES.md](./RELEASE_NOTES.md).

<<<<<<< HEAD
## Release notes for next branch cut

- matc: fix VSM high precision option on mobile [⚠️ **Recompile materials**]
- engine: add support for skinning with more than four bones per vertex.
- Fix possible NPE when updating fog options from Java/Kotlin
- The `emissive` property was not applied properly to `MASKED` materials, and could cause
  dark fringes to appear (recompile materials)
- Allow glTF materials with transmission/volume extensions to choose their alpha mode
  instead of forcing `MASKED`
- Fix a crash in gltfio when not using ubershaders
- Use flatmat for mat parameter in jsbinding
- Fix TextureFlags for sheenRoughnessMap when textures of sheenRoughnessMap and sheenColorMap is same
=======
## Release notes for next branch cut
>>>>>>> 4f11a028
<|MERGE_RESOLUTION|>--- conflicted
+++ resolved
@@ -6,19 +6,6 @@
 **If you are cherry-picking a commit into an rc/ branch**: add the release note under the
 appropriate header in [RELEASE_NOTES.md](./RELEASE_NOTES.md).
 
-<<<<<<< HEAD
 ## Release notes for next branch cut
 
-- matc: fix VSM high precision option on mobile [⚠️ **Recompile materials**]
-- engine: add support for skinning with more than four bones per vertex.
-- Fix possible NPE when updating fog options from Java/Kotlin
-- The `emissive` property was not applied properly to `MASKED` materials, and could cause
-  dark fringes to appear (recompile materials)
-- Allow glTF materials with transmission/volume extensions to choose their alpha mode
-  instead of forcing `MASKED`
-- Fix a crash in gltfio when not using ubershaders
-- Use flatmat for mat parameter in jsbinding
-- Fix TextureFlags for sheenRoughnessMap when textures of sheenRoughnessMap and sheenColorMap is same
-=======
-## Release notes for next branch cut
->>>>>>> 4f11a028
+- engine: add support for skinning with more than four bones per vertex.