--- conflicted
+++ resolved
@@ -8,10 +8,7 @@
 
 ## Release notes for next branch cut
 
-<<<<<<< HEAD
 - Add new matedit tool
 - filagui: Support rendering `GL_TEXTURE_EXTERNAL_OES` textures.
 - `setFrameScheduledCallback` now takes a `utils::Invocable`.
-=======
-- engine: Add `isPaused()`
->>>>>>> 4c75e6e9
+- engine: Add `isPaused()`