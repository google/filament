# Filament Release Notes log

**If you are merging a PR into main**: please add the release note below, under the *Release notes
for next branch cut* header.

**If you are cherry-picking a commit into an rc/ branch**: add the release note under the
appropriate header in [RELEASE_NOTES.md](./RELEASE_NOTES.md).

## Release notes for next branch cut

- engine: a new feature to set a transform on the global-scale fog  [⚠️ **Recompile materials**]
- engine: large-scale fog can now be opted-out on a per-renderable basis
<<<<<<< HEAD
- engine: improve froxelizer resource efficiency [⚠️ **Recompile materials**]
=======
- matc: better accounting and validation of used samplers in user materials
>>>>>>> 1a830836
<|MERGE_RESOLUTION|>--- conflicted
+++ resolved
@@ -10,8 +10,5 @@
 
 - engine: a new feature to set a transform on the global-scale fog  [⚠️ **Recompile materials**]
 - engine: large-scale fog can now be opted-out on a per-renderable basis
-<<<<<<< HEAD
 - engine: improve froxelizer resource efficiency [⚠️ **Recompile materials**]
-=======
-- matc: better accounting and validation of used samplers in user materials
->>>>>>> 1a830836
+- matc: better accounting and validation of used samplers in user materials