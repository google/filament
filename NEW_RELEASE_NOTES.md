--- conflicted
+++ resolved
@@ -10,8 +10,5 @@
 
 - matc: fix VSM high precision option on mobile [⚠️ **Recompile materials**]
 - vulkan: support sRGB swap chain
-<<<<<<< HEAD
-- UiHelper: fix jank when a `TextureView` is resized (fixes b\282220665)
-=======
 - Add new `getMaxAutomaticInstances()` API on `Engine` to get max supported automatic instances.
->>>>>>> f4b97028
+- UiHelper: fix jank when a `TextureView` is resized (fixes b\282220665)