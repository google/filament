# Filament Release Notes log

**If you are merging a PR into main**: please add the release note below, under the *Release notes
for next branch cut* header.

**If you are cherry-picking a commit into an rc/ branch**: add the release note under the
appropriate header in [RELEASE_NOTES.md](./RELEASE_NOTES.md).

## Release notes for next branch cut
- backend: Disable timer queries on all Mali GPUs (fixes b/233754398)
- engine: Add a way to query the validity of most filament objects (see `Engine::isValid`)
- opengl: fix b/290388359 : possible crash when shutting down the engine
- engine: Improve precision of frame time measurement when using emulated TimerQueries
- backend: Improve frame pacing on Android and Vulkan.
<<<<<<< HEAD
- engine: support `setDepthFunc` for `MaterialInstance`
- web: Added setDepthFunc()/getDepthFunc() to MaterialInstance
- android: Added setDepthFunc()/getDepthFunc() to MaterialInstance
=======
- backend: workaround b/291140208 (gltf_viewer crashes on Nexus 6P)
>>>>>>> 6c05029a
<|MERGE_RESOLUTION|>--- conflicted
+++ resolved
@@ -12,10 +12,7 @@
 - opengl: fix b/290388359 : possible crash when shutting down the engine
 - engine: Improve precision of frame time measurement when using emulated TimerQueries
 - backend: Improve frame pacing on Android and Vulkan.
-<<<<<<< HEAD
+- backend: workaround b/291140208 (gltf_viewer crashes on Nexus 6P)
 - engine: support `setDepthFunc` for `MaterialInstance`
 - web: Added setDepthFunc()/getDepthFunc() to MaterialInstance
-- android: Added setDepthFunc()/getDepthFunc() to MaterialInstance
-=======
-- backend: workaround b/291140208 (gltf_viewer crashes on Nexus 6P)
->>>>>>> 6c05029a
+- android: Added setDepthFunc()/getDepthFunc() to MaterialInstance