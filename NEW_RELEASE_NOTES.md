--- conflicted
+++ resolved
@@ -6,13 +6,6 @@
 **If you are cherry-picking a commit into an rc/ branch**: add the release note under the
 appropriate header in [RELEASE_NOTES.md](./RELEASE_NOTES.md).
 
-<<<<<<< HEAD
 ## Release notes for next branch cut
 
-- android: NDK 26.1.10909125 is used by default
-- android: Minimum API level on Android is now API 21 instead of API 19. This allows the use of OpenGL ES 3.1
-- rendering: New PBR Neutral tone mapper, designed to preserve materials color appearance
-- Add new API `SwapChain::getFrameScheduledCallback`
-=======
-## Release notes for next branch cut
->>>>>>> 167ec626
+- Add new API `SwapChain::getFrameScheduledCallback`