# Filament Release Notes log

**If you are merging a PR into main**: please add the release note below, under the *Release notes

**If you are cherry-picking a commit into an rc/ branch**: add the release note under the
appropriate header in [RELEASE_NOTES.md](./RELEASE_NOTES.md).

<<<<<<< HEAD
## Release notes for next branch cut

- materials: Add a new API getParameterTransformName that will return the value of the transformName field of a sampler
parameter. [⚠️ **Recompile Materials**]

- third_party: Optionally add libwebp to build
  - controlled by cmake flag FILAMENT_SUPPORTS_WEBP_TEXTURES, defaults to OFF
  - actual webp texture support for libs/gltfio coming in subsequent change
=======
## Release notes for next branch cut
>>>>>>> a9bbb0bf
<|MERGE_RESOLUTION|>--- conflicted
+++ resolved
@@ -5,15 +5,8 @@
 **If you are cherry-picking a commit into an rc/ branch**: add the release note under the
 appropriate header in [RELEASE_NOTES.md](./RELEASE_NOTES.md).
 
-<<<<<<< HEAD
 ## Release notes for next branch cut
-
-- materials: Add a new API getParameterTransformName that will return the value of the transformName field of a sampler
-parameter. [⚠️ **Recompile Materials**]
 
 - third_party: Optionally add libwebp to build
   - controlled by cmake flag FILAMENT_SUPPORTS_WEBP_TEXTURES, defaults to OFF
-  - actual webp texture support for libs/gltfio coming in subsequent change
-=======
-## Release notes for next branch cut
->>>>>>> a9bbb0bf
+  - actual webp texture support for libs/gltfio coming in subsequent change