--- conflicted
+++ resolved
@@ -6,16 +6,5 @@
 **If you are cherry-picking a commit into an rc/ branch**: add the release note under the
 appropriate header in [RELEASE_NOTES.md](./RELEASE_NOTES.md).
 
-<<<<<<< HEAD
 ## Release notes for next branch cut
-
-- engine: add support for skinning with more than four bones per vertex.
-- engine: remove `BloomOptions::anamorphism` which wasn't working well in most cases [**API CHANGE**] 
-- engine: new API to return a Material's supported variants, C++ only (b/297456590)
-- build: fix emscripten-1.3.46 build
-- engine: materials built for feature level 0 can now also be loaded in higher feature levels [⚠️
-  **New Material Version**]
-- materials: fix alpha masked materials when MSAA is turned on [⚠️ **Recompile materials**]
-=======
-## Release notes for next branch cut
->>>>>>> b2cef9bf
+- materials: fix alpha masked materials when MSAA is turned on [⚠️ **Recompile materials**]