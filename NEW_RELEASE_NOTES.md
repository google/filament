# Filament Release Notes log

**If you are merging a PR into main**: please add the release note below, under the *Release notes
for next branch cut* header.

**If you are cherry-picking a commit into an rc/ branch**: add the release note under the
appropriate header in [RELEASE_NOTES.md](./RELEASE_NOTES.md).

## Release notes for next branch cut

<<<<<<< HEAD
- materials: prepare ES2 support [⚠️ **New Material Version**]
- vulkan: fix adreno optimized material artifacts [⚠️ Recompile Materials].
=======
- materials: picking is done in float (prepare for ES2) [⚠️ **New Material Version**]
- materials: postLightingBlending is now applied before the fog [⚠️ **Recompile materials**]
>>>>>>> b748ea72
<|MERGE_RESOLUTION|>--- conflicted
+++ resolved
@@ -8,10 +8,7 @@
 
 ## Release notes for next branch cut
 
-<<<<<<< HEAD
 - materials: prepare ES2 support [⚠️ **New Material Version**]
-- vulkan: fix adreno optimized material artifacts [⚠️ Recompile Materials].
-=======
 - materials: picking is done in float (prepare for ES2) [⚠️ **New Material Version**]
 - materials: postLightingBlending is now applied before the fog [⚠️ **Recompile materials**]
->>>>>>> b748ea72
+- vulkan: fix adreno optimized material artifacts [⚠️ Recompile Materials].