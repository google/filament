--- conflicted
+++ resolved
@@ -10,11 +10,8 @@
 - backend: Disable timer queries on all Mali GPUs (fixes b/233754398)
 - engine: Add a way to query the validity of most filament objects (see `Engine::isValid`)
 - opengl: fix b/290388359 : possible crash when shutting down the engine
-<<<<<<< HEAD
+- engine: Improve precision of frame time measurement when using emulated TimerQueries
+- backend: Improve frame pacing on Android and Vulkan.
 - engine: support `setDepthFunc` for `MaterialInstance`
 - web: Added setDepthFunc()/getDepthFunc() to MaterialInstance
-- android: Added setDepthFunc()/getDepthFunc() to MaterialInstance
-=======
-- engine: Improve precision of frame time measurement when using emulated TimerQueries
-- backend: Improve frame pacing on Android and Vulkan.
->>>>>>> 98a2b8f1
+- android: Added setDepthFunc()/getDepthFunc() to MaterialInstance