# Filament Release Notes log

**If you are merging a PR into main**: please add the release note below, under the *Release notes
for next branch cut* header.

**If you are cherry-picking a commit into an rc/ branch**: add the release note under the
appropriate header in [RELEASE_NOTES.md](./RELEASE_NOTES.md).

<<<<<<< HEAD
## Release notes for next branch cut

- matc: workaround a bug in spirv-tools causing vsm to fail [⚠️ **Recompile materials**]
- matc: fix VSM high precision option on mobile [⚠️ **Recompile materials**]
=======
## Release notes for next branch cut
>>>>>>> c2b10859
<|MERGE_RESOLUTION|>--- conflicted
+++ resolved
@@ -6,11 +6,6 @@
 **If you are cherry-picking a commit into an rc/ branch**: add the release note under the
 appropriate header in [RELEASE_NOTES.md](./RELEASE_NOTES.md).
 
-<<<<<<< HEAD
 ## Release notes for next branch cut
 
-- matc: workaround a bug in spirv-tools causing vsm to fail [⚠️ **Recompile materials**]
-- matc: fix VSM high precision option on mobile [⚠️ **Recompile materials**]
-=======
-## Release notes for next branch cut
->>>>>>> c2b10859
+- matc: fix VSM high precision option on mobile [⚠️ **Recompile materials**]