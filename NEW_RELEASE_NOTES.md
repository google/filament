--- conflicted
+++ resolved
@@ -8,8 +8,5 @@
 
 ## Release notes for next branch cut
 
-<<<<<<< HEAD
 - rendering: dynamic resolution would not work with a translucent render target and quality > low
-=======
-- Java/Kotlin: user callbacks were not invoked on successful texture upload
->>>>>>> 47e3be11
+- Java/Kotlin: user callbacks were not invoked on successful texture upload