--- conflicted
+++ resolved
@@ -2,6 +2,7 @@
 
 **If you are merging a PR into main**: please add the release note below, under the *Release notes
 We are chaning the way Vulkan buffers are handled. We need to switch over to a managed (or view-based) model where the data stored inside the object is a proxy to a Vulkan object that can dynamically be swapped around.
+- internal
 
 **If you are cherry-picking a commit into an rc/ branch**: add the release note under the
 appropriate header in [RELEASE_NOTES.md](./RELEASE_NOTES.md).
@@ -11,9 +12,5 @@
 - Rename `sampler` parameter `unfilterable` to `filterable` [⚠️ **New Material Version**]
 - engine: add a `linearFog` material parameter. [⚠️ **New Material Version**]
 - opengl: When `Material::compile()` is called on a platform which doesn't support parallel compilation, shaders are automatically compiled over a number of frames
-<<<<<<< HEAD
-- internal
-=======
 - Added `useDefaultDepthVariant` material parameter to force Filament to use its default variant for
-  depth-only passes. [**Requires recompiling materials**]
->>>>>>> 652d973a
+  depth-only passes. [**Requires recompiling materials**]