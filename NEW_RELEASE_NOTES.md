# Filament Release Notes log

**If you are merging a PR into main**: please add the release note below, under the *Release notes

**If you are cherry-picking a commit into an rc/ branch**: add the release note under the
appropriate header in [RELEASE_NOTES.md](./RELEASE_NOTES.md).

<<<<<<< HEAD
## Release notes for next branch cut

- Metal: Add support for the `SwapChain::CONFIG_MSAA_4_SAMPLES` flag.
- gltfio: Add optional support for webp textures (EXT_texture_webp), controlled via FILAMENT_SUPPORTS_WEBP_TEXTURES cmake option
=======
## Release notes for next branch cut
>>>>>>> d52fb1f4
<|MERGE_RESOLUTION|>--- conflicted
+++ resolved
@@ -5,11 +5,5 @@
 **If you are cherry-picking a commit into an rc/ branch**: add the release note under the
 appropriate header in [RELEASE_NOTES.md](./RELEASE_NOTES.md).
 
-<<<<<<< HEAD
 ## Release notes for next branch cut
-
-- Metal: Add support for the `SwapChain::CONFIG_MSAA_4_SAMPLES` flag.
-- gltfio: Add optional support for webp textures (EXT_texture_webp), controlled via FILAMENT_SUPPORTS_WEBP_TEXTURES cmake option
-=======
-## Release notes for next branch cut
->>>>>>> d52fb1f4
+- gltfio: Add optional support for webp textures (EXT_texture_webp), controlled via FILAMENT_SUPPORTS_WEBP_TEXTURES cmake option