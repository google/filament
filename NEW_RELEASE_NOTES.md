# Filament Release Notes log

**If you are merging a PR into main**: please add the release note below, under the *Release notes
for next branch cut* header.

**If you are cherry-picking a commit into an rc/ branch**: add the release note under the
appropriate header in [RELEASE_NOTES.md](./RELEASE_NOTES.md).

<<<<<<< HEAD
## Release notes for next branch cut

- android: breaking changes to API KTX1Loader::createIndirectLight and KTX1Loader::createSkybox
- materials: add an optional `transformName` field to sampler material parameters. [⚠️ **New Material Version**]
=======
## Release notes for next branch cut
>>>>>>> 075743ef
<|MERGE_RESOLUTION|>--- conflicted
+++ resolved
@@ -6,11 +6,5 @@
 **If you are cherry-picking a commit into an rc/ branch**: add the release note under the
 appropriate header in [RELEASE_NOTES.md](./RELEASE_NOTES.md).
 
-<<<<<<< HEAD
 ## Release notes for next branch cut
-
-- android: breaking changes to API KTX1Loader::createIndirectLight and KTX1Loader::createSkybox
-- materials: add an optional `transformName` field to sampler material parameters. [⚠️ **New Material Version**]
-=======
-## Release notes for next branch cut
->>>>>>> 075743ef
+- materials: add an optional `transformName` field to sampler material parameters. [⚠️ **New Material Version**]