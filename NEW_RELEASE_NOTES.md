# Filament Release Notes log

**If you are merging a PR into main**: please add the release note below, under the *Release notes
We are chaning the way Vulkan buffers are handled. We need to switch over to a managed (or view-based) model where the data stored inside the object is a proxy to a Vulkan object that can dynamically be swapped around.

**If you are cherry-picking a commit into an rc/ branch**: add the release note under the
appropriate header in [RELEASE_NOTES.md](./RELEASE_NOTES.md).

## Release notes for next branch cut

<<<<<<< HEAD
- `setFrameScheduledCallback` now works on all backends (frame presentation scheduling is still only
  available on Metal). Non-Metal backends can use the callback to be notified when Filament has
  finished processing a frame on the CPU.
=======
- materials: added `getEyeFromViewMatrix()` for vertex shader [⚠️ **Recompile Materials**]
>>>>>>> 4c91d48e
<|MERGE_RESOLUTION|>--- conflicted
+++ resolved
@@ -8,10 +8,7 @@
 
 ## Release notes for next branch cut
 
-<<<<<<< HEAD
 - `setFrameScheduledCallback` now works on all backends (frame presentation scheduling is still only
   available on Metal). Non-Metal backends can use the callback to be notified when Filament has
   finished processing a frame on the CPU.
-=======
-- materials: added `getEyeFromViewMatrix()` for vertex shader [⚠️ **Recompile Materials**]
->>>>>>> 4c91d48e
+- materials: added `getEyeFromViewMatrix()` for vertex shader [⚠️ **Recompile Materials**]