--- conflicted
+++ resolved
@@ -9,15 +9,12 @@
 ## Release notes for next branch cut
 
 - engine: Allow instantiating Engine at a given feature level via `Engine::Builder::featureLevel`
-<<<<<<< HEAD
 - engine: Support up to 4 side-by-side stereoscopic eyes, configurable at Engine creation time. See
   `Engine::Config::stereoscopicEyeCount`. [⚠️ **Recompile Materials**]
-=======
 - matc: Enable `GL_OES_standard_derivatives` extension in ESSL 1.0 shaders
 - matc: Fix code generation of double sided and masked materials in ESSL 1.0 shaders
 - filagui: Add support for feature level 0
 - matc: Add support for post-process materials in feature level 0
 - engine: Add `Material::getFeatureLevel()`
 - engine: Add missing `Material::getReflectionMode()` method in Java
-- engine: Support basic usage of post-processing materials on feature level 0
->>>>>>> 4fd7c418
+- engine: Support basic usage of post-processing materials on feature level 0