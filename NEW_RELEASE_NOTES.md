# Filament Release Notes log

**If you are merging a PR into main**: please add the release note below, under the *Release notes
for next branch cut* header.

**If you are cherry-picking a commit into an rc/ branch**: add the release note under the
appropriate header in [RELEASE_NOTES.md](./RELEASE_NOTES.md).

## Release notes for next branch cut

<<<<<<< HEAD
- materials: add a new `stereoscopicType` material parameter. [⚠️ **New Material Version**]
=======
- Fix a crash when compiling shaders on IMG devices
>>>>>>> 7f97363d
<|MERGE_RESOLUTION|>--- conflicted
+++ resolved
@@ -8,8 +8,5 @@
 
 ## Release notes for next branch cut
 
-<<<<<<< HEAD
 - materials: add a new `stereoscopicType` material parameter. [⚠️ **New Material Version**]
-=======
-- Fix a crash when compiling shaders on IMG devices
->>>>>>> 7f97363d
+- Fix a crash when compiling shaders on IMG devices