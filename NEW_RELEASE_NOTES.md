# Filament Release Notes log

**If you are merging a PR into main**: please add the release note below, under the *Release notes
for next branch cut* header.

**If you are cherry-picking a commit into an rc/ branch**: add the release note under the
appropriate header in [RELEASE_NOTES.md](./RELEASE_NOTES.md).

## Release notes for next branch cut

- Fix possible NPE when updating fog options from Java/Kotlin
- The `emissive` property was not applied properly to `MASKED` materials, and could cause
  dark fringes to appear (recompile materials)
- Allow glTF materials with transmission/volume extensions to choose their alpha mode
  instead of forcing `MASKED`
<<<<<<< HEAD
- Fix a crash in gltfio when not using ubershaders
=======
- Use flatmat for mat parameter in jsbinding
>>>>>>> 0f21c6c9
<|MERGE_RESOLUTION|>--- conflicted
+++ resolved
@@ -13,8 +13,5 @@
   dark fringes to appear (recompile materials)
 - Allow glTF materials with transmission/volume extensions to choose their alpha mode
   instead of forcing `MASKED`
-<<<<<<< HEAD
 - Fix a crash in gltfio when not using ubershaders
-=======
-- Use flatmat for mat parameter in jsbinding
->>>>>>> 0f21c6c9
+- Use flatmat for mat parameter in jsbinding