# Filament Release Notes log

**If you are merging a PR into main**: please add the release note below, under the *Release notes

**If you are cherry-picking a commit into an rc/ branch**: add the release note under the
appropriate header in [RELEASE_NOTES.md](./RELEASE_NOTES.md).

<<<<<<< HEAD
## Release notes for next branch cut

- Metal: Add support for the `SwapChain::CONFIG_MSAA_4_SAMPLES` flag.

- third_party: Optionally add libwebp to build
  - controlled by cmake flag FILAMENT_SUPPORTS_WEBP_TEXTURES, defaults to OFF
  - actual webp texture support for libs/gltfio coming in subsequent change

- materials: Make Material Instances' UBO descriptor use dynamic offsets. [⚠️ **Recompile Materials**]
=======
## Release notes for next branch cut
>>>>>>> 086760b3
<|MERGE_RESOLUTION|>--- conflicted
+++ resolved
@@ -5,16 +5,6 @@
 **If you are cherry-picking a commit into an rc/ branch**: add the release note under the
 appropriate header in [RELEASE_NOTES.md](./RELEASE_NOTES.md).
 
-<<<<<<< HEAD
 ## Release notes for next branch cut
 
-- Metal: Add support for the `SwapChain::CONFIG_MSAA_4_SAMPLES` flag.
-
-- third_party: Optionally add libwebp to build
-  - controlled by cmake flag FILAMENT_SUPPORTS_WEBP_TEXTURES, defaults to OFF
-  - actual webp texture support for libs/gltfio coming in subsequent change
-
-- materials: Make Material Instances' UBO descriptor use dynamic offsets. [⚠️ **Recompile Materials**]
-=======
-## Release notes for next branch cut
->>>>>>> 086760b3
+- materials: Make Material Instances' UBO descriptor use dynamic offsets. [⚠️ **Recompile Materials**]