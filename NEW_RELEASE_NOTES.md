--- conflicted
+++ resolved
@@ -6,13 +6,6 @@
 **If you are cherry-picking a commit into an rc/ branch**: add the release note under the
 appropriate header in [RELEASE_NOTES.md](./RELEASE_NOTES.md).
 
-<<<<<<< HEAD
 ## Release notes for next branch cut
 
-- engine: add preliminary support for instanced stereoscopic rendering [⚠️ **Recompile materials**]
-- backend: Disable timer queries on all Mali GPUs (fixes b/233754398)
-- engine: Add a way to query the validity of most filament objects (see `Engine::isValid`)
-- opengl: fix b/290388359 : possible crash when shutting down the engine
-=======
-## Release notes for next branch cut
->>>>>>> 51c65ccf
+- engine: add preliminary support for instanced stereoscopic rendering [⚠️ **Recompile materials**]