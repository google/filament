# Filament Release Notes log

**If you are merging a PR into main**: please add the release note below, under the *Release notes
for next branch cut* header.

**If you are cherry-picking a commit into an rc/ branch**: add the release note under the
appropriate header in [RELEASE_NOTES.md](./RELEASE_NOTES.md).

## Release notes for next branch cut

<<<<<<< HEAD
vulkan: readPixels is now async (#6560)
=======
- fog: fixed fog height falloff and computation precision on mobile [⚠️ **Recompile Materials**]
- materials: new alphaToCoverage property can be used to control alpha to coverage behavior
- materials: added `getUserWorldFromWorldMatrix()` and `getUserWorldPosition()` to retrieve the 
           API-level (user) world position in materials. Deprecated `getWorldOffset()`. [⚠️ **Recompile Materials**]
- engine: fix precision issue with `shading_view` in large scenes
>>>>>>> 449519c1
<|MERGE_RESOLUTION|>--- conflicted
+++ resolved
@@ -7,13 +7,9 @@
 appropriate header in [RELEASE_NOTES.md](./RELEASE_NOTES.md).
 
 ## Release notes for next branch cut
-
-<<<<<<< HEAD
-vulkan: readPixels is now async (#6560)
-=======
 - fog: fixed fog height falloff and computation precision on mobile [⚠️ **Recompile Materials**]
 - materials: new alphaToCoverage property can be used to control alpha to coverage behavior
 - materials: added `getUserWorldFromWorldMatrix()` and `getUserWorldPosition()` to retrieve the 
            API-level (user) world position in materials. Deprecated `getWorldOffset()`. [⚠️ **Recompile Materials**]
 - engine: fix precision issue with `shading_view` in large scenes
->>>>>>> 449519c1
+- vulkan: readPixels is now async (#6560)